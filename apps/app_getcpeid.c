/*
 * Asterisk -- An open source telephony toolkit.
 *
 * Copyright (C) 1999 - 2005, Digium, Inc.
 *
 * Mark Spencer <markster@digium.com>
 *
 * See http://www.asterisk.org for more information about
 * the Asterisk project. Please do not directly contact
 * any of the maintainers of this project for assistance;
 * the project provides a web site, mailing lists and IRC
 * channels for your use.
 *
 * This program is free software, distributed under the terms of
 * the GNU General Public License Version 2. See the LICENSE file
 * at the top of the source tree.
 */

/*! \file
 *
 * \brief Get ADSI CPE ID
 *
 * \author Mark Spencer <markster@digium.com>
 * 
 * \ingroup applications
 */

/*** MODULEINFO
	<support_level>extended</support_level>
 ***/

#include "asterisk.h"

ASTERISK_FILE_VERSION(__FILE__, "$Revision$")

#include "asterisk/lock.h"
#include "asterisk/file.h"
#include "asterisk/channel.h"
#include "asterisk/pbx.h"
#include "asterisk/module.h"
#include "asterisk/adsi.h"

/*** DOCUMENTATION
	<application name="GetCPEID" language="en_US">
		<synopsis>
			Get ADSI CPE ID.
		</synopsis>
		<syntax />
		<description>
			<para>Obtains and displays ADSI CPE ID and other information in order
			to properly setup <filename>dahdi.conf</filename> for on-hook operations.</para>
		</description>
	</application>
 ***/
static char *app = "GetCPEID";

<<<<<<< HEAD
static char *synopsis = "Get ADSI CPE ID";

static char *descrip =
"  GetCPEID: Obtains and displays ADSI CPE ID and other information in order\n"
"to properly setup chan_dahdi.conf for on-hook operations.\n";


=======
>>>>>>> 5cf67a7a
static int cpeid_setstatus(struct ast_channel *chan, char *stuff[], int voice)
{
	int justify[5] = { ADSI_JUST_CENT, ADSI_JUST_LEFT, ADSI_JUST_LEFT, ADSI_JUST_LEFT };
	char *tmp[5];
	int x;
	for (x=0;x<4;x++)
		tmp[x] = stuff[x];
	tmp[4] = NULL;
	return ast_adsi_print(chan, tmp, justify, voice);
}

static int cpeid_exec(struct ast_channel *chan, const char *idata)
{
	int res=0;
	unsigned char cpeid[4];
	int gotgeometry = 0;
	int gotcpeid = 0;
	int width, height, buttons;
	char *data[4];
	unsigned int x;

<<<<<<< HEAD
	u = ast_module_user_add(chan);

	for (x = 0; x < 4; x++)
		data[x] = alloca(80);
=======
	for (x = 0; x < 4; x++)
		data[x] = ast_alloca(80);
>>>>>>> 5cf67a7a

	strcpy(data[0], "** CPE Info **");
	strcpy(data[1], "Identifying CPE...");
	strcpy(data[2], "Please wait...");
	res = ast_adsi_load_session(chan, NULL, 0, 1);
	if (res > 0) {
		cpeid_setstatus(chan, data, 0);
		res = ast_adsi_get_cpeid(chan, cpeid, 0);
		if (res > 0) {
			gotcpeid = 1;
			ast_verb(3, "Got CPEID of '%02x:%02x:%02x:%02x' on '%s'\n", cpeid[0], cpeid[1], cpeid[2], cpeid[3], chan->name);
		}
		if (res > -1) {
			strcpy(data[1], "Measuring CPE...");
			strcpy(data[2], "Please wait...");
			cpeid_setstatus(chan, data, 0);
			res = ast_adsi_get_cpeinfo(chan, &width, &height, &buttons, 0);
			if (res > -1) {
				ast_verb(3, "CPE has %d lines, %d columns, and %d buttons on '%s'\n", height, width, buttons, chan->name);
				gotgeometry = 1;
			}
		}
		if (res > -1) {
			if (gotcpeid)
				snprintf(data[1], 80, "CPEID: %02x:%02x:%02x:%02x", cpeid[0], cpeid[1], cpeid[2], cpeid[3]);
			else
				strcpy(data[1], "CPEID Unknown");
			if (gotgeometry) 
				snprintf(data[2], 80, "Geom: %dx%d, %d buttons", width, height, buttons);
			else
				strcpy(data[2], "Geometry unknown");
			strcpy(data[3], "Press # to exit");
			cpeid_setstatus(chan, data, 1);
			for(;;) {
				res = ast_waitfordigit(chan, 1000);
				if (res < 0)
					break;
				if (res == '#') {
					res = 0;
					break;
				}
			}
			ast_adsi_unload_session(chan);
		}
	}

	return res;
}

static int unload_module(void)
{
	return ast_unregister_application(app);
}

static int load_module(void)
{
	return ast_register_application_xml(app, cpeid_exec);
}

AST_MODULE_INFO(ASTERISK_GPL_KEY, AST_MODFLAG_DEFAULT, "Get ADSI CPE ID",
		.load = load_module,
		.unload = unload_module,
		.nonoptreq = "res_adsi",
		);<|MERGE_RESOLUTION|>--- conflicted
+++ resolved
@@ -54,16 +54,6 @@
  ***/
 static char *app = "GetCPEID";
 
-<<<<<<< HEAD
-static char *synopsis = "Get ADSI CPE ID";
-
-static char *descrip =
-"  GetCPEID: Obtains and displays ADSI CPE ID and other information in order\n"
-"to properly setup chan_dahdi.conf for on-hook operations.\n";
-
-
-=======
->>>>>>> 5cf67a7a
 static int cpeid_setstatus(struct ast_channel *chan, char *stuff[], int voice)
 {
 	int justify[5] = { ADSI_JUST_CENT, ADSI_JUST_LEFT, ADSI_JUST_LEFT, ADSI_JUST_LEFT };
@@ -85,15 +75,8 @@
 	char *data[4];
 	unsigned int x;
 
-<<<<<<< HEAD
-	u = ast_module_user_add(chan);
-
-	for (x = 0; x < 4; x++)
-		data[x] = alloca(80);
-=======
 	for (x = 0; x < 4; x++)
 		data[x] = ast_alloca(80);
->>>>>>> 5cf67a7a
 
 	strcpy(data[0], "** CPE Info **");
 	strcpy(data[1], "Identifying CPE...");
