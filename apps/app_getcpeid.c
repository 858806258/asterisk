--- conflicted
+++ resolved
@@ -50,16 +50,6 @@
  ***/
 static char *app = "GetCPEID";
 
-<<<<<<< HEAD
-static char *synopsis = "Get ADSI CPE ID";
-
-static char *descrip =
-"  GetCPEID: Obtains and displays ADSI CPE ID and other information in order\n"
-"to properly setup chan_dahdi.conf for on-hook operations.\n";
-
-
-=======
->>>>>>> 19898f33
 static int cpeid_setstatus(struct ast_channel *chan, char *stuff[], int voice)
 {
 	int justify[5] = { ADSI_JUST_CENT, ADSI_JUST_LEFT, ADSI_JUST_LEFT, ADSI_JUST_LEFT };
@@ -80,19 +70,10 @@
 	int width, height, buttons;
 	char *data[4];
 	unsigned int x;
-<<<<<<< HEAD
-
-	u = ast_module_user_add(chan);
 
 	for (x = 0; x < 4; x++)
 		data[x] = alloca(80);
 
-=======
-
-	for (x = 0; x < 4; x++)
-		data[x] = alloca(80);
-
->>>>>>> 19898f33
 	strcpy(data[0], "** CPE Info **");
 	strcpy(data[1], "Identifying CPE...");
 	strcpy(data[2], "Please wait...");
