--- conflicted
+++ resolved
@@ -26,10 +26,6 @@
  * 
  * \ingroup applications
  */
-
-/*** MODULEINFO
-	<depend>working_fork</depend>
- ***/
 
 #include "asterisk.h"
 
@@ -43,12 +39,6 @@
 #include <fcntl.h>
 #include <ctype.h>
 #include <errno.h>
-<<<<<<< HEAD
-#ifdef HAVE_CAP
-#include <sys/capability.h>
-#endif /* HAVE_CAP */
-=======
->>>>>>> 19898f33
 
 #include "asterisk/file.h"
 #include "asterisk/channel.h"
@@ -141,41 +131,7 @@
 	int x;
 	char c;
 #endif
-	sigset_t fullset, oldset;
-#ifdef HAVE_CAP
-	cap_t cap;
-#endif
-
-<<<<<<< HEAD
-	sigfillset(&fullset);
-	pthread_sigmask(SIG_BLOCK, &fullset, &oldset);
-
-	res = fork();
-	if (res < 0)
-		ast_log(LOG_WARNING, "Fork failed\n");
-	if (res) {
-		pthread_sigmask(SIG_SETMASK, &oldset, NULL);
-		return res;
-	}
-#ifdef HAVE_CAP
-	cap = cap_from_text("cap_net_admin-eip");
-
-	if (cap_set_proc(cap)) {
-		/* Careful with order! Logging cannot happen after we close FDs */
-		ast_log(LOG_WARNING, "Unable to remove capabilities.\n");
-	}
-	cap_free(cap);
-#endif
-	for (x=0;x<256;x++) {
-		if (x != fd)
-			close(x);
-	}
-	if (ast_opt_high_priority)
-		ast_set_priority(0);
-	signal(SIGPIPE, SIG_DFL);
-	pthread_sigmask(SIG_UNBLOCK, &fullset, NULL);
-/*IAS */
-=======
+
 	res = ast_safe_fork(0);
 	if (res < 0)
 		ast_log(LOG_WARNING, "Fork failed\n");
@@ -186,7 +142,6 @@
 	ast_close_fds_above_n(0);
 	if (ast_opt_high_priority)
 		ast_set_priority(0);
->>>>>>> 19898f33
 #ifdef __PPC__  
 	for (x = 0; x < length; x += 2) {
 		c = *(waveform + x + 1);
@@ -195,16 +150,10 @@
 	}
 #endif
 	
-<<<<<<< HEAD
-	if (write(fd,waveform,length) < 0) {
-		ast_log(LOG_WARNING, "write() failed: %s\n", strerror(errno));
-	}
-=======
 	if (write(fd, waveform, length) < 0) {
 		ast_log(LOG_WARNING, "write() failed: %s\n", strerror(errno));
 	}
 
->>>>>>> 19898f33
 	close(fd);
 	exit(0);
 }
@@ -224,21 +173,12 @@
 	} myf = {
 		.f = { 0, },
 	};
-<<<<<<< HEAD
-	
-        if (pipe(fds)) {
-                 ast_log(LOG_WARNING, "Unable to create pipe\n");
-        	return -1;
-        }
-	                                                
-=======
 
 	if (pipe(fds)) {
 		ast_log(LOG_WARNING, "Unable to create pipe\n");
 		return -1;
 	}
 
->>>>>>> 19898f33
 	/* Answer if it's not already going */
 	if (chan->_state != AST_STATE_UP)
 		ast_answer(chan);
@@ -464,66 +404,7 @@
 	if (connect(fd, (struct sockaddr *)&serv_addr, sizeof(serv_addr)) != 0) {
 		ast_log(LOG_WARNING, "festival_client: connect to server failed\n");
 		ast_config_destroy(cfg);
-<<<<<<< HEAD
-		ast_module_user_remove(u);
-        	return -1;
-    	}
-    	
-    	/* Compute MD5 sum of string */
-    	MD5Init(&md5ctx);
-    	MD5Update(&md5ctx,(unsigned char const *)data,strlen(data));
-    	MD5Final(MD5Res,&md5ctx);
-		MD5Hex[0] = '\0';
-    	
-    	/* Convert to HEX and look if there is any matching file in the cache 
-    		directory */
-    	for (i=0;i<16;i++) {
-    		snprintf(koko, sizeof(koko), "%X",MD5Res[i]);
-    		strncat(MD5Hex, koko, sizeof(MD5Hex) - strlen(MD5Hex) - 1);
-    	}
-    	readcache=0;
-    	writecache=0;
-    	if (strlen(cachedir)+strlen(MD5Hex)+1<=MAXFESTLEN && (usecache==-1)) {
-    		snprintf(cachefile, sizeof(cachefile), "%s/%s", cachedir, MD5Hex);
-    		fdesc=open(cachefile,O_RDWR);
-    		if (fdesc==-1) {
-    			fdesc=open(cachefile,O_CREAT|O_RDWR,0777);
-    			if (fdesc!=-1) {
-    				writecache=1;
-    				strln=strlen((char *)data);
-    				ast_log(LOG_DEBUG,"line length : %d\n",strln);
-    				if (write(fdesc,&strln,sizeof(int)) < 0) {
-					ast_log(LOG_WARNING, "write() failed: %s\n", strerror(errno));
-				}
-    				if (write(fdesc,data,strln) < 0) {
-					ast_log(LOG_WARNING, "write() failed: %s\n", strerror(errno));
-				}
-				seekpos=lseek(fdesc,0,SEEK_CUR);
-				ast_log(LOG_DEBUG,"Seek position : %d\n",seekpos);
-    			}
-    		} else {
-    			if (read(fdesc,&strln,sizeof(int)) != sizeof(int)) {
-				ast_log(LOG_WARNING, "read() failed: %s\n", strerror(errno));
-			}
-    			ast_log(LOG_DEBUG,"Cache file exists, strln=%d, strlen=%d\n",strln,(int)strlen((char *)data));
-    			if (strlen((char *)data)==strln) {
-    				ast_log(LOG_DEBUG,"Size OK\n");
-    				if (read(fdesc,&bigstring,strln) != strln) {
-					ast_log(LOG_WARNING, "read() failed: %s\n", strerror(errno));
-				}
-	    			bigstring[strln] = 0;
-				if (strcmp(bigstring,data)==0) { 
-	    				readcache=1;
-	    			} else {
-	    				ast_log(LOG_WARNING,"Strings do not match\n");
-	    			}
-	    		} else {
-	    			ast_log(LOG_WARNING,"Size mismatch\n");
-	    		}
-	    	}
-=======
-		return -1;
->>>>>>> 19898f33
+		return -1;
 	}
 
 	/* Compute MD5 sum of string */
@@ -594,15 +475,9 @@
 	}
 	
 	/* Write to cache and then pass it down */
-<<<<<<< HEAD
-	if (writecache==1) {
-		ast_log(LOG_DEBUG,"Writing result to cache...\n");
-		while ((strln=read(fd,buffer,16384))!=0) {
-=======
 	if (writecache == 1) {
 		ast_debug(1, "Writing result to cache...\n");
 		while ((strln = read(fd, buffer, 16384)) != 0) {
->>>>>>> 19898f33
 			if (write(fdesc,buffer,strln) < 0) {
 				ast_log(LOG_WARNING, "write() failed: %s\n", strerror(errno));
 			}
@@ -619,25 +494,6 @@
 	/* This assumes only one waveform will come back, also LP is unlikely */
 	wave = 0;
 	do {
-<<<<<<< HEAD
-               int read_data;
-		for (n=0; n < 3; )
-               {
-                       read_data = read(fd,ack+n,3-n);
-                       /* this avoids falling in infinite loop
-                        * in case that festival server goes down
-                        * */
-                       if ( read_data == -1 )
-                       {
-                               ast_log(LOG_WARNING,"Unable to read from cache/festival fd\n");
-			       close(fd);
-			       ast_config_destroy(cfg);
-			       ast_module_user_remove(u);
-                               return -1;
-                       }
-                       n += read_data;
-               }
-=======
 		int read_data;
 		for (n = 0; n < 3; ) {
 			read_data = read(fd, ack + n, 3 - n);
@@ -652,7 +508,6 @@
 			}
 			n += read_data;
 		}
->>>>>>> 19898f33
 		ack[3] = '\0';
 		if (strcmp(ack, "WV\n") == 0) {         /* receive a waveform */
 			ast_debug(1, "Festival WV command\n");
