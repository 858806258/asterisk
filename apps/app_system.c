/*
 * Asterisk -- An open source telephony toolkit.
 *
 * Copyright (C) 1999 - 2005, Digium, Inc.
 *
 * Mark Spencer <markster@digium.com>
 *
 * See http://www.asterisk.org for more information about
 * the Asterisk project. Please do not directly contact
 * any of the maintainers of this project for assistance;
 * the project provides a web site, mailing lists and IRC
 * channels for your use.
 *
 * This program is free software, distributed under the terms of
 * the GNU General Public License Version 2. See the LICENSE file
 * at the top of the source tree.
 */

/*! \file
 *
 * \brief Execute arbitrary system commands
 *
 * \author Mark Spencer <markster@digium.com>
 * 
 * \ingroup applications
 */

/*** MODULEINFO
	<support_level>core</support_level>
 ***/

#include "asterisk.h"

ASTERISK_FILE_VERSION(__FILE__, "$Revision$")

#include "asterisk/pbx.h"
#include "asterisk/module.h"
#include "asterisk/app.h"
#include "asterisk/channel.h"	/* autoservice */
#include "asterisk/strings.h"
#include "asterisk/threadstorage.h"

/*** DOCUMENTATION
	<application name="System" language="en_US">
		<synopsis>
			Execute a system command.
		</synopsis>
		<syntax>
			<parameter name="command" required="true">
				<para>Command to execute</para>
			</parameter>
		</syntax>
		<description>
			<para>Executes a command  by  using  system(). If the command
			fails, the console should report a fallthrough.</para>
			<para>Result of execution is returned in the <variable>SYSTEMSTATUS</variable> channel variable:</para>
			<variablelist>
				<variable name="SYSTEMSTATUS">
					<value name="FAILURE">
						Could not execute the specified command.
					</value>
					<value name="SUCCESS">
						Specified command successfully executed.
					</value>
				</variable>
			</variablelist>
		</description>
	</application>
	<application name="TrySystem" language="en_US">
		<synopsis>
			Try executing a system command.
		</synopsis>
		<syntax>
			<parameter name="command" required="true">
				<para>Command to execute</para>
			</parameter>
		</syntax>
		<description>
			<para>Executes a command  by  using  system().</para>
			<para>Result of execution is returned in the <variable>SYSTEMSTATUS</variable> channel variable:</para>
			<variablelist>
				<variable name="SYSTEMSTATUS">
					<value name="FAILURE">
						Could not execute the specified command.
					</value>
					<value name="SUCCESS">
						Specified command successfully executed.
					</value>
					<value name="APPERROR">
						Specified command successfully executed, but returned error code.
					</value>
				</variable>
			</variablelist>
		</description>
	</application>

 ***/

AST_THREADSTORAGE(buf_buf);

static char *app = "System";

static char *app2 = "TrySystem";

static char *chanvar = "SYSTEMSTATUS";

static int system_exec_helper(struct ast_channel *chan, const char *data, int failmode)
{
	int res = 0;
	struct ast_str *buf = ast_str_thread_get(&buf_buf, 16);
	char *cbuf;

	if (ast_strlen_zero(data)) {
		ast_log(LOG_WARNING, "System requires an argument(command)\n");
		pbx_builtin_setvar_helper(chan, chanvar, "FAILURE");
		return failmode;
	}

	ast_autoservice_start(chan);

	ast_autoservice_start(chan);

	/* Do our thing here */
	ast_str_get_encoded_str(&buf, 0, (char *) data);
	cbuf = ast_str_buffer(buf);

	if (strchr("\"'", cbuf[0]) && cbuf[ast_str_strlen(buf) - 1] == cbuf[0]) {
		cbuf[ast_str_strlen(buf) - 1] = '\0';
		cbuf++;
		ast_log(LOG_NOTICE, "It is not necessary to quote the argument to the System application.\n");
	}

	res = ast_safe_system(cbuf);

	if ((res < 0) && (errno != ECHILD)) {
		ast_log(LOG_WARNING, "Unable to execute '%s'\n", (char *)data);
		pbx_builtin_setvar_helper(chan, chanvar, "FAILURE");
		res = failmode;
	} else if (res == 127) {
		ast_log(LOG_WARNING, "Unable to execute '%s'\n", (char *)data);
		pbx_builtin_setvar_helper(chan, chanvar, "FAILURE");
		res = failmode;
	} else {
		if (res < 0) 
			res = 0;
		if (res != 0)
			pbx_builtin_setvar_helper(chan, chanvar, "APPERROR");
		else
			pbx_builtin_setvar_helper(chan, chanvar, "SUCCESS");
		res = 0;
	} 

	ast_autoservice_stop(chan);
<<<<<<< HEAD

	ast_module_user_remove(u);
=======
>>>>>>> 5cf67a7a

	return res;
}

static int system_exec(struct ast_channel *chan, const char *data)
{
	return system_exec_helper(chan, data, -1);
}

static int trysystem_exec(struct ast_channel *chan, const char *data)
{
	return system_exec_helper(chan, data, 0);
}

static int unload_module(void)
{
	int res;

	res = ast_unregister_application(app);
	res |= ast_unregister_application(app2);

	return res;
}

static int load_module(void)
{
	int res;

	res = ast_register_application_xml(app2, trysystem_exec);
	res |= ast_register_application_xml(app, system_exec);

	return res;
}

AST_MODULE_INFO_STANDARD(ASTERISK_GPL_KEY, "Generic System() application");<|MERGE_RESOLUTION|>--- conflicted
+++ resolved
@@ -118,8 +118,6 @@
 
 	ast_autoservice_start(chan);
 
-	ast_autoservice_start(chan);
-
 	/* Do our thing here */
 	ast_str_get_encoded_str(&buf, 0, (char *) data);
 	cbuf = ast_str_buffer(buf);
@@ -151,11 +149,6 @@
 	} 
 
 	ast_autoservice_stop(chan);
-<<<<<<< HEAD
-
-	ast_module_user_remove(u);
-=======
->>>>>>> 5cf67a7a
 
 	return res;
 }
