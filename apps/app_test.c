/*
 * Asterisk -- An open source telephony toolkit.
 *
 * Copyright (C) 1999 - 2005, Digium, Inc.
 *
 * Mark Spencer <markster@digium.com>
 * Russell Bryant <russelb@clemson.edu>
 *
 * See http://www.asterisk.org for more information about
 * the Asterisk project. Please do not directly contact
 * any of the maintainers of this project for assistance;
 * the project provides a web site, mailing lists and IRC
 * channels for your use.
 *
 * This program is free software, distributed under the terms of
 * the GNU General Public License Version 2. See the LICENSE file
 * at the top of the source tree.
 */

/*! \file
 *
 * \brief Applications to test connection and produce report in text file
 *
 * \author Mark Spencer <markster@digium.com>
 * \author Russell Bryant <russelb@clemson.edu>
 * 
 * \ingroup applications
 */

/*** MODULEINFO
	<support_level>extended</support_level>
 ***/

#include "asterisk.h"

ASTERISK_FILE_VERSION(__FILE__, "$Revision$")

#include <sys/stat.h>

#include "asterisk/paths.h"	/* use ast_config_AST_LOG_DIR */
#include "asterisk/channel.h"
#include "asterisk/module.h"
#include "asterisk/lock.h"
#include "asterisk/app.h"
#include "asterisk/pbx.h"
#include "asterisk/utils.h"

<<<<<<< HEAD
static char *tests_descrip =
	 "TestServer(): Perform test server function and write call report.\n"
	 "Results stored in /var/log/asterisk/testreports/<testid>-server.txt";
static char *tests_app = "TestServer";
static char *tests_synopsis = "Execute Interface Test Server";

static char *testc_descrip =
	 "TestClient(testid): Executes test client with given testid.\n"
	 "Results stored in /var/log/asterisk/testreports/<testid>-client.txt";
=======
/*** DOCUMENTATION
	<application name="TestServer" language="en_US">
		<synopsis>
			Execute Interface Test Server.
		</synopsis>
		<syntax />
		<description>
			<para>Perform test server function and write call report. Results stored in
			<filename>/var/log/asterisk/testreports/&lt;testid&gt;-server.txt</filename></para>
		</description>
		<see-also>
			<ref type="application">TestClient</ref>
		</see-also>
	</application>
	<application name="TestClient" language="en_US">
		<synopsis>
			Execute Interface Test Client.
		</synopsis>
		<syntax>
			<parameter name="testid" required="true">
				<para>An ID to identify this test.</para>
			</parameter>
		</syntax>
		<description>
			<para>Executes test client with given <replaceable>testid</replaceable>. Results stored in
			<filename>/var/log/asterisk/testreports/&lt;testid&gt;-client.txt</filename></para>
		</description>
		<see-also>
			<ref type="application">TestServer</ref>
		</see-also>
	</application>
 ***/
>>>>>>> 5cf67a7a

static char *tests_app = "TestServer";
static char *testc_app = "TestClient";

static int measurenoise(struct ast_channel *chan, int ms, char *who)
{
	int res=0;
	int mssofar;
	int noise=0;
	int samples=0;
	int x;
	short *foo;
	struct timeval start;
	struct ast_frame *f;
	int rformat;
	rformat = chan->readformat;
	if (ast_set_read_format(chan, AST_FORMAT_SLINEAR)) {
		ast_log(LOG_NOTICE, "Unable to set to linear mode!\n");
		return -1;
	}
	start = ast_tvnow();
	for(;;) {
		mssofar = ast_tvdiff_ms(ast_tvnow(), start);
		if (mssofar > ms)
			break;
		res = ast_waitfor(chan, ms - mssofar);
		if (res < 1)
			break;
		f = ast_read(chan);
		if (!f) {
			res = -1;
			break;
		}
		if ((f->frametype == AST_FRAME_VOICE) && (f->subclass.codec == AST_FORMAT_SLINEAR)) {
			foo = (short *)f->data.ptr;
			for (x=0;x<f->samples;x++) {
				noise += abs(foo[x]);
				samples++;
			}
		}
		ast_frfree(f);
	}

	if (rformat) {
		if (ast_set_read_format(chan, rformat)) {
			ast_log(LOG_NOTICE, "Unable to restore original format!\n");
			return -1;
		}
	}
	if (res < 0)
		return res;
	if (!samples) {
		ast_log(LOG_NOTICE, "No samples were received from the other side!\n");
		return -1;
	}
	ast_debug(1, "%s: Noise: %d, samples: %d, avg: %d\n", who, noise, samples, noise / samples);
	return (noise / samples);
}

static int sendnoise(struct ast_channel *chan, int ms)
{
	int res;
	res = ast_tonepair_start(chan, 1537, 2195, ms, 8192);
	if (!res) {
		res = ast_waitfordigit(chan, ms);
		ast_tonepair_stop(chan);
	}
	return res;
}

static int testclient_exec(struct ast_channel *chan, const char *data)
{
	int res = 0;
	const char *testid=data;
	char fn[80];
	char serverver[80];
	FILE *f;

	/* Check for test id */
	if (ast_strlen_zero(testid)) {
		ast_log(LOG_WARNING, "TestClient requires an argument - the test id\n");
		return -1;
	}
<<<<<<< HEAD

	u = ast_module_user_add(chan);
=======
>>>>>>> 5cf67a7a

	if (chan->_state != AST_STATE_UP)
		res = ast_answer(chan);

	/* Wait a few just to be sure things get started */
	res = ast_safe_sleep(chan, 3000);
	/* Transmit client version */
	if (!res)
<<<<<<< HEAD
		res = ast_dtmf_stream(chan, NULL, "8378*1#", 0);
	if (option_debug)
		ast_log(LOG_DEBUG, "Transmit client version\n");

	/* Read server version */
	if (option_debug)
		ast_log(LOG_DEBUG, "Read server version\n");
=======
		res = ast_dtmf_stream(chan, NULL, "8378*1#", 0, 0);
	ast_debug(1, "Transmit client version\n");

	/* Read server version */
	ast_debug(1, "Read server version\n");
>>>>>>> 5cf67a7a
	if (!res)
		res = ast_app_getdata(chan, NULL, serverver, sizeof(serverver) - 1, 0);
	if (res > 0)
		res = 0;
<<<<<<< HEAD
	if (option_debug)
		ast_log(LOG_DEBUG, "server version: %s\n", serverver);
=======
	ast_debug(1, "server version: %s\n", serverver);

>>>>>>> 5cf67a7a
	if (res > 0)
		res = 0;
	if (!res)
		res = ast_safe_sleep(chan, 1000);
	/* Send test id */
	if (!res)
<<<<<<< HEAD
		res = ast_dtmf_stream(chan, NULL, testid, 0);
	if (!res)
		res = ast_dtmf_stream(chan, NULL, "#", 0);
	if (option_debug)
		ast_log(LOG_DEBUG, "send test identifier: %s\n", testid);
=======
		res = ast_dtmf_stream(chan, NULL, testid, 0, 0);
	if (!res)
		res = ast_dtmf_stream(chan, NULL, "#", 0, 0);
	ast_debug(1, "send test identifier: %s\n", testid);
>>>>>>> 5cf67a7a

	if ((res >=0) && (!ast_strlen_zero(testid))) {
		/* Make the directory to hold the test results in case it's not there */
		snprintf(fn, sizeof(fn), "%s/testresults", ast_config_AST_LOG_DIR);
		ast_mkdir(fn, 0777);
		snprintf(fn, sizeof(fn), "%s/testresults/%s-client.txt", ast_config_AST_LOG_DIR, testid);
		if ((f = fopen(fn, "w+"))) {
			setlinebuf(f);
			fprintf(f, "CLIENTCHAN:    %s\n", chan->name);
			fprintf(f, "CLIENTTEST ID: %s\n", testid);
			fprintf(f, "ANSWER:        PASS\n");
			res = 0;

			if (!res) {
				/* Step 1: Wait for "1" */
				ast_debug(1, "TestClient: 2.  Wait DTMF 1\n");
				res = ast_waitfordigit(chan, 3000);
				fprintf(f, "WAIT DTMF 1:   %s\n", (res != '1') ? "FAIL" : "PASS");
				if (res == '1')
					res = 0;
				else
					res = -1;
			}
			if (!res) {
				res = ast_safe_sleep(chan, 1000);
			}
			if (!res) {
				/* Step 2: Send "2" */
				ast_debug(1, "TestClient: 2.  Send DTMF 2\n");
				res = ast_dtmf_stream(chan, NULL, "2", 0, 0);
				fprintf(f, "SEND DTMF 2:   %s\n", (res < 0) ? "FAIL" : "PASS");
				if (res > 0)
					res = 0;
			}
			if (!res) {
				/* Step 3: Wait one second */
				ast_debug(1, "TestClient: 3.  Wait one second\n");
				res = ast_safe_sleep(chan, 1000);
				fprintf(f, "WAIT 1 SEC:    %s\n", (res < 0) ? "FAIL" : "PASS");
				if (res > 0)
					res = 0;
			}
			if (!res) {
				/* Step 4: Measure noise */
				ast_debug(1, "TestClient: 4.  Measure noise\n");
				res = measurenoise(chan, 5000, "TestClient");
				fprintf(f, "MEASURENOISE:  %s (%d)\n", (res < 0) ? "FAIL" : "PASS", res);
				if (res > 0)
					res = 0;
			}
			if (!res) {
				/* Step 5: Wait for "4" */
				ast_debug(1, "TestClient: 5.  Wait DTMF 4\n");
				res = ast_waitfordigit(chan, 3000);
				fprintf(f, "WAIT DTMF 4:   %s\n", (res != '4') ? "FAIL" : "PASS");
				if (res == '4')
					res = 0;
				else
					res = -1;
			}
			if (!res) {
				/* Step 6: Transmit tone noise */
				ast_debug(1, "TestClient: 6.  Transmit tone\n");
				res = sendnoise(chan, 6000);
				fprintf(f, "SENDTONE:      %s\n", (res < 0) ? "FAIL" : "PASS");
			}
			if (!res || (res == '5')) {
				/* Step 7: Wait for "5" */
				ast_debug(1, "TestClient: 7.  Wait DTMF 5\n");
				if (!res)
					res = ast_waitfordigit(chan, 3000);
				fprintf(f, "WAIT DTMF 5:   %s\n", (res != '5') ? "FAIL" : "PASS");
				if (res == '5')
					res = 0;
				else
					res = -1;
			}
			if (!res) {
				/* Step 8: Wait one second */
				ast_debug(1, "TestClient: 8.  Wait one second\n");
				res = ast_safe_sleep(chan, 1000);
				fprintf(f, "WAIT 1 SEC:    %s\n", (res < 0) ? "FAIL" : "PASS");
				if (res > 0)
					res = 0;
			}
			if (!res) {
				/* Step 9: Measure noise */
<<<<<<< HEAD
				if (option_debug)
					ast_log(LOG_DEBUG, "TestClient: 9.  Measure tone\n");
=======
				ast_debug(1, "TestClient: 9.  Measure tone\n");
>>>>>>> 5cf67a7a
				res = measurenoise(chan, 4000, "TestClient");
				fprintf(f, "MEASURETONE:   %s (%d)\n", (res < 0) ? "FAIL" : "PASS", res);
				if (res > 0)
					res = 0;
			}
			if (!res) {
				/* Step 10: Send "7" */
<<<<<<< HEAD
				if (option_debug)
					ast_log(LOG_DEBUG, "TestClient: 10.  Send DTMF 7\n");
				res = ast_dtmf_stream(chan, NULL, "7", 0);
=======
				ast_debug(1, "TestClient: 10.  Send DTMF 7\n");
				res = ast_dtmf_stream(chan, NULL, "7", 0, 0);
>>>>>>> 5cf67a7a
				fprintf(f, "SEND DTMF 7:   %s\n", (res < 0) ? "FAIL" : "PASS");
				if (res > 0)
					res =0;
			}
			if (!res) {
				/* Step 11: Wait for "8" */
				ast_debug(1, "TestClient: 11.  Wait DTMF 8\n");
				res = ast_waitfordigit(chan, 3000);
				fprintf(f, "WAIT DTMF 8:   %s\n", (res != '8') ? "FAIL" : "PASS");
				if (res == '8')
					res = 0;
				else
					res = -1;
			}
			if (!res) {
				res = ast_safe_sleep(chan, 1000);
			}
<<<<<<< HEAD
			if (option_debug && !res ) {
=======
			if (!res) {
>>>>>>> 5cf67a7a
				/* Step 12: Hangup! */
				ast_debug(1, "TestClient: 12.  Hangup\n");
			}

			ast_debug(1, "-- TEST COMPLETE--\n");
			fprintf(f, "-- END TEST--\n");
			fclose(f);
			res = -1;
		} else
			res = -1;
	} else {
		ast_log(LOG_NOTICE, "Did not read a test ID on '%s'\n", chan->name);
		res = -1;
	}
	return res;
}

static int testserver_exec(struct ast_channel *chan, const char *data)
{
	int res = 0;
	char testid[80]="";
	char fn[80];
	FILE *f;
	if (chan->_state != AST_STATE_UP)
		res = ast_answer(chan);
	/* Read version */
<<<<<<< HEAD
	if (option_debug)
		ast_log(LOG_DEBUG, "Read client version\n");
=======
	ast_debug(1, "Read client version\n");
>>>>>>> 5cf67a7a
	if (!res)
		res = ast_app_getdata(chan, NULL, testid, sizeof(testid) - 1, 0);
	if (res > 0)
		res = 0;

	ast_debug(1, "client version: %s\n", testid);
	ast_debug(1, "Transmit server version\n");

	res = ast_safe_sleep(chan, 1000);
	if (!res)
		res = ast_dtmf_stream(chan, NULL, "8378*1#", 0, 0);
	if (res > 0)
		res = 0;

	if (!res)
		res = ast_app_getdata(chan, NULL, testid, sizeof(testid) - 1, 0);
<<<<<<< HEAD
	if (option_debug)
		ast_log(LOG_DEBUG, "read test identifier: %s\n", testid);
=======
	ast_debug(1, "read test identifier: %s\n", testid);
>>>>>>> 5cf67a7a
	/* Check for sneakyness */
	if (strchr(testid, '/'))
		res = -1;
	if ((res >=0) && (!ast_strlen_zero(testid))) {
		/* Got a Test ID!  Whoo hoo! */
		/* Make the directory to hold the test results in case it's not there */
		snprintf(fn, sizeof(fn), "%s/testresults", ast_config_AST_LOG_DIR);
		ast_mkdir(fn, 0777);
		snprintf(fn, sizeof(fn), "%s/testresults/%s-server.txt", ast_config_AST_LOG_DIR, testid);
		if ((f = fopen(fn, "w+"))) {
			setlinebuf(f);
			fprintf(f, "SERVERCHAN:    %s\n", chan->name);
			fprintf(f, "SERVERTEST ID: %s\n", testid);
			fprintf(f, "ANSWER:        PASS\n");
			ast_debug(1, "Processing Test ID '%s'\n", testid);
			res = ast_safe_sleep(chan, 1000);
			if (!res) {
				/* Step 1: Send "1" */
<<<<<<< HEAD
				if (option_debug)
					ast_log(LOG_DEBUG, "TestServer: 1.  Send DTMF 1\n");
				res = ast_dtmf_stream(chan, NULL, "1", 0);
=======
				ast_debug(1, "TestServer: 1.  Send DTMF 1\n");
				res = ast_dtmf_stream(chan, NULL, "1", 0,0 );
>>>>>>> 5cf67a7a
				fprintf(f, "SEND DTMF 1:   %s\n", (res < 0) ? "FAIL" : "PASS");
				if (res > 0)
					res = 0;
			}
			if (!res) {
				/* Step 2: Wait for "2" */
<<<<<<< HEAD
				if (option_debug)
					ast_log(LOG_DEBUG, "TestServer: 2.  Wait DTMF 2\n");
=======
				ast_debug(1, "TestServer: 2.  Wait DTMF 2\n");
>>>>>>> 5cf67a7a
				res = ast_waitfordigit(chan, 3000);
				fprintf(f, "WAIT DTMF 2:   %s\n", (res != '2') ? "FAIL" : "PASS");
				if (res == '2')
					res = 0;
				else
					res = -1;
			}
			if (!res) {
				/* Step 3: Measure noise */
<<<<<<< HEAD
				if (option_debug)
					ast_log(LOG_DEBUG, "TestServer: 3.  Measure noise\n");
=======
				ast_debug(1, "TestServer: 3.  Measure noise\n");
>>>>>>> 5cf67a7a
				res = measurenoise(chan, 6000, "TestServer");
				fprintf(f, "MEASURENOISE:  %s (%d)\n", (res < 0) ? "FAIL" : "PASS", res);
				if (res > 0)
					res = 0;
			}
			if (!res) {
				/* Step 4: Send "4" */
<<<<<<< HEAD
				if (option_debug)
					ast_log(LOG_DEBUG, "TestServer: 4.  Send DTMF 4\n");
				res = ast_dtmf_stream(chan, NULL, "4", 0);
=======
				ast_debug(1, "TestServer: 4.  Send DTMF 4\n");
				res = ast_dtmf_stream(chan, NULL, "4", 0, 0);
>>>>>>> 5cf67a7a
				fprintf(f, "SEND DTMF 4:   %s\n", (res < 0) ? "FAIL" : "PASS");
				if (res > 0)
					res = 0;
			}
			if (!res) {
				/* Step 5: Wait one second */
<<<<<<< HEAD
				if (option_debug)
					ast_log(LOG_DEBUG, "TestServer: 5.  Wait one second\n");
=======
				ast_debug(1, "TestServer: 5.  Wait one second\n");
>>>>>>> 5cf67a7a
				res = ast_safe_sleep(chan, 1000);
				fprintf(f, "WAIT 1 SEC:    %s\n", (res < 0) ? "FAIL" : "PASS");
				if (res > 0)
					res = 0;
			}
			if (!res) {
				/* Step 6: Measure noise */
<<<<<<< HEAD
				if (option_debug)
					ast_log(LOG_DEBUG, "TestServer: 6.  Measure tone\n");
=======
				ast_debug(1, "TestServer: 6.  Measure tone\n");
>>>>>>> 5cf67a7a
				res = measurenoise(chan, 4000, "TestServer");
				fprintf(f, "MEASURETONE:   %s (%d)\n", (res < 0) ? "FAIL" : "PASS", res);
				if (res > 0)
					res = 0;
			}
			if (!res) {
				/* Step 7: Send "5" */
<<<<<<< HEAD
				if (option_debug)
					ast_log(LOG_DEBUG, "TestServer: 7.  Send DTMF 5\n");
				res = ast_dtmf_stream(chan, NULL, "5", 0);
=======
				ast_debug(1, "TestServer: 7.  Send DTMF 5\n");
				res = ast_dtmf_stream(chan, NULL, "5", 0, 0);
>>>>>>> 5cf67a7a
				fprintf(f, "SEND DTMF 5:   %s\n", (res < 0) ? "FAIL" : "PASS");
				if (res > 0)
					res = 0;
			}
			if (!res) {
				/* Step 8: Transmit tone noise */
<<<<<<< HEAD
				if (option_debug)
					ast_log(LOG_DEBUG, "TestServer: 8.  Transmit tone\n");
=======
				ast_debug(1, "TestServer: 8.  Transmit tone\n");
>>>>>>> 5cf67a7a
				res = sendnoise(chan, 6000);
				fprintf(f, "SENDTONE:      %s\n", (res < 0) ? "FAIL" : "PASS");
			}

			if (!res || (res == '7')) {
				/* Step 9: Wait for "7" */
<<<<<<< HEAD
				if (option_debug)
					ast_log(LOG_DEBUG, "TestServer: 9.  Wait DTMF 7\n");
=======
				ast_debug(1, "TestServer: 9.  Wait DTMF 7\n");
>>>>>>> 5cf67a7a
				if (!res)
					res = ast_waitfordigit(chan, 3000);
				fprintf(f, "WAIT DTMF 7:   %s\n", (res != '7') ? "FAIL" : "PASS");
				if (res == '7')
					res = 0;
				else
					res = -1;
			}
			if (!res) {
				res = ast_safe_sleep(chan, 1000);
			}
			if (!res) {
				/* Step 10: Send "8" */
<<<<<<< HEAD
				if (option_debug)
					ast_log(LOG_DEBUG, "TestServer: 10.  Send DTMF 8\n");
				res = ast_dtmf_stream(chan, NULL, "8", 0);
=======
				ast_debug(1, "TestServer: 10.  Send DTMF 8\n");
				res = ast_dtmf_stream(chan, NULL, "8", 0, 0);
>>>>>>> 5cf67a7a
				fprintf(f, "SEND DTMF 8:   %s\n", (res < 0) ? "FAIL" : "PASS");
				if (res > 0)
					res = 0;
			}
			if (!res) {
				/* Step 11: Wait for hangup to arrive! */
<<<<<<< HEAD
				if (option_debug)
					ast_log(LOG_DEBUG, "TestServer: 11.  Waiting for hangup\n");
=======
				ast_debug(1, "TestServer: 11.  Waiting for hangup\n");
>>>>>>> 5cf67a7a
				res = ast_safe_sleep(chan, 10000);
				fprintf(f, "WAIT HANGUP:   %s\n", (res < 0) ? "PASS" : "FAIL");
			}

			ast_log(LOG_NOTICE, "-- TEST COMPLETE--\n");
			fprintf(f, "-- END TEST--\n");
			fclose(f);
			res = -1;
		} else
			res = -1;
	} else {
		ast_log(LOG_NOTICE, "Did not read a test ID on '%s'\n", chan->name);
		res = -1;
	}
	return res;
}

static int unload_module(void)
{
	int res;

	res = ast_unregister_application(testc_app);
	res |= ast_unregister_application(tests_app);

<<<<<<< HEAD
	ast_module_user_hangup_all();

=======
>>>>>>> 5cf67a7a
	return res;
}

static int load_module(void)
{
	int res;

	res = ast_register_application_xml(testc_app, testclient_exec);
	res |= ast_register_application_xml(tests_app, testserver_exec);

	return res;
}

AST_MODULE_INFO_STANDARD(ASTERISK_GPL_KEY, "Interface Test Application");<|MERGE_RESOLUTION|>--- conflicted
+++ resolved
@@ -45,17 +45,6 @@
 #include "asterisk/pbx.h"
 #include "asterisk/utils.h"
 
-<<<<<<< HEAD
-static char *tests_descrip =
-	 "TestServer(): Perform test server function and write call report.\n"
-	 "Results stored in /var/log/asterisk/testreports/<testid>-server.txt";
-static char *tests_app = "TestServer";
-static char *tests_synopsis = "Execute Interface Test Server";
-
-static char *testc_descrip =
-	 "TestClient(testid): Executes test client with given testid.\n"
-	 "Results stored in /var/log/asterisk/testreports/<testid>-client.txt";
-=======
 /*** DOCUMENTATION
 	<application name="TestServer" language="en_US">
 		<synopsis>
@@ -88,7 +77,6 @@
 		</see-also>
 	</application>
  ***/
->>>>>>> 5cf67a7a
 
 static char *tests_app = "TestServer";
 static char *testc_app = "TestClient";
@@ -172,11 +160,6 @@
 		ast_log(LOG_WARNING, "TestClient requires an argument - the test id\n");
 		return -1;
 	}
-<<<<<<< HEAD
-
-	u = ast_module_user_add(chan);
-=======
->>>>>>> 5cf67a7a
 
 	if (chan->_state != AST_STATE_UP)
 		res = ast_answer(chan);
@@ -185,50 +168,28 @@
 	res = ast_safe_sleep(chan, 3000);
 	/* Transmit client version */
 	if (!res)
-<<<<<<< HEAD
-		res = ast_dtmf_stream(chan, NULL, "8378*1#", 0);
-	if (option_debug)
-		ast_log(LOG_DEBUG, "Transmit client version\n");
-
-	/* Read server version */
-	if (option_debug)
-		ast_log(LOG_DEBUG, "Read server version\n");
-=======
 		res = ast_dtmf_stream(chan, NULL, "8378*1#", 0, 0);
 	ast_debug(1, "Transmit client version\n");
 
 	/* Read server version */
 	ast_debug(1, "Read server version\n");
->>>>>>> 5cf67a7a
 	if (!res)
 		res = ast_app_getdata(chan, NULL, serverver, sizeof(serverver) - 1, 0);
 	if (res > 0)
 		res = 0;
-<<<<<<< HEAD
-	if (option_debug)
-		ast_log(LOG_DEBUG, "server version: %s\n", serverver);
-=======
 	ast_debug(1, "server version: %s\n", serverver);
 
->>>>>>> 5cf67a7a
 	if (res > 0)
 		res = 0;
+
 	if (!res)
 		res = ast_safe_sleep(chan, 1000);
 	/* Send test id */
 	if (!res)
-<<<<<<< HEAD
-		res = ast_dtmf_stream(chan, NULL, testid, 0);
-	if (!res)
-		res = ast_dtmf_stream(chan, NULL, "#", 0);
-	if (option_debug)
-		ast_log(LOG_DEBUG, "send test identifier: %s\n", testid);
-=======
 		res = ast_dtmf_stream(chan, NULL, testid, 0, 0);
 	if (!res)
 		res = ast_dtmf_stream(chan, NULL, "#", 0, 0);
 	ast_debug(1, "send test identifier: %s\n", testid);
->>>>>>> 5cf67a7a
 
 	if ((res >=0) && (!ast_strlen_zero(testid))) {
 		/* Make the directory to hold the test results in case it's not there */
@@ -316,12 +277,7 @@
 			}
 			if (!res) {
 				/* Step 9: Measure noise */
-<<<<<<< HEAD
-				if (option_debug)
-					ast_log(LOG_DEBUG, "TestClient: 9.  Measure tone\n");
-=======
 				ast_debug(1, "TestClient: 9.  Measure tone\n");
->>>>>>> 5cf67a7a
 				res = measurenoise(chan, 4000, "TestClient");
 				fprintf(f, "MEASURETONE:   %s (%d)\n", (res < 0) ? "FAIL" : "PASS", res);
 				if (res > 0)
@@ -329,14 +285,8 @@
 			}
 			if (!res) {
 				/* Step 10: Send "7" */
-<<<<<<< HEAD
-				if (option_debug)
-					ast_log(LOG_DEBUG, "TestClient: 10.  Send DTMF 7\n");
-				res = ast_dtmf_stream(chan, NULL, "7", 0);
-=======
 				ast_debug(1, "TestClient: 10.  Send DTMF 7\n");
 				res = ast_dtmf_stream(chan, NULL, "7", 0, 0);
->>>>>>> 5cf67a7a
 				fprintf(f, "SEND DTMF 7:   %s\n", (res < 0) ? "FAIL" : "PASS");
 				if (res > 0)
 					res =0;
@@ -354,11 +304,7 @@
 			if (!res) {
 				res = ast_safe_sleep(chan, 1000);
 			}
-<<<<<<< HEAD
-			if (option_debug && !res ) {
-=======
-			if (!res) {
->>>>>>> 5cf67a7a
+			if (!res) {
 				/* Step 12: Hangup! */
 				ast_debug(1, "TestClient: 12.  Hangup\n");
 			}
@@ -385,12 +331,7 @@
 	if (chan->_state != AST_STATE_UP)
 		res = ast_answer(chan);
 	/* Read version */
-<<<<<<< HEAD
-	if (option_debug)
-		ast_log(LOG_DEBUG, "Read client version\n");
-=======
 	ast_debug(1, "Read client version\n");
->>>>>>> 5cf67a7a
 	if (!res)
 		res = ast_app_getdata(chan, NULL, testid, sizeof(testid) - 1, 0);
 	if (res > 0)
@@ -407,12 +348,7 @@
 
 	if (!res)
 		res = ast_app_getdata(chan, NULL, testid, sizeof(testid) - 1, 0);
-<<<<<<< HEAD
-	if (option_debug)
-		ast_log(LOG_DEBUG, "read test identifier: %s\n", testid);
-=======
 	ast_debug(1, "read test identifier: %s\n", testid);
->>>>>>> 5cf67a7a
 	/* Check for sneakyness */
 	if (strchr(testid, '/'))
 		res = -1;
@@ -431,26 +367,15 @@
 			res = ast_safe_sleep(chan, 1000);
 			if (!res) {
 				/* Step 1: Send "1" */
-<<<<<<< HEAD
-				if (option_debug)
-					ast_log(LOG_DEBUG, "TestServer: 1.  Send DTMF 1\n");
-				res = ast_dtmf_stream(chan, NULL, "1", 0);
-=======
 				ast_debug(1, "TestServer: 1.  Send DTMF 1\n");
 				res = ast_dtmf_stream(chan, NULL, "1", 0,0 );
->>>>>>> 5cf67a7a
 				fprintf(f, "SEND DTMF 1:   %s\n", (res < 0) ? "FAIL" : "PASS");
 				if (res > 0)
 					res = 0;
 			}
 			if (!res) {
 				/* Step 2: Wait for "2" */
-<<<<<<< HEAD
-				if (option_debug)
-					ast_log(LOG_DEBUG, "TestServer: 2.  Wait DTMF 2\n");
-=======
 				ast_debug(1, "TestServer: 2.  Wait DTMF 2\n");
->>>>>>> 5cf67a7a
 				res = ast_waitfordigit(chan, 3000);
 				fprintf(f, "WAIT DTMF 2:   %s\n", (res != '2') ? "FAIL" : "PASS");
 				if (res == '2')
@@ -460,12 +385,7 @@
 			}
 			if (!res) {
 				/* Step 3: Measure noise */
-<<<<<<< HEAD
-				if (option_debug)
-					ast_log(LOG_DEBUG, "TestServer: 3.  Measure noise\n");
-=======
 				ast_debug(1, "TestServer: 3.  Measure noise\n");
->>>>>>> 5cf67a7a
 				res = measurenoise(chan, 6000, "TestServer");
 				fprintf(f, "MEASURENOISE:  %s (%d)\n", (res < 0) ? "FAIL" : "PASS", res);
 				if (res > 0)
@@ -473,26 +393,15 @@
 			}
 			if (!res) {
 				/* Step 4: Send "4" */
-<<<<<<< HEAD
-				if (option_debug)
-					ast_log(LOG_DEBUG, "TestServer: 4.  Send DTMF 4\n");
-				res = ast_dtmf_stream(chan, NULL, "4", 0);
-=======
 				ast_debug(1, "TestServer: 4.  Send DTMF 4\n");
 				res = ast_dtmf_stream(chan, NULL, "4", 0, 0);
->>>>>>> 5cf67a7a
 				fprintf(f, "SEND DTMF 4:   %s\n", (res < 0) ? "FAIL" : "PASS");
 				if (res > 0)
 					res = 0;
 			}
 			if (!res) {
 				/* Step 5: Wait one second */
-<<<<<<< HEAD
-				if (option_debug)
-					ast_log(LOG_DEBUG, "TestServer: 5.  Wait one second\n");
-=======
 				ast_debug(1, "TestServer: 5.  Wait one second\n");
->>>>>>> 5cf67a7a
 				res = ast_safe_sleep(chan, 1000);
 				fprintf(f, "WAIT 1 SEC:    %s\n", (res < 0) ? "FAIL" : "PASS");
 				if (res > 0)
@@ -500,12 +409,7 @@
 			}
 			if (!res) {
 				/* Step 6: Measure noise */
-<<<<<<< HEAD
-				if (option_debug)
-					ast_log(LOG_DEBUG, "TestServer: 6.  Measure tone\n");
-=======
 				ast_debug(1, "TestServer: 6.  Measure tone\n");
->>>>>>> 5cf67a7a
 				res = measurenoise(chan, 4000, "TestServer");
 				fprintf(f, "MEASURETONE:   %s (%d)\n", (res < 0) ? "FAIL" : "PASS", res);
 				if (res > 0)
@@ -513,38 +417,22 @@
 			}
 			if (!res) {
 				/* Step 7: Send "5" */
-<<<<<<< HEAD
-				if (option_debug)
-					ast_log(LOG_DEBUG, "TestServer: 7.  Send DTMF 5\n");
-				res = ast_dtmf_stream(chan, NULL, "5", 0);
-=======
 				ast_debug(1, "TestServer: 7.  Send DTMF 5\n");
 				res = ast_dtmf_stream(chan, NULL, "5", 0, 0);
->>>>>>> 5cf67a7a
 				fprintf(f, "SEND DTMF 5:   %s\n", (res < 0) ? "FAIL" : "PASS");
 				if (res > 0)
 					res = 0;
 			}
 			if (!res) {
 				/* Step 8: Transmit tone noise */
-<<<<<<< HEAD
-				if (option_debug)
-					ast_log(LOG_DEBUG, "TestServer: 8.  Transmit tone\n");
-=======
 				ast_debug(1, "TestServer: 8.  Transmit tone\n");
->>>>>>> 5cf67a7a
 				res = sendnoise(chan, 6000);
 				fprintf(f, "SENDTONE:      %s\n", (res < 0) ? "FAIL" : "PASS");
 			}
 
 			if (!res || (res == '7')) {
 				/* Step 9: Wait for "7" */
-<<<<<<< HEAD
-				if (option_debug)
-					ast_log(LOG_DEBUG, "TestServer: 9.  Wait DTMF 7\n");
-=======
 				ast_debug(1, "TestServer: 9.  Wait DTMF 7\n");
->>>>>>> 5cf67a7a
 				if (!res)
 					res = ast_waitfordigit(chan, 3000);
 				fprintf(f, "WAIT DTMF 7:   %s\n", (res != '7') ? "FAIL" : "PASS");
@@ -558,26 +446,15 @@
 			}
 			if (!res) {
 				/* Step 10: Send "8" */
-<<<<<<< HEAD
-				if (option_debug)
-					ast_log(LOG_DEBUG, "TestServer: 10.  Send DTMF 8\n");
-				res = ast_dtmf_stream(chan, NULL, "8", 0);
-=======
 				ast_debug(1, "TestServer: 10.  Send DTMF 8\n");
 				res = ast_dtmf_stream(chan, NULL, "8", 0, 0);
->>>>>>> 5cf67a7a
 				fprintf(f, "SEND DTMF 8:   %s\n", (res < 0) ? "FAIL" : "PASS");
 				if (res > 0)
 					res = 0;
 			}
 			if (!res) {
 				/* Step 11: Wait for hangup to arrive! */
-<<<<<<< HEAD
-				if (option_debug)
-					ast_log(LOG_DEBUG, "TestServer: 11.  Waiting for hangup\n");
-=======
 				ast_debug(1, "TestServer: 11.  Waiting for hangup\n");
->>>>>>> 5cf67a7a
 				res = ast_safe_sleep(chan, 10000);
 				fprintf(f, "WAIT HANGUP:   %s\n", (res < 0) ? "PASS" : "FAIL");
 			}
@@ -602,11 +479,6 @@
 	res = ast_unregister_application(testc_app);
 	res |= ast_unregister_application(tests_app);
 
-<<<<<<< HEAD
-	ast_module_user_hangup_all();
-
-=======
->>>>>>> 5cf67a7a
 	return res;
 }
 
