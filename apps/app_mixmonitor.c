--- conflicted
+++ resolved
@@ -43,11 +43,6 @@
 
 #include "asterisk/paths.h"	/* use ast_config_AST_MONITOR_DIR */
 #include "asterisk/file.h"
-<<<<<<< HEAD
-#include "asterisk/logger.h"
-#include "asterisk/channel.h"
-=======
->>>>>>> 5cf67a7a
 #include "asterisk/audiohook.h"
 #include "asterisk/pbx.h"
 #include "asterisk/module.h"
@@ -168,52 +163,11 @@
 
 #define get_volfactor(x) x ? ((x > 0) ? (1 << x) : ((1 << abs(x)) * -1)) : 0
 
-<<<<<<< HEAD
-static const char *app = "MixMonitor";
-static const char *synopsis = "Record a call and mix the audio during the recording";
-static const char *desc = ""
-"  MixMonitor(<file>.<ext>[|<options>[|<command>]])\n\n"
-"Records the audio on the current channel to the specified file.\n"
-"If the filename is an absolute path, uses that path, otherwise\n"
-"creates the file in the configured monitoring directory from\n"
-"asterisk.conf.  Use of StopMixMonitor is required to guarantee\n"
-"the audio file is available for processing during dialplan execution.\n\n"
-"Valid options:\n"
-" a      - Append to the file instead of overwriting it.\n"
-" b      - Only save audio to the file while the channel is bridged.\n"
-"          Note: Does not include conferences or sounds played to each bridged\n"
-"                party.\n"
-"          Note: If you utilize this option inside a Local channel, you must\n"
-"                 make sure the Local channel is not optimized away. To do this,\n"
-"                 be sure to call your Local channel with the '/n' option.\n"
-"                 For example: Dial(Local/start@mycontext/n)\n"
-" v(<x>) - Adjust the heard volume by a factor of <x> (range -4 to 4)\n"	
-" V(<x>) - Adjust the spoken volume by a factor of <x> (range -4 to 4)\n"	
-" W(<x>) - Adjust the both heard and spoken volumes by a factor of <x>\n"
-"         (range -4 to 4)\n\n"	
-"<command> will be executed when the recording is over\n"
-"Any strings matching ^{X} will be unescaped to ${X}.\n"
-"All variables will be evaluated at the time MixMonitor is called.\n"
-"The variable MIXMONITOR_FILENAME will contain the filename used to record.\n"
-"";
-
-static const char *stop_app = "StopMixMonitor";
-static const char *stop_synopsis = "Stop recording a call through MixMonitor";
-static const char *stop_desc = ""
-"  StopMixMonitor()\n\n"
-"Stop recording a call through MixMonitor, and free the recording's file handle.\n"
-"";
-
-struct module_symbols *me;
-
-static const char *mixmonitor_spy_type = "MixMonitor";
-=======
 static const char * const app = "MixMonitor";
 
 static const char * const stop_app = "StopMixMonitor";
 
 static const char * const mixmonitor_spy_type = "MixMonitor";
->>>>>>> 5cf67a7a
 
 struct mixmonitor {
 	struct ast_audiohook audiohook;
@@ -221,10 +175,7 @@
 	char *post_process;
 	char *name;
 	unsigned int flags;
-<<<<<<< HEAD
-=======
 	struct ast_autochan *autochan;
->>>>>>> 5cf67a7a
 	struct mixmonitor_ds *mixmonitor_ds;
 };
 
@@ -251,23 +202,7 @@
 	AST_APP_OPTION_ARG('W', MUXFLAG_VOLUME, OPT_ARG_VOLUME),
 });
 
-<<<<<<< HEAD
-/* This structure is used as a means of making sure that our pointer to
- * the channel we are monitoring remains valid. This is very similar to 
- * what is used in app_chanspy.c.
- */
 struct mixmonitor_ds {
-	struct ast_channel *chan;
-	/* These condition variables are used to be sure that the channel
-	 * hangup code completes before the mixmonitor thread attempts to
-	 * free this structure. The combination of a bookean flag and a
-	 * ast_cond_t ensure that no matter what order the threads run in,
-	 * we are guaranteed to never have the waiting thread block forever
-	 * in the case that the signaling thread runs first.
-	 */
-=======
-struct mixmonitor_ds {
->>>>>>> 5cf67a7a
 	unsigned int destruction_ok;
 	ast_cond_t destruction_condition;
 	ast_mutex_t lock;
@@ -284,14 +219,12 @@
  * \pre mixmonitor_ds must be locked before calling this function
  */
 static void mixmonitor_ds_close_fs(struct mixmonitor_ds *mixmonitor_ds)
-<<<<<<< HEAD
 {
 	if (mixmonitor_ds->fs) {
 		ast_closestream(mixmonitor_ds->fs);
 		mixmonitor_ds->fs = NULL;
 		mixmonitor_ds->fs_quit = 1;
-		if (option_verbose > 1)
-			ast_verbose(VERBOSE_PREFIX_2 "MixMonitor close filestream\n");
+		ast_verb(2, "MixMonitor close filestream\n");
 	}
 }
 
@@ -301,25 +234,14 @@
 
 	ast_mutex_lock(&mixmonitor_ds->lock);
 	mixmonitor_ds->audiohook = NULL;
-	mixmonitor_ds->chan = NULL;
 	mixmonitor_ds->destruction_ok = 1;
 	ast_cond_signal(&mixmonitor_ds->destruction_condition);
 	ast_mutex_unlock(&mixmonitor_ds->lock);
 }
 
-static void mixmonitor_ds_chan_fixup(void *data, struct ast_channel *old_chan, struct ast_channel *new_chan)
-{
-	struct mixmonitor_ds *mixmonitor_ds = data;
-
-	ast_mutex_lock(&mixmonitor_ds->lock);
-	mixmonitor_ds->chan = new_chan;
-	ast_mutex_unlock(&mixmonitor_ds->lock);
-}
-
-static struct ast_datastore_info mixmonitor_ds_info = {
+static const struct ast_datastore_info mixmonitor_ds_info = {
 	.type = "mixmonitor",
 	.destroy = mixmonitor_ds_destroy,
-	.chan_fixup = mixmonitor_ds_chan_fixup,
 };
 
 static void destroy_monitor_audiohook(struct mixmonitor *mixmonitor)
@@ -337,48 +259,6 @@
 }
 
 static int startmon(struct ast_channel *chan, struct ast_audiohook *audiohook) 
-=======
->>>>>>> 5cf67a7a
-{
-	if (mixmonitor_ds->fs) {
-		ast_closestream(mixmonitor_ds->fs);
-		mixmonitor_ds->fs = NULL;
-		mixmonitor_ds->fs_quit = 1;
-		ast_verb(2, "MixMonitor close filestream\n");
-	}
-}
-
-static void mixmonitor_ds_destroy(void *data)
-{
-	struct mixmonitor_ds *mixmonitor_ds = data;
-
-	ast_mutex_lock(&mixmonitor_ds->lock);
-	mixmonitor_ds->audiohook = NULL;
-	mixmonitor_ds->destruction_ok = 1;
-	ast_cond_signal(&mixmonitor_ds->destruction_condition);
-	ast_mutex_unlock(&mixmonitor_ds->lock);
-}
-
-static const struct ast_datastore_info mixmonitor_ds_info = {
-	.type = "mixmonitor",
-	.destroy = mixmonitor_ds_destroy,
-};
-
-static void destroy_monitor_audiohook(struct mixmonitor *mixmonitor)
-{
-	if (mixmonitor->mixmonitor_ds) {
-		ast_mutex_lock(&mixmonitor->mixmonitor_ds->lock);
-		mixmonitor->mixmonitor_ds->audiohook = NULL;
-		ast_mutex_unlock(&mixmonitor->mixmonitor_ds->lock);
-	}
-	/* kill the audiohook.*/
-	ast_audiohook_lock(&mixmonitor->audiohook);
-	ast_audiohook_detach(&mixmonitor->audiohook);
-	ast_audiohook_unlock(&mixmonitor->audiohook);
-	ast_audiohook_destroy(&mixmonitor->audiohook);
-}
-
-static int startmon(struct ast_channel *chan, struct ast_audiohook *audiohook) 
 {
 	struct ast_channel *peer = NULL;
 	int res = 0;
@@ -386,11 +266,7 @@
 	if (!chan)
 		return -1;
 
-<<<<<<< HEAD
-	res = ast_audiohook_attach(chan, audiohook);
-=======
 	ast_audiohook_attach(chan, audiohook);
->>>>>>> 5cf67a7a
 
 	if (!res && ast_test_flag(chan, AST_FLAG_NBRIDGE) && (peer = ast_bridged_channel(chan)))
 		ast_softhangup(peer, AST_SOFTHANGUP_UNBRIDGE);	
@@ -411,10 +287,6 @@
 		ast_free(mixmonitor);
 	}
 }
-<<<<<<< HEAD
-
-=======
->>>>>>> 5cf67a7a
 static void *mixmonitor_thread(void *obj) 
 {
 	struct mixmonitor *mixmonitor = obj;
@@ -423,20 +295,11 @@
 	char *ext;
 	char *last_slash;
 	int errflag = 0;
-<<<<<<< HEAD
-
-	if (option_verbose > 1)
-		ast_verbose(VERBOSE_PREFIX_2 "Begin MixMonitor Recording %s\n", mixmonitor->name);
+
+	ast_verb(2, "Begin MixMonitor Recording %s\n", mixmonitor->name);
 
 	fs = &mixmonitor->mixmonitor_ds->fs;
 
-=======
-
-	ast_verb(2, "Begin MixMonitor Recording %s\n", mixmonitor->name);
-
-	fs = &mixmonitor->mixmonitor_ds->fs;
-
->>>>>>> 5cf67a7a
 	/* The audiohook must enter and exit the loop locked */
 	ast_audiohook_lock(&mixmonitor->audiohook);
 	while (mixmonitor->audiohook.status == AST_AUDIOHOOK_STATUS_RUNNING && !mixmonitor->mixmonitor_ds->fs_quit) {
@@ -455,14 +318,8 @@
 		 * Unlock it, but remember to lock it before looping or exiting */
 		ast_audiohook_unlock(&mixmonitor->audiohook);
 
-<<<<<<< HEAD
-		ast_mutex_lock(&mixmonitor->mixmonitor_ds->lock);
-		if (!ast_test_flag(mixmonitor, MUXFLAG_BRIDGED) || (mixmonitor->mixmonitor_ds->chan && ast_bridged_channel(mixmonitor->mixmonitor_ds->chan))) {
-			ast_mutex_unlock(&mixmonitor->mixmonitor_ds->lock);
-=======
 		if (!ast_test_flag(mixmonitor, MUXFLAG_BRIDGED) || (mixmonitor->autochan->chan && ast_bridged_channel(mixmonitor->autochan->chan))) {
 			ast_mutex_lock(&mixmonitor->mixmonitor_ds->lock);
->>>>>>> 5cf67a7a
 			/* Initialize the file if not already done so */
 			if (!*fs && !errflag && !mixmonitor->mixmonitor_ds->fs_quit) {
 				oflags = O_CREAT | O_WRONLY;
@@ -474,11 +331,7 @@
 				else
 					ext = "raw";
 
-<<<<<<< HEAD
-				if (!(*fs = ast_writefile(mixmonitor->filename, ext, NULL, oflags, 0, 0644))) {
-=======
 				if (!(*fs = ast_writefile(mixmonitor->filename, ext, NULL, oflags, 0, 0666))) {
->>>>>>> 5cf67a7a
 					ast_log(LOG_ERROR, "Cannot open %s.%s\n", mixmonitor->filename, ext);
 					errflag = 1;
 				}
@@ -492,23 +345,24 @@
 					ast_writestream(*fs, cur);
 				}
 			}
-<<<<<<< HEAD
-		} else {
 			ast_mutex_unlock(&mixmonitor->mixmonitor_ds->lock);
 		}
-
-=======
-			ast_mutex_unlock(&mixmonitor->mixmonitor_ds->lock);
-		}
->>>>>>> 5cf67a7a
 		/* All done! free it. */
 		ast_frame_free(fr, 0);
 
 		ast_audiohook_lock(&mixmonitor->audiohook);
 	}
+
+	/* Test Event */
+	ast_test_suite_event_notify("MIXMONITOR_END", "Channel: %s\r\n"
+									"File: %s\r\n",
+									mixmonitor->autochan->chan->name,
+									mixmonitor->filename);
+
 	ast_audiohook_unlock(&mixmonitor->audiohook);
 
-<<<<<<< HEAD
+	ast_autochan_destroy(mixmonitor->autochan);
+
 	/* Datastore cleanup.  close the filestream and wait for ds destruction */
 	ast_mutex_lock(&mixmonitor->mixmonitor_ds->lock);
 	mixmonitor_ds_close_fs(mixmonitor->mixmonitor_ds);
@@ -517,26 +371,6 @@
 	}
 	ast_mutex_unlock(&mixmonitor->mixmonitor_ds->lock);
 
-=======
-	/* Test Event */
-	ast_test_suite_event_notify("MIXMONITOR_END", "Channel: %s\r\n"
-									"File: %s\r\n",
-									mixmonitor->autochan->chan->name,
-									mixmonitor->filename);
-
-	ast_audiohook_unlock(&mixmonitor->audiohook);
-
-	ast_autochan_destroy(mixmonitor->autochan);
-
-	/* Datastore cleanup.  close the filestream and wait for ds destruction */
-	ast_mutex_lock(&mixmonitor->mixmonitor_ds->lock);
-	mixmonitor_ds_close_fs(mixmonitor->mixmonitor_ds);
-	if (!mixmonitor->mixmonitor_ds->destruction_ok) {
-		ast_cond_wait(&mixmonitor->mixmonitor_ds->destruction_condition, &mixmonitor->mixmonitor_ds->lock);
-	}
-	ast_mutex_unlock(&mixmonitor->mixmonitor_ds->lock);
-
->>>>>>> 5cf67a7a
 	/* kill the audiohook */
 	destroy_monitor_audiohook(mixmonitor);
 
@@ -545,12 +379,6 @@
 		ast_safe_system(mixmonitor->post_process);
 	}
 
-<<<<<<< HEAD
-	if (option_verbose > 1)
-		ast_verbose(VERBOSE_PREFIX_2 "End MixMonitor Recording %s\n", mixmonitor->name);
-
-	mixmonitor_free(mixmonitor);
-=======
 	ast_verb(2, "End MixMonitor Recording %s\n", mixmonitor->name);
 	mixmonitor_free(mixmonitor);
 	return NULL;
@@ -567,7 +395,6 @@
 
 	ast_mutex_init(&mixmonitor_ds->lock);
 	ast_cond_init(&mixmonitor_ds->destruction_condition, NULL);
->>>>>>> 5cf67a7a
 
 	if (!(datastore = ast_datastore_alloc(&mixmonitor_ds_info, NULL))) {
 		ast_mutex_destroy(&mixmonitor_ds->lock);
@@ -587,38 +414,6 @@
 	return 0;
 }
 
-static int setup_mixmonitor_ds(struct mixmonitor *mixmonitor, struct ast_channel *chan)
-{
-	struct ast_datastore *datastore = NULL;
-	struct mixmonitor_ds *mixmonitor_ds;
-
-	if (!(mixmonitor_ds = ast_calloc(1, sizeof(*mixmonitor_ds)))) {
-		return -1;
-	}
-	
-	ast_mutex_init(&mixmonitor_ds->lock);
-	ast_cond_init(&mixmonitor_ds->destruction_condition, NULL);
-
-	if (!(datastore = ast_channel_datastore_alloc(&mixmonitor_ds_info, NULL))) {
-		ast_mutex_destroy(&mixmonitor_ds->lock);
-		ast_cond_destroy(&mixmonitor_ds->destruction_condition);
-		ast_free(mixmonitor_ds);
-		return -1;
-	}
-
-	/* No need to lock mixmonitor_ds since this is still operating in the channel's thread */
-	mixmonitor_ds->chan = chan;
-	mixmonitor_ds->audiohook = &mixmonitor->audiohook;
-	datastore->data = mixmonitor_ds;
-
-	ast_channel_lock(chan);
-	ast_channel_datastore_add(chan, datastore);
-	ast_channel_unlock(chan);
-
-	mixmonitor->mixmonitor_ds = mixmonitor_ds;
-	return 0;
-}
-
 static void launch_monitor_thread(struct ast_channel *chan, const char *filename, unsigned int flags,
 				  int readvol, int writevol, const char *post_process) 
 {
@@ -656,17 +451,8 @@
 		return;
 	}
 
-	/* Setup the actual spy before creating our thread */
-	if (ast_audiohook_init(&mixmonitor->audiohook, AST_AUDIOHOOK_TYPE_SPY, mixmonitor_spy_type)) {
-		mixmonitor_free(mixmonitor);
-		return;
-	}
-
 	/* Copy over flags and channel name */
 	mixmonitor->flags = flags;
-<<<<<<< HEAD
-	if (setup_mixmonitor_ds(mixmonitor, chan)) {
-=======
 	if (!(mixmonitor->autochan = ast_autochan_setup(chan))) {
 		mixmonitor_free(mixmonitor);
 		return;
@@ -674,7 +460,6 @@
 
 	if (setup_mixmonitor_ds(mixmonitor, chan)) {
 		ast_autochan_destroy(mixmonitor->autochan);
->>>>>>> 5cf67a7a
 		mixmonitor_free(mixmonitor);
 		return;
 	}
@@ -687,15 +472,9 @@
 
 	mixmonitor->filename = (char *) mixmonitor + sizeof(*mixmonitor) + strlen(chan->name) + 1;
 	strcpy(mixmonitor->filename, filename);
-<<<<<<< HEAD
 
 	ast_set_flag(&mixmonitor->audiohook, AST_AUDIOHOOK_TRIGGER_SYNC);
-	
-=======
-
-	ast_set_flag(&mixmonitor->audiohook, AST_AUDIOHOOK_TRIGGER_SYNC);
-
->>>>>>> 5cf67a7a
+
 	if (readvol)
 		mixmonitor->audiohook.options.read_volume = readvol;
 	if (writevol)
@@ -704,23 +483,12 @@
 	if (startmon(chan, &mixmonitor->audiohook)) {
 		ast_log(LOG_WARNING, "Unable to add '%s' spy to channel '%s'\n",
 			mixmonitor_spy_type, chan->name);
-<<<<<<< HEAD
-		/* Since we couldn't add ourselves - bail out! */
-=======
->>>>>>> 5cf67a7a
 		ast_audiohook_destroy(&mixmonitor->audiohook);
 		mixmonitor_free(mixmonitor);
 		return;
 	}
 
-<<<<<<< HEAD
-	pthread_attr_init(&attr);
-	pthread_attr_setdetachstate(&attr, PTHREAD_CREATE_DETACHED);
-	ast_pthread_create_background(&thread, &attr, mixmonitor_thread, mixmonitor);
-	pthread_attr_destroy(&attr);
-=======
 	ast_pthread_create_detached_background(&thread, NULL, mixmonitor_thread, mixmonitor);
->>>>>>> 5cf67a7a
 }
 
 static int mixmonitor_exec(struct ast_channel *chan, const char *data)
@@ -833,11 +601,7 @@
 
 		/* Remove the datastore so the monitor thread can exit */
 		if (!ast_channel_datastore_remove(chan, datastore)) {
-<<<<<<< HEAD
-			ast_channel_datastore_free(datastore);
-=======
 			ast_datastore_free(datastore);
->>>>>>> 5cf67a7a
 		}
 	}
 	ast_channel_unlock(chan);
@@ -870,14 +634,7 @@
 		return CLI_SUCCESS;
 	}
 
-<<<<<<< HEAD
-	if (!strcasecmp(argv[1], "start"))
-		mixmonitor_exec(chan, argv[3]);
-	else if (!strcasecmp(argv[1], "stop"))
-		ast_audiohook_detach_source(chan, mixmonitor_spy_type);
-=======
 	ast_channel_lock(chan);
->>>>>>> 5cf67a7a
 
 	if (!strcasecmp(a->argv[1], "start")) {
 		mixmonitor_exec(chan, a->argv[3]);
