/*
 * Asterisk -- An open source telephony toolkit.
 *
 * Copyright (c) 2004-2006 Tilghman Lesher <app_stack_v003@the-tilghman.com>.
 *
 * This code is released by the author with no restrictions on usage.
 *
 * See http://www.asterisk.org for more information about
 * the Asterisk project. Please do not directly contact
 * any of the maintainers of this project for assistance;
 * the project provides a web site, mailing lists and IRC
 * channels for your use.
 *
 * This program is free software, distributed under the terms of
 * the GNU General Public License Version 2. See the LICENSE file
 * at the top of the source tree.
 */

/*! \file
 *
 * \brief Stack applications Gosub, Return, etc.
 *
 * \author Tilghman Lesher <app_stack_v003@the-tilghman.com>
 * 
 * \ingroup applications
 */

/*** MODULEINFO
	<use>res_agi</use>
 ***/

#include "asterisk.h"
 
ASTERISK_FILE_VERSION(__FILE__, "$Revision$")

#include "asterisk/pbx.h"
#include "asterisk/module.h"
#include "asterisk/app.h"
#include "asterisk/manager.h"
#include "asterisk/channel.h"
#include "asterisk/agi.h"

/*** DOCUMENTATION
	<application name="Gosub" language="en_US">
		<synopsis>
			Jump to label, saving return address.
		</synopsis>
		<syntax>
			<parameter name="context" />
			<parameter name="exten" />
			<parameter name="priority" required="true" hasparams="optional">
				<argument name="arg1" multiple="true" required="true" />
				<argument name="argN" />
			</parameter>
		</syntax>
		<description>
			<para>Jumps to the label specified, saving the return address.</para>
		</description>
		<see-also>
			<ref type="application">GosubIf</ref>
			<ref type="application">Macro</ref>
			<ref type="application">Goto</ref>
			<ref type="application">Return</ref>
			<ref type="application">StackPop</ref>
		</see-also>
	</application>
	<application name="GosubIf" language="en_US">
		<synopsis>
			Conditionally jump to label, saving return address.
		</synopsis>
		<syntax argsep="?">
			<parameter name="condition" required="true" />
			<parameter name="destination" required="true" argsep=":">
				<argument name="labeliftrue" hasparams="optional">
					<argument name="arg1" required="true" multiple="true" />
					<argument name="argN" />
				</argument>
				<argument name="labeliffalse" hasparams="optional">
					<argument name="arg1" required="true" multiple="true" />
					<argument name="argN" />
				</argument>
			</parameter>
		</syntax>
		<description>
			<para>If the condition is true, then jump to labeliftrue.  If false, jumps to
			labeliffalse, if specified.  In either case, a jump saves the return point
			in the dialplan, to be returned to with a Return.</para>
		</description>
		<see-also>
			<ref type="application">Gosub</ref>
			<ref type="application">Return</ref>
			<ref type="application">MacroIf</ref>
			<ref type="function">IF</ref>
			<ref type="application">GotoIf</ref>
		</see-also>
	</application>
	<application name="Return" language="en_US">
		<synopsis>
			Return from gosub routine.
		</synopsis>
		<syntax>
			<parameter name="value">
				<para>Return value.</para>
			</parameter>
		</syntax>
		<description>
			<para>Jumps to the last label on the stack, removing it. The return <replaceable>value</replaceable>, if
			any, is saved in the channel variable <variable>GOSUB_RETVAL</variable>.</para>
		</description>
		<see-also>
			<ref type="application">Gosub</ref>
			<ref type="application">StackPop</ref>
		</see-also>
	</application>
	<application name="StackPop" language="en_US">
		<synopsis>
			Remove one address from gosub stack.
		</synopsis>
		<syntax />
		<description>
			<para>Removes last label on the stack, discarding it.</para>
		</description>
		<see-also>
			<ref type="application">Return</ref>
			<ref type="application">Gosub</ref>
		</see-also>
	</application>
	<function name="LOCAL" language="en_US">
		<synopsis>
			Manage variables local to the gosub stack frame.
		</synopsis>
		<syntax>
			<parameter name="varname" required="true" />
		</syntax>
		<description>
			<para>Read and write a variable local to the gosub stack frame, once we Return() it will be lost
			(or it will go back to whatever value it had before the Gosub()).</para>
		</description>
		<see-also>
			<ref type="application">Gosub</ref>
			<ref type="application">GosubIf</ref>
			<ref type="application">Return</ref>
		</see-also>
	</function>
	<function name="LOCAL_PEEK" language="en_US">
		<synopsis>
			Retrieve variables hidden by the local gosub stack frame.
		</synopsis>
		<syntax>
			<parameter name="n" required="true" />
			<parameter name="varname" required="true" />
		</syntax>
		<description>
			<para>Read a variable <replaceable>varname</replaceable> hidden by
			<replaceable>n</replaceable> levels of gosub stack frames.  Note that ${LOCAL_PEEK(0,foo)}
			is the same as <variable>foo</variable>, since the value of <replaceable>n</replaceable>
			peeks under 0 levels of stack frames; in other words, 0 is the current level.  If
			<replaceable>n</replaceable> exceeds the available number of stack frames, then an empty
			string is returned.</para>
		</description>
		<see-also>
			<ref type="application">Gosub</ref>
			<ref type="application">GosubIf</ref>
			<ref type="application">Return</ref>
		</see-also>
	</function>
	<agi name="gosub" language="en_US">
		<synopsis>
			Cause the channel to execute the specified dialplan subroutine.
		</synopsis>
		<syntax>
			<parameter name="context" required="true" />
			<parameter name="extension" required="true" />
			<parameter name="priority" required="true" />
			<parameter name="optional-argument" />
		</syntax>
		<description>
			<para>Cause the channel to execute the specified dialplan subroutine,
			returning to the dialplan with execution of a Return().</para>
		</description>
	</agi>
 ***/

static const char * const app_gosub = "Gosub";
static const char * const app_gosubif = "GosubIf";
static const char * const app_return = "Return";
static const char * const app_pop = "StackPop";

static void gosub_free(void *data);

static struct ast_datastore_info stack_info = {
	.type = "GOSUB",
	.destroy = gosub_free,
};

struct gosub_stack_frame {
	AST_LIST_ENTRY(gosub_stack_frame) entries;
	/* 100 arguments is all that we support anyway, but this will handle up to 255 */
	unsigned char arguments;
	struct varshead varshead;
	int priority;
	unsigned int is_agi:1;
	char *context;
	char extension[0];
};

static int frame_set_var(struct ast_channel *chan, struct gosub_stack_frame *frame, const char *var, const char *value)
{
	struct ast_var_t *variables;
	int found = 0;

	/* Does this variable already exist? */
	AST_LIST_TRAVERSE(&frame->varshead, variables, entries) {
		if (!strcmp(var, ast_var_name(variables))) {
			found = 1;
			break;
		}
	}

	if (!found) {
		variables = ast_var_assign(var, "");
		AST_LIST_INSERT_HEAD(&frame->varshead, variables, entries);
		pbx_builtin_pushvar_helper(chan, var, value);
	} else {
		pbx_builtin_setvar_helper(chan, var, value);
	}

	manager_event(EVENT_FLAG_DIALPLAN, "VarSet",
		"Channel: %s\r\n"
		"Variable: LOCAL(%s)\r\n"
		"Value: %s\r\n"
		"Uniqueid: %s\r\n",
		chan->name, var, value, chan->uniqueid);
	return 0;
}

static void gosub_release_frame(struct ast_channel *chan, struct gosub_stack_frame *frame)
{
	struct ast_var_t *vardata;

	/* If chan is not defined, then we're calling it as part of gosub_free,
	 * and the channel variables will be deallocated anyway.  Otherwise, we're
	 * just releasing a single frame, so we need to clean up the arguments for
	 * that frame, so that we re-expose the variables from the previous frame
	 * that were hidden by this one.
	 */
	while ((vardata = AST_LIST_REMOVE_HEAD(&frame->varshead, entries))) {
		if (chan)
			pbx_builtin_setvar_helper(chan, ast_var_name(vardata), NULL);	
		ast_var_delete(vardata);
	}

	ast_free(frame);
}

static struct gosub_stack_frame *gosub_allocate_frame(const char *context, const char *extension, int priority, unsigned char arguments)
{
	struct gosub_stack_frame *new = NULL;
	int len_extension = strlen(extension), len_context = strlen(context);

	if ((new = ast_calloc(1, sizeof(*new) + 2 + len_extension + len_context))) {
		AST_LIST_HEAD_INIT_NOLOCK(&new->varshead);
		strcpy(new->extension, extension);
		new->context = new->extension + len_extension + 1;
		strcpy(new->context, context);
		new->priority = priority;
		new->arguments = arguments;
	}
	return new;
}

static void gosub_free(void *data)
{
	AST_LIST_HEAD(, gosub_stack_frame) *oldlist = data;
	struct gosub_stack_frame *oldframe;
	AST_LIST_LOCK(oldlist);
	while ((oldframe = AST_LIST_REMOVE_HEAD(oldlist, entries))) {
		gosub_release_frame(NULL, oldframe);
	}
	AST_LIST_UNLOCK(oldlist);
	AST_LIST_HEAD_DESTROY(oldlist);
	ast_free(oldlist);
}

static int pop_exec(struct ast_channel *chan, const char *data)
{
	struct ast_datastore *stack_store = ast_channel_datastore_find(chan, &stack_info, NULL);
	struct gosub_stack_frame *oldframe;
	AST_LIST_HEAD(, gosub_stack_frame) *oldlist;

	if (!stack_store) {
		ast_log(LOG_WARNING, "%s called with no gosub stack allocated.\n", app_pop);
		return 0;
	}

	oldlist = stack_store->data;
	AST_LIST_LOCK(oldlist);
	oldframe = AST_LIST_REMOVE_HEAD(oldlist, entries);
	AST_LIST_UNLOCK(oldlist);

	if (oldframe) {
		gosub_release_frame(chan, oldframe);
	} else {
		ast_debug(1, "%s called with an empty gosub stack\n", app_pop);
	}
	return 0;
}

static int return_exec(struct ast_channel *chan, const char *data)
{
	struct ast_datastore *stack_store = ast_channel_datastore_find(chan, &stack_info, NULL);
	struct gosub_stack_frame *oldframe;
	AST_LIST_HEAD(, gosub_stack_frame) *oldlist;
	const char *retval = data;
	int res = 0;

	if (!stack_store) {
		ast_log(LOG_ERROR, "Return without Gosub: stack is unallocated\n");
		return -1;
	}

	oldlist = stack_store->data;
	AST_LIST_LOCK(oldlist);
	oldframe = AST_LIST_REMOVE_HEAD(oldlist, entries);
	AST_LIST_UNLOCK(oldlist);

	if (!oldframe) {
		ast_log(LOG_ERROR, "Return without Gosub: stack is empty\n");
		return -1;
	} else if (oldframe->is_agi) {
		/* Exit from AGI */
		res = -1;
	}

	ast_explicit_goto(chan, oldframe->context, oldframe->extension, oldframe->priority);
	gosub_release_frame(chan, oldframe);

	/* Set a return value, if any */
	pbx_builtin_setvar_helper(chan, "GOSUB_RETVAL", S_OR(retval, ""));
	return res;
}

static int gosub_exec(struct ast_channel *chan, const char *data)
{
	struct ast_datastore *stack_store = ast_channel_datastore_find(chan, &stack_info, NULL);
	AST_LIST_HEAD(, gosub_stack_frame) *oldlist;
	struct gosub_stack_frame *newframe, *lastframe;
	char argname[15], *tmp = ast_strdupa(data), *label, *endparen;
	int i, max_argc = 0;
	AST_DECLARE_APP_ARGS(args2,
		AST_APP_ARG(argval)[100];
	);

	if (ast_strlen_zero(data)) {
		ast_log(LOG_ERROR, "%s requires an argument: %s([[context,]exten,]priority[(arg1[,...][,argN])])\n", app_gosub, app_gosub);
		return -1;
	}

	if (!stack_store) {
		ast_debug(1, "Channel %s has no datastore, so we're allocating one.\n", chan->name);
		stack_store = ast_datastore_alloc(&stack_info, NULL);
		if (!stack_store) {
			ast_log(LOG_ERROR, "Unable to allocate new datastore.  Gosub will fail.\n");
			return -1;
		}

		oldlist = ast_calloc(1, sizeof(*oldlist));
		if (!oldlist) {
			ast_log(LOG_ERROR, "Unable to allocate datastore list head.  Gosub will fail.\n");
			ast_datastore_free(stack_store);
			return -1;
		}

		stack_store->data = oldlist;
		AST_LIST_HEAD_INIT(oldlist);
		ast_channel_datastore_add(chan, stack_store);
	} else {
		oldlist = stack_store->data;
	}

	if ((lastframe = AST_LIST_FIRST(oldlist))) {
		max_argc = lastframe->arguments;
	}

	/* Separate the arguments from the label */
	/* NOTE:  you cannot use ast_app_separate_args for this, because '(' cannot be used as a delimiter. */
	label = strsep(&tmp, "(");
	if (tmp) {
		endparen = strrchr(tmp, ')');
		if (endparen)
			*endparen = '\0';
		else
			ast_log(LOG_WARNING, "Ouch.  No closing paren: '%s'?\n", (char *)data);
		AST_STANDARD_RAW_ARGS(args2, tmp);
	} else
		args2.argc = 0;

	/* Mask out previous arguments in this invocation */
	if (args2.argc > max_argc) {
		max_argc = args2.argc;
	}

	/* Create the return address, but don't save it until we know that the Gosub destination exists */
	newframe = gosub_allocate_frame(chan->context, chan->exten, chan->priority + 1, max_argc);

	if (!newframe) {
		return -1;
	}

	if (ast_parseable_goto(chan, label)) {
		ast_log(LOG_ERROR, "Gosub address is invalid: '%s'\n", (char *)data);
		ast_free(newframe);
		return -1;
	}

	if (!ast_exists_extension(chan, chan->context, chan->exten,
		ast_test_flag(chan, AST_FLAG_IN_AUTOLOOP) ? chan->priority + 1 : chan->priority,
		S_COR(chan->caller.id.number.valid, chan->caller.id.number.str, NULL))) {
		ast_log(LOG_ERROR, "Attempt to reach a non-existent destination for gosub: (Context:%s, Extension:%s, Priority:%d)\n",
				chan->context, chan->exten, ast_test_flag(chan, AST_FLAG_IN_AUTOLOOP) ? chan->priority + 1 : chan->priority);
		ast_copy_string(chan->context, newframe->context, sizeof(chan->context));
		ast_copy_string(chan->exten, newframe->extension, sizeof(chan->exten));
		chan->priority = newframe->priority;
		ast_free(newframe);
		return -1;
	}

	/* Now that we know for certain that we're going to a new location, set our arguments */
	for (i = 0; i < max_argc; i++) {
		snprintf(argname, sizeof(argname), "ARG%d", i + 1);
		frame_set_var(chan, newframe, argname, i < args2.argc ? args2.argval[i] : "");
		ast_debug(1, "Setting '%s' to '%s'\n", argname, i < args2.argc ? args2.argval[i] : "");
	}
	snprintf(argname, sizeof(argname), "%d", args2.argc);
	frame_set_var(chan, newframe, "ARGC", argname);

	/* And finally, save our return address */
	oldlist = stack_store->data;
	AST_LIST_LOCK(oldlist);
	AST_LIST_INSERT_HEAD(oldlist, newframe, entries);
	AST_LIST_UNLOCK(oldlist);

	return 0;
}

static int gosubif_exec(struct ast_channel *chan, const char *data)
{
	char *args;
	int res=0;
	AST_DECLARE_APP_ARGS(cond,
		AST_APP_ARG(ition);
		AST_APP_ARG(labels);
	);
	AST_DECLARE_APP_ARGS(label,
		AST_APP_ARG(iftrue);
		AST_APP_ARG(iffalse);
	);

	if (ast_strlen_zero(data)) {
		ast_log(LOG_WARNING, "GosubIf requires an argument: GosubIf(cond?label1(args):label2(args)\n");
		return 0;
	}

	args = ast_strdupa(data);
	AST_NONSTANDARD_RAW_ARGS(cond, args, '?');
	if (cond.argc != 2) {
		ast_log(LOG_WARNING, "GosubIf requires an argument: GosubIf(cond?label1(args):label2(args)\n");
		return 0;
	}

	AST_NONSTANDARD_RAW_ARGS(label, cond.labels, ':');

	if (pbx_checkcondition(cond.ition)) {
		if (!ast_strlen_zero(label.iftrue))
			res = gosub_exec(chan, label.iftrue);
	} else if (!ast_strlen_zero(label.iffalse)) {
		res = gosub_exec(chan, label.iffalse);
	}

	return res;
}

static int local_read(struct ast_channel *chan, const char *cmd, char *data, char *buf, size_t len)
{
	struct ast_datastore *stack_store = ast_channel_datastore_find(chan, &stack_info, NULL);
	AST_LIST_HEAD(, gosub_stack_frame) *oldlist;
	struct gosub_stack_frame *frame;
	struct ast_var_t *variables;

	if (!stack_store)
		return -1;

<<<<<<< HEAD
	if (pbx_checkcondition(condition)) {
		if (!ast_strlen_zero(label1)) {
			res = gosub_exec(chan, label1);
		}
	} else if (!ast_strlen_zero(label2)) {
		res = gosub_exec(chan, label2);
=======
	oldlist = stack_store->data;
	AST_LIST_LOCK(oldlist);
	if (!(frame = AST_LIST_FIRST(oldlist))) {
		/* Not within a Gosub routine */
		AST_LIST_UNLOCK(oldlist);
		return -1;
	}

	AST_LIST_TRAVERSE(&frame->varshead, variables, entries) {
		if (!strcmp(data, ast_var_name(variables))) {
			const char *tmp;
			ast_channel_lock(chan);
			tmp = pbx_builtin_getvar_helper(chan, data);
			ast_copy_string(buf, S_OR(tmp, ""), len);
			ast_channel_unlock(chan);
			break;
		}
>>>>>>> 19898f33
	}
	AST_LIST_UNLOCK(oldlist);
	return 0;
}

static int local_write(struct ast_channel *chan, const char *cmd, char *var, const char *value)
{
	struct ast_datastore *stack_store = ast_channel_datastore_find(chan, &stack_info, NULL);
	AST_LIST_HEAD(, gosub_stack_frame) *oldlist;
	struct gosub_stack_frame *frame;

	if (!stack_store) {
		ast_log(LOG_ERROR, "Tried to set LOCAL(%s), but we aren't within a Gosub routine\n", var);
		return -1;
	}

	oldlist = stack_store->data;
	AST_LIST_LOCK(oldlist);
	frame = AST_LIST_FIRST(oldlist);

	if (frame)
		frame_set_var(chan, frame, var, value);

	AST_LIST_UNLOCK(oldlist);

	return 0;
}

static struct ast_custom_function local_function = {
	.name = "LOCAL",
	.write = local_write,
	.read = local_read,
};

static int peek_read(struct ast_channel *chan, const char *cmd, char *data, char *buf, size_t len)
{
	int found = 0, n;
	struct ast_var_t *variables;
	AST_DECLARE_APP_ARGS(args,
		AST_APP_ARG(n);
		AST_APP_ARG(name);
	);

	if (!chan) {
		ast_log(LOG_ERROR, "LOCAL_PEEK must be called on an active channel\n");
		return -1;
	}

	AST_STANDARD_RAW_ARGS(args, data);
	n = atoi(args.n);
	*buf = '\0';

	ast_channel_lock(chan);
	AST_LIST_TRAVERSE(&chan->varshead, variables, entries) {
		if (!strcmp(args.name, ast_var_name(variables)) && ++found > n) {
			ast_copy_string(buf, ast_var_value(variables), len);
			break;
		}
	}
	ast_channel_unlock(chan);
	return 0;
}

static struct ast_custom_function peek_function = {
	.name = "LOCAL_PEEK",
	.read = peek_read,
};

static int handle_gosub(struct ast_channel *chan, AGI *agi, int argc, const char * const *argv)
{
	int old_priority, priority;
	char old_context[AST_MAX_CONTEXT], old_extension[AST_MAX_EXTENSION];
	struct ast_app *theapp;
	char *gosub_args;

	if (argc < 4 || argc > 5) {
		return RESULT_SHOWUSAGE;
	}

	ast_debug(1, "Gosub called with %d arguments: 0:%s 1:%s 2:%s 3:%s 4:%s\n", argc, argv[0], argv[1], argv[2], argv[3], argc == 5 ? argv[4] : "");

	if (sscanf(argv[3], "%30d", &priority) != 1 || priority < 1) {
		/* Lookup the priority label */
		priority = ast_findlabel_extension(chan, argv[1], argv[2], argv[3],
			S_COR(chan->caller.id.number.valid, chan->caller.id.number.str, NULL));
		if (priority < 0) {
			ast_log(LOG_ERROR, "Priority '%s' not found in '%s@%s'\n", argv[3], argv[2], argv[1]);
			ast_agi_send(agi->fd, chan, "200 result=-1 Gosub label not found\n");
			return RESULT_FAILURE;
		}
	} else if (!ast_exists_extension(chan, argv[1], argv[2], priority,
		S_COR(chan->caller.id.number.valid, chan->caller.id.number.str, NULL))) {
		ast_agi_send(agi->fd, chan, "200 result=-1 Gosub label not found\n");
		return RESULT_FAILURE;
	}

	/* Save previous location, since we're going to change it */
	ast_copy_string(old_context, chan->context, sizeof(old_context));
	ast_copy_string(old_extension, chan->exten, sizeof(old_extension));
	old_priority = chan->priority;

	if (!(theapp = pbx_findapp("Gosub"))) {
		ast_log(LOG_ERROR, "Gosub() cannot be found in the list of loaded applications\n");
		ast_agi_send(agi->fd, chan, "503 result=-2 Gosub is not loaded\n");
		return RESULT_FAILURE;
	}

	/* Apparently, if you run ast_pbx_run on a channel that already has a pbx
	 * structure, you need to add 1 to the priority to get it to go to the
	 * right place.  But if it doesn't have a pbx structure, then leaving off
	 * the 1 is the right thing to do.  See how this code differs when we
	 * call a Gosub for the CALLEE channel in Dial or Queue.
	 */
	if (argc == 5) {
		if (asprintf(&gosub_args, "%s,%s,%d(%s)", argv[1], argv[2], priority + (chan->pbx ? 1 : 0), argv[4]) < 0) {
			ast_log(LOG_WARNING, "asprintf() failed: %s\n", strerror(errno));
			gosub_args = NULL;
		}
	} else {
		if (asprintf(&gosub_args, "%s,%s,%d", argv[1], argv[2], priority + (chan->pbx ? 1 : 0)) < 0) {
			ast_log(LOG_WARNING, "asprintf() failed: %s\n", strerror(errno));
			gosub_args = NULL;
		}
	}

	if (gosub_args) {
		int res;

		ast_debug(1, "Trying gosub with arguments '%s'\n", gosub_args);

		if ((res = pbx_exec(chan, theapp, gosub_args)) == 0) {
			struct ast_pbx *pbx = chan->pbx;
			struct ast_pbx_args args;
			struct ast_datastore *stack_store = ast_channel_datastore_find(chan, &stack_info, NULL);
			AST_LIST_HEAD(, gosub_stack_frame) *oldlist = stack_store->data;
			struct gosub_stack_frame *cur = AST_LIST_FIRST(oldlist);
			cur->is_agi = 1;

			memset(&args, 0, sizeof(args));
			args.no_hangup_chan = 1;
			/* Suppress warning about PBX already existing */
			chan->pbx = NULL;
			ast_agi_send(agi->fd, chan, "100 result=0 Trying...\n");
			ast_pbx_run_args(chan, &args);
			ast_agi_send(agi->fd, chan, "200 result=0 Gosub complete\n");
			if (chan->pbx) {
				ast_free(chan->pbx);
			}
			chan->pbx = pbx;
		} else {
			ast_agi_send(agi->fd, chan, "200 result=%d Gosub failed\n", res);
		}
		ast_free(gosub_args);
	} else {
		ast_agi_send(agi->fd, chan, "503 result=-2 Memory allocation failure\n");
		return RESULT_FAILURE;
	}

	/* Restore previous location */
	ast_copy_string(chan->context, old_context, sizeof(chan->context));
	ast_copy_string(chan->exten, old_extension, sizeof(chan->exten));
	chan->priority = old_priority;

	return RESULT_SUCCESS;
}

static struct agi_command gosub_agi_command =
	{ { "gosub", NULL }, handle_gosub, NULL, NULL, 0 };

static int unload_module(void)
{
	ast_agi_unregister(ast_module_info->self, &gosub_agi_command);

	ast_unregister_application(app_return);
	ast_unregister_application(app_pop);
	ast_unregister_application(app_gosubif);
	ast_unregister_application(app_gosub);
	ast_custom_function_unregister(&local_function);
	ast_custom_function_unregister(&peek_function);

	return 0;
}

static int load_module(void)
{
	ast_agi_register(ast_module_info->self, &gosub_agi_command);

	ast_register_application_xml(app_pop, pop_exec);
	ast_register_application_xml(app_return, return_exec);
	ast_register_application_xml(app_gosubif, gosubif_exec);
	ast_register_application_xml(app_gosub, gosub_exec);
	ast_custom_function_register(&local_function);
	ast_custom_function_register(&peek_function);

	return 0;
}

AST_MODULE_INFO_STANDARD(ASTERISK_GPL_KEY, "Dialplan subroutines (Gosub, Return, etc)");<|MERGE_RESOLUTION|>--- conflicted
+++ resolved
@@ -490,14 +490,6 @@
 	if (!stack_store)
 		return -1;
 
-<<<<<<< HEAD
-	if (pbx_checkcondition(condition)) {
-		if (!ast_strlen_zero(label1)) {
-			res = gosub_exec(chan, label1);
-		}
-	} else if (!ast_strlen_zero(label2)) {
-		res = gosub_exec(chan, label2);
-=======
 	oldlist = stack_store->data;
 	AST_LIST_LOCK(oldlist);
 	if (!(frame = AST_LIST_FIRST(oldlist))) {
@@ -515,7 +507,6 @@
 			ast_channel_unlock(chan);
 			break;
 		}
->>>>>>> 19898f33
 	}
 	AST_LIST_UNLOCK(oldlist);
 	return 0;
