--- conflicted
+++ resolved
@@ -30,22 +30,6 @@
 #include "asterisk/manager.h"
 #include "asterisk/app.h"
 
-<<<<<<< HEAD
-static char *app = "UserEvent";
-
-static char *synopsis = "Send an arbitrary event to the manager interface";
-
-static char *descrip = 
-"  UserEvent(eventname[|body]): Sends an arbitrary event to the manager\n"
-"interface, with an optional body representing additional arguments.  The\n"
-"body may be specified as a | delimited list of headers. Each additional\n"
-"argument will be placed on a new line in the event. The format of the\n"
-"event will be:\n"
-"    Event: UserEvent\n"
-"    UserEvent: <specified event name>\n"
-"    [body]\n"
-"If no body is specified, only Event and UserEvent headers will be present.\n";
-=======
 /*** DOCUMENTATION
 	<application name="UserEvent" language="en_US">
 		<synopsis>
@@ -69,20 +53,13 @@
 		</description>
 	</application>
  ***/
->>>>>>> 19898f33
 
 static char *app = "UserEvent";
 
 static int userevent_exec(struct ast_channel *chan, const char *data)
 {
-<<<<<<< HEAD
-	struct ast_module_user *u;
-	char *parse, buf[2048] = "";
-	int x, buflen = 0, xlen;
-=======
 	char *parse;
 	int x;
->>>>>>> 19898f33
 	AST_DECLARE_APP_ARGS(args,
 		AST_APP_ARG(eventname);
 		AST_APP_ARG(extra)[100];
@@ -105,28 +82,11 @@
 	AST_STANDARD_APP_ARGS(args, parse);
 
 	for (x = 0; x < args.argc - 1; x++) {
-<<<<<<< HEAD
-		/* Stop once a header comes up that exceeds our buffer. */
-		if (sizeof(buf) <= buflen + (xlen = strlen(args.extra[x])) + 3) {
-			ast_log(LOG_WARNING, "UserEvent exceeds our buffer length!  Truncating.\n");
-			break;
-		}
-		ast_copy_string(buf + buflen, args.extra[x], sizeof(buf) - buflen - 3);
-		buflen += xlen;
-		ast_copy_string(buf + buflen, "\r\n", 3);
-		buflen += 2;
-	}
-
-	manager_event(EVENT_FLAG_USER, "UserEvent", "UserEvent: %s\r\n%s", args.eventname, buf);
-
-	ast_module_user_remove(u);
-=======
 		ast_str_append(&body, 0, "%s\r\n", args.extra[x]);
 	}
 
 	manager_event(EVENT_FLAG_USER, "UserEvent", "UserEvent: %s\r\n%s", args.eventname, ast_str_buffer(body));
 	ast_free(body);
->>>>>>> 19898f33
 
 	return 0;
 }
