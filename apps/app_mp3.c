/*
 * Asterisk -- An open source telephony toolkit.
 *
 * Copyright (C) 1999 - 2005, Digium, Inc.
 *
 * Mark Spencer <markster@digium.com>
 *
 * See http://www.asterisk.org for more information about
 * the Asterisk project. Please do not directly contact
 * any of the maintainers of this project for assistance;
 * the project provides a web site, mailing lists and IRC
 * channels for your use.
 *
 * This program is free software, distributed under the terms of
 * the GNU General Public License Version 2. See the LICENSE file
 * at the top of the source tree.
 */

/*! \file
 *
 * \brief Silly application to play an MP3 file -- uses mpg123
 *
 * \author Mark Spencer <markster@digium.com>
 *
 * \note Add feature to play local M3U playlist file
 * Vincent Li <mchun.li@gmail.com>
 * 
 * \ingroup applications
 */

/*** MODULEINFO
	<support_level>extended</support_level>
 ***/
 
/*** MODULEINFO
	<depend>working_fork</depend>
 ***/

#include "asterisk.h"

ASTERISK_FILE_VERSION(__FILE__, "$Revision$")

#include <sys/time.h>
<<<<<<< HEAD
#ifdef HAVE_CAP
#include <sys/capability.h>
#endif /* HAVE_CAP */
=======
#include <signal.h>
>>>>>>> 5cf67a7a

#include "asterisk/lock.h"
#include "asterisk/file.h"
#include "asterisk/channel.h"
#include "asterisk/frame.h"
#include "asterisk/pbx.h"
#include "asterisk/module.h"
#include "asterisk/translate.h"
#include "asterisk/app.h"

#define LOCAL_MPG_123 "/usr/local/bin/mpg123"
#define MPG_123 "/usr/bin/mpg123"

/*** DOCUMENTATION
	<application name="MP3Player" language="en_US">
		<synopsis>
			Play an MP3 file or M3U playlist file or stream.
		</synopsis>
		<syntax>
			<parameter name="Location" required="true">
				<para>Location of the file to be played.
				(argument passed to mpg123)</para>
			</parameter>
		</syntax>
		<description>
			<para>Executes mpg123 to play the given location, which typically would be a mp3 filename
			or m3u playlist filename or a URL. Please read http://en.wikipedia.org/wiki/M3U
			to see how M3U playlist file format is like, Example usage would be
			exten => 1234,1,MP3Player(/var/lib/asterisk/playlist.m3u)
			User can exit by pressing any key on the dialpad, or by hanging up.</para>
			<para>This application does not automatically answer and should be preceeded by an
			application such as Answer() or Progress().</para>
		</description>
	</application>

 ***/
static char *app = "MP3Player";

static int mp3play(const char *filename, int fd)
{
	int res;
<<<<<<< HEAD
	int x;
	sigset_t fullset, oldset;
#ifdef HAVE_CAP
	cap_t cap;
#endif

	sigfillset(&fullset);
	pthread_sigmask(SIG_BLOCK, &fullset, &oldset);

	res = fork();
	if (res < 0) 
		ast_log(LOG_WARNING, "Fork failed\n");
	if (res) {
		pthread_sigmask(SIG_SETMASK, &oldset, NULL);
		return res;
	}
#ifdef HAVE_CAP
	cap = cap_from_text("cap_net_admin-eip");

	if (cap_set_proc(cap)) {
		/* Careful with order! Logging cannot happen after we close FDs */
		ast_log(LOG_WARNING, "Unable to remove capabilities.\n");
	}
	cap_free(cap);
#endif
	if (ast_opt_high_priority)
		ast_set_priority(0);
	signal(SIGPIPE, SIG_DFL);
	pthread_sigmask(SIG_UNBLOCK, &fullset, NULL);

	dup2(fd, STDOUT_FILENO);
	for (x=STDERR_FILENO + 1;x<256;x++) {
		close(x);
	}
=======

	res = ast_safe_fork(0);
	if (res < 0) 
		ast_log(LOG_WARNING, "Fork failed\n");
	if (res) {
		return res;
	}
	if (ast_opt_high_priority)
		ast_set_priority(0);

	dup2(fd, STDOUT_FILENO);
	ast_close_fds_above_n(STDERR_FILENO);

>>>>>>> 5cf67a7a
	/* Execute mpg123, but buffer if it's a net connection */
	if (!strncasecmp(filename, "http://", 7)) {
		/* Most commonly installed in /usr/local/bin */
	    execl(LOCAL_MPG_123, "mpg123", "-q", "-s", "-b", "1024", "-f", "8192", "--mono", "-r", "8000", filename, (char *)NULL);
		/* But many places has it in /usr/bin */
	    execl(MPG_123, "mpg123", "-q", "-s", "-b", "1024","-f", "8192", "--mono", "-r", "8000", filename, (char *)NULL);
		/* As a last-ditch effort, try to use PATH */
	    execlp("mpg123", "mpg123", "-q", "-s", "-b", "1024",  "-f", "8192", "--mono", "-r", "8000", filename, (char *)NULL);
	}
	else if (strstr(filename, ".m3u")) {
		/* Most commonly installed in /usr/local/bin */
	    execl(LOCAL_MPG_123, "mpg123", "-q", "-z", "-s", "-b", "1024", "-f", "8192", "--mono", "-r", "8000", "-@", filename, (char *)NULL);
		/* But many places has it in /usr/bin */
	    execl(MPG_123, "mpg123", "-q", "-z", "-s", "-b", "1024","-f", "8192", "--mono", "-r", "8000", "-@", filename, (char *)NULL);
		/* As a last-ditch effort, try to use PATH */
	    execlp("mpg123", "mpg123", "-q", "-z", "-s", "-b", "1024",  "-f", "8192", "--mono", "-r", "8000", "-@", filename, (char *)NULL);
	}
	else {
		/* Most commonly installed in /usr/local/bin */
	    execl(MPG_123, "mpg123", "-q", "-s", "-f", "8192", "--mono", "-r", "8000", filename, (char *)NULL);
		/* But many places has it in /usr/bin */
	    execl(LOCAL_MPG_123, "mpg123", "-q", "-s", "-f", "8192", "--mono", "-r", "8000", filename, (char *)NULL);
		/* As a last-ditch effort, try to use PATH */
	    execlp("mpg123", "mpg123", "-q", "-s", "-f", "8192", "--mono", "-r", "8000", filename, (char *)NULL);
	}
<<<<<<< HEAD
	ast_log(LOG_WARNING, "Execute of mpg123 failed\n");
=======
	/* Can't use ast_log since FD's are closed */
	fprintf(stderr, "Execute of mpg123 failed\n");
>>>>>>> 5cf67a7a
	_exit(0);
}

static int timed_read(int fd, void *data, int datalen, int timeout)
{
	int res;
	struct pollfd fds[1];
	fds[0].fd = fd;
	fds[0].events = POLLIN;
	res = ast_poll(fds, 1, timeout);
	if (res < 1) {
		ast_log(LOG_NOTICE, "Poll timed out/errored out with %d\n", res);
		return -1;
	}
	return read(fd, data, datalen);
	
}

static int mp3_exec(struct ast_channel *chan, const char *data)
{
	int res=0;
	int fds[2];
	int ms = -1;
	int pid = -1;
	int owriteformat;
	int timeout = 2000;
	struct timeval next;
	struct ast_frame *f;
	struct myframe {
		struct ast_frame f;
		char offset[AST_FRIENDLY_OFFSET];
		short frdata[160];
	} myf = {
		.f = { 0, },
	};

	if (ast_strlen_zero(data)) {
		ast_log(LOG_WARNING, "MP3 Playback requires an argument (filename)\n");
		return -1;
	}

	if (pipe(fds)) {
		ast_log(LOG_WARNING, "Unable to create pipe\n");
		return -1;
	}
	
	ast_stopstream(chan);

	owriteformat = chan->writeformat;
	res = ast_set_write_format(chan, AST_FORMAT_SLINEAR);
	if (res < 0) {
		ast_log(LOG_WARNING, "Unable to set write format to signed linear\n");
		return -1;
	}
	
	res = mp3play(data, fds[1]);
	if (!strncasecmp(data, "http://", 7)) {
		timeout = 10000;
	}
	/* Wait 1000 ms first */
	next = ast_tvnow();
	next.tv_sec += 1;
	if (res >= 0) {
		pid = res;
		/* Order is important -- there's almost always going to be mp3...  we want to prioritize the
		   user */
		for (;;) {
			ms = ast_tvdiff_ms(next, ast_tvnow());
			if (ms <= 0) {
				res = timed_read(fds[0], myf.frdata, sizeof(myf.frdata), timeout);
				if (res > 0) {
					myf.f.frametype = AST_FRAME_VOICE;
					myf.f.subclass.codec = AST_FORMAT_SLINEAR;
					myf.f.datalen = res;
					myf.f.samples = res / 2;
					myf.f.mallocd = 0;
					myf.f.offset = AST_FRIENDLY_OFFSET;
					myf.f.src = __PRETTY_FUNCTION__;
					myf.f.delivery.tv_sec = 0;
					myf.f.delivery.tv_usec = 0;
					myf.f.data.ptr = myf.frdata;
					if (ast_write(chan, &myf.f) < 0) {
						res = -1;
						break;
					}
				} else {
					ast_debug(1, "No more mp3\n");
					res = 0;
					break;
				}
				next = ast_tvadd(next, ast_samp2tv(myf.f.samples, 8000));
			} else {
				ms = ast_waitfor(chan, ms);
				if (ms < 0) {
					ast_debug(1, "Hangup detected\n");
					res = -1;
					break;
				}
				if (ms) {
					f = ast_read(chan);
					if (!f) {
						ast_debug(1, "Null frame == hangup() detected\n");
						res = -1;
						break;
					}
					if (f->frametype == AST_FRAME_DTMF) {
						ast_debug(1, "User pressed a key\n");
						ast_frfree(f);
						res = 0;
						break;
					}
					ast_frfree(f);
				} 
			}
		}
	}
	close(fds[0]);
	close(fds[1]);
	
	if (pid > -1)
		kill(pid, SIGKILL);
	if (!res && owriteformat)
		ast_set_write_format(chan, owriteformat);
	
	return res;
}

static int unload_module(void)
{
	return ast_unregister_application(app);
}

static int load_module(void)
{
	return ast_register_application_xml(app, mp3_exec);
}

AST_MODULE_INFO_STANDARD(ASTERISK_GPL_KEY, "Silly MP3 Application");<|MERGE_RESOLUTION|>--- conflicted
+++ resolved
@@ -32,22 +32,12 @@
 	<support_level>extended</support_level>
  ***/
  
-/*** MODULEINFO
-	<depend>working_fork</depend>
- ***/
-
 #include "asterisk.h"
 
 ASTERISK_FILE_VERSION(__FILE__, "$Revision$")
 
 #include <sys/time.h>
-<<<<<<< HEAD
-#ifdef HAVE_CAP
-#include <sys/capability.h>
-#endif /* HAVE_CAP */
-=======
 #include <signal.h>
->>>>>>> 5cf67a7a
 
 #include "asterisk/lock.h"
 #include "asterisk/file.h"
@@ -89,42 +79,6 @@
 static int mp3play(const char *filename, int fd)
 {
 	int res;
-<<<<<<< HEAD
-	int x;
-	sigset_t fullset, oldset;
-#ifdef HAVE_CAP
-	cap_t cap;
-#endif
-
-	sigfillset(&fullset);
-	pthread_sigmask(SIG_BLOCK, &fullset, &oldset);
-
-	res = fork();
-	if (res < 0) 
-		ast_log(LOG_WARNING, "Fork failed\n");
-	if (res) {
-		pthread_sigmask(SIG_SETMASK, &oldset, NULL);
-		return res;
-	}
-#ifdef HAVE_CAP
-	cap = cap_from_text("cap_net_admin-eip");
-
-	if (cap_set_proc(cap)) {
-		/* Careful with order! Logging cannot happen after we close FDs */
-		ast_log(LOG_WARNING, "Unable to remove capabilities.\n");
-	}
-	cap_free(cap);
-#endif
-	if (ast_opt_high_priority)
-		ast_set_priority(0);
-	signal(SIGPIPE, SIG_DFL);
-	pthread_sigmask(SIG_UNBLOCK, &fullset, NULL);
-
-	dup2(fd, STDOUT_FILENO);
-	for (x=STDERR_FILENO + 1;x<256;x++) {
-		close(x);
-	}
-=======
 
 	res = ast_safe_fork(0);
 	if (res < 0) 
@@ -138,7 +92,6 @@
 	dup2(fd, STDOUT_FILENO);
 	ast_close_fds_above_n(STDERR_FILENO);
 
->>>>>>> 5cf67a7a
 	/* Execute mpg123, but buffer if it's a net connection */
 	if (!strncasecmp(filename, "http://", 7)) {
 		/* Most commonly installed in /usr/local/bin */
@@ -164,12 +117,8 @@
 		/* As a last-ditch effort, try to use PATH */
 	    execlp("mpg123", "mpg123", "-q", "-s", "-f", "8192", "--mono", "-r", "8000", filename, (char *)NULL);
 	}
-<<<<<<< HEAD
-	ast_log(LOG_WARNING, "Execute of mpg123 failed\n");
-=======
 	/* Can't use ast_log since FD's are closed */
 	fprintf(stderr, "Execute of mpg123 failed\n");
->>>>>>> 5cf67a7a
 	_exit(0);
 }
 
