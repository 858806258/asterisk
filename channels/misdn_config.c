--- conflicted
+++ resolved
@@ -178,13 +178,7 @@
 		"\t0 - unknown\n"
 		"\t1 - International\n"
 		"\t2 - National\n"
-<<<<<<< HEAD
-		"\t4 - Subscriber\n"
-		"\n"
-		"\tThis setting is used for outgoing calls." },
-=======
 		"\t4 - Subscriber" },
->>>>>>> 19898f33
 	{ "cpndialplan", MISDN_CFG_CPNDIALPLAN, MISDN_CTYPE_INT, "0", NONE,
 		"Dialplan means Type Of Number in ISDN Terms\n"
 		"\tThere are different types of the dialplan:\n"
@@ -223,11 +217,7 @@
 		"These (presentation and screen) are the exact isdn screening and presentation\n"
 		"\tindicators.\n"
 		"\tIf -1 is given for either value, the presentation indicators are used from\n"
-<<<<<<< HEAD
-		"\tAsterisk's SetCallerPres application.\n"
-=======
 		"\tAsterisk's CALLERPRES function.\n"
->>>>>>> 19898f33
 		"\n"
 		"\tscreen=0, presentation=0 -> callerid presented\n"
 		"\tscreen=1, presentation=1 -> callerid restricted (the remote end doesn't see it!)" },
@@ -235,12 +225,6 @@
 		"These (presentation and screen) are the exact isdn screening and presentation\n"
 		"\tindicators.\n"
 		"\tIf -1 is given for either value, the presentation indicators are used from\n"
-<<<<<<< HEAD
-		"\tAsterisk's SetCallerPres application.\n"
-		"\n"
-		"\tscreen=0, presentation=0 -> callerid presented\n"
-		"\tscreen=1, presentation=1 -> callerid restricted (the remote end doesn't see it!)" },
-=======
 		"\tAsterisk's CALLERPRES function.\n"
 		"\n"
 		"\tscreen=0, presentation=0 -> callerid presented\n"
@@ -267,7 +251,6 @@
 		"\t1 - Put the available caller name in the display ie.\n"
 		"\t2 - Put the available caller number in the display ie.\n"
 		"\t3 - Put the available caller name and number in the display ie." },
->>>>>>> 19898f33
 	{ "always_immediate", MISDN_CFG_ALWAYS_IMMEDIATE, MISDN_CTYPE_BOOL, "no", NONE,
 		"Enable this to get into the s dialplan-extension.\n"
 		"\tThere you can use DigitTimeout if you can't or don't want to use\n"
@@ -380,13 +363,8 @@
 		"\t   yes (= 4 seconds)\n"
 		"\t   no  (= 0 seconds = disabled)" },
 	{ "nttimeout", MISDN_CFG_NTTIMEOUT, MISDN_CTYPE_BOOL, "no", NONE ,
-<<<<<<< HEAD
-		"Set this to yes if you want calls disconnected in overlap mode" 
-		"when a timeout happens."},
-=======
 		"Set this to yes if you want calls disconnected in overlap mode\n"
 		"\twhen a timeout happens." },
->>>>>>> 19898f33
 	{ "bridging", MISDN_CFG_BRIDGING, MISDN_CTYPE_BOOL, "yes", NONE,
 	 	"Set this to yes/no, default is yes.\n"
 		"This can be used to have bridging enabled in general and to\n"
@@ -397,11 +375,8 @@
 		"MSN's for TE ports, listen on those numbers on the above ports, and\n"
 		"\tindicate the incoming calls to Asterisk.\n"
 		"\tHere you can give a comma separated list, or simply an '*' for any msn." },
-<<<<<<< HEAD
-=======
 	{ "cc_request_retention", MISDN_CFG_CC_REQUEST_RETENTION, MISDN_CTYPE_BOOL, "yes", NONE,
 		"Enable/Disable call-completion request retention support (ptp)." },
->>>>>>> 19898f33
 };
 
 static const struct misdn_cfg_spec gen_spec[] = {
@@ -431,13 +406,8 @@
 	{ "crypt_keys", MISDN_GEN_CRYPT_KEYS, MISDN_CTYPE_STR, NO_DEFAULT, NONE,
 		"Keys for cryption, you reference them in the dialplan\n"
 		"\tLater also in dynamic encr." },
-<<<<<<< HEAD
- 	{ "ntkeepcalls", MISDN_GEN_NTKEEPCALLS, MISDN_CTYPE_BOOL, "no", NONE, 
-		"avoid dropping calls if the L2 goes down. some Nortel pbx\n" 
-=======
  	{ "ntkeepcalls", MISDN_GEN_NTKEEPCALLS, MISDN_CTYPE_BOOL, "no", NONE,
 		"avoid dropping calls if the L2 goes down. some Nortel pbx\n"
->>>>>>> 19898f33
 		"do put down the L2/L1 for some milliseconds even if there\n"
 		"are running calls. with this option you can avoid dropping them" },
 	{ "ntdebugflags", MISDN_GEN_NTDEBUGFLAGS, MISDN_CTYPE_INT, "0", NONE,
@@ -609,12 +579,7 @@
 					if (port_cfg[port][place].str) {
 						ast_copy_string(buf, port_cfg[port][place].str, bufsize);
 					} else if (port_cfg[0][place].str) {
-<<<<<<< HEAD
-						if (!memccpy(buf, port_cfg[0][place].str, 0, bufsize))
-							memset(buf, 0, 1);
-=======
 						ast_copy_string(buf, port_cfg[0][place].str, bufsize);
->>>>>>> 19898f33
 					} else
 						memset(buf, 0, bufsize);
 					break;
@@ -674,11 +639,7 @@
 		memset(buf, 0, 1);
 		return;
 	}
-<<<<<<< HEAD
-	
-=======
-
->>>>>>> 19898f33
+
 	/* here comes a hack to replace the (not existing) "name" element with the "ports" element */
 	if (elem == MISDN_CFG_GROUPNAME) {
 		if (!snprintf(buf, bufsize, "ports"))
@@ -789,11 +750,7 @@
 	return re;
 }
 
-<<<<<<< HEAD
-/*! 
-=======
 /*!
->>>>>>> 19898f33
  * \brief Generate a comma separated list of all active ports
  */
 void misdn_cfg_get_ports_string (char *ports)
@@ -960,11 +917,7 @@
 	switch (type) {
 	case MISDN_CTYPE_STR:
 		if (dest->str) {
-<<<<<<< HEAD
-			free(dest->str);
-=======
 			ast_free(dest->str);
->>>>>>> 19898f33
 		}
 		if ((len = strlen(value))) {
 			dest->str = ast_malloc((len + 1) * sizeof(char));
@@ -977,16 +930,6 @@
 		break;
 	case MISDN_CTYPE_INT:
 	{
-<<<<<<< HEAD
-		char *pat;
-		if (strchr(value,'x')) 
-			pat="%30x";
-		else
-			pat="%30d";
-		if (sscanf(value, pat, &tmp)) {
-			if (!dest->num) {
-				dest->num = (int *)malloc(sizeof(int));
-=======
 		int res;
 
 		if (strchr(value,'x')) {
@@ -997,7 +940,6 @@
 		if (res) {
 			if (!dest->num) {
 				dest->num = ast_malloc(sizeof(int));
->>>>>>> 19898f33
 			}
 			memcpy(dest->num, &tmp, sizeof(int));
 		} else
@@ -1006,21 +948,13 @@
 		break;
 	case MISDN_CTYPE_BOOL:
 		if (!dest->num) {
-<<<<<<< HEAD
-			dest->num = (int *)malloc(sizeof(int));
-=======
 			dest->num = ast_malloc(sizeof(int));
->>>>>>> 19898f33
 		}
 		*(dest->num) = (ast_true(value) ? 1 : 0);
 		break;
 	case MISDN_CTYPE_BOOLINT:
 		if (!dest->num) {
-<<<<<<< HEAD
-			dest->num = (int *)malloc(sizeof(int));
-=======
 			dest->num = ast_malloc(sizeof(int));
->>>>>>> 19898f33
 		}
 		if (sscanf(value, "%30d", &tmp)) {
 			memcpy(dest->num, &tmp, sizeof(int));
@@ -1041,11 +975,7 @@
 		break;
 	case MISDN_CTYPE_ASTGROUP:
 		if (!dest->grp) {
-<<<<<<< HEAD
-			dest->grp = (ast_group_t *)malloc(sizeof(ast_group_t));
-=======
 			dest->grp = ast_malloc(sizeof(ast_group_t));
->>>>>>> 19898f33
 		}
 		*(dest->grp) = ast_get_group(value);
 		break;
@@ -1097,11 +1027,7 @@
 			for (token = strsep(&tmp, ","); token; token = strsep(&tmp, ","), *ptpbuf = 0) {
 				if (!*token)
 					continue;
-<<<<<<< HEAD
-				if (sscanf(token, "%30d-%30d%s", &start, &end, ptpbuf) >= 2) {
-=======
 				if (sscanf(token, "%30d-%30d%511s", &start, &end, ptpbuf) >= 2) {
->>>>>>> 19898f33
 					for (; start <= end; start++) {
 						if (start <= max_ports && start > 0) {
 							cfg_for_ports[start] = 1;
@@ -1110,11 +1036,7 @@
 							CLI_ERROR(v->name, v->value, cat);
 					}
 				} else {
-<<<<<<< HEAD
-					if (sscanf(token, "%30d%s", &start, ptpbuf)) {
-=======
 					if (sscanf(token, "%30d%511s", &start, ptpbuf)) {
->>>>>>> 19898f33
 						if (start <= max_ports && start > 0) {
 							cfg_for_ports[start] = 1;
 							ptp[start] = (strstr(ptpbuf, "ptp")) ? 1 : 0;
