/*
 * ast_h323.h
 *
 * OpenH323 Channel Driver for ASTERISK PBX.
 *			By Jeremy McNamara
 *                      For The NuFone Network 
 * 
 * This code has been derived from code created by
 *              Michael Manousos and Mark Spencer
 *
 * This file is part of the chan_h323 driver for Asterisk
 *
 * chan_h323 is free software; you can redistribute it and/or modify
 * it under the terms of the GNU General Public License as published by
 * the Free Software Foundation; either version 2 of the License, or
 * (at your option) any later version.
 *
 * chan_h323 is distributed WITHOUT ANY WARRANTY; without even
 * the implied warranty of MERCHANTABILITY or FITNESS FOR A PARTICULAR
 * PURPOSE. See the GNU General Public License for more details.
 *
 * You should have received a copy of the GNU General Public License
 * along with this program; if not, write to the Free Software
 * Foundation, Inc., 675 Mass Ave, Cambridge, MA 02139, USA.
 *
 * Version Info: $Id$
 */

#ifndef AST_H323_H
#define AST_H323_H

#include "ast_ptlib.h"

#define VERSION(a,b,c) ((a)*10000+(b)*100+(c))

class MyH323EndPoint : public H323EndPoint
{
	PCLASSINFO(MyH323EndPoint, H323EndPoint);

public:
	MyH323EndPoint();
	int MyMakeCall(const PString &, PString &, void *_callReference, void *_opts);
	PBoolean ClearCall(const PString &, H323Connection::CallEndReason reason);
	PBoolean ClearCall(const PString &);

	void OnClosedLogicalChannel(H323Connection &, const H323Channel &);
	void OnConnectionEstablished(H323Connection &, const PString &);
	void OnConnectionCleared(H323Connection &, const PString &);
	virtual H323Connection * CreateConnection(unsigned, void *, H323Transport *, H323SignalPDU *);
	void SendUserTone(const PString &, char);
	PBoolean OnConnectionForwarded(H323Connection &, const PString &, const H323SignalPDU &);
	PBoolean ForwardConnection(H323Connection &, const PString &, const H323SignalPDU &);
	void SetEndpointTypeInfo( H225_EndpointType & info ) const;
	void SetGateway(void);
	PStringArray SupportedPrefixes;
};

class MyH323Connection : public H323Connection
{
	PCLASSINFO(MyH323Connection, H323Connection);

public:
	MyH323Connection(MyH323EndPoint &, unsigned, unsigned);
	~MyH323Connection();
	H323Channel * CreateRealTimeLogicalChannel(const H323Capability &,
			H323Channel::Directions,
			unsigned,
			const H245_H2250LogicalChannelParameters *,
			RTP_QOS *);
	H323Connection::AnswerCallResponse OnAnswerCall(const PString &,
			const H323SignalPDU &,
			H323SignalPDU &);
	void OnReceivedReleaseComplete(const H323SignalPDU &);
	PBoolean OnAlerting(const H323SignalPDU &, const PString &);
	PBoolean OnSendReleaseComplete(H323SignalPDU &);
	PBoolean OnReceivedSignalSetup(const H323SignalPDU &);
	PBoolean OnReceivedFacility(const H323SignalPDU &);
	PBoolean OnSendSignalSetup(H323SignalPDU &);
	PBoolean OnStartLogicalChannel(H323Channel &);
	PBoolean OnClosingLogicalChannel(H323Channel &);
	virtual void SendUserInputTone(char tone, unsigned duration = 0, unsigned logicalChannel = 0, unsigned rtpTimestamp = 0);
	virtual void OnUserInputTone(char, unsigned, unsigned, unsigned);
	virtual void OnUserInputString(const PString &value);
	PBoolean OnReceivedProgress(const H323SignalPDU &);
	PBoolean MySendProgress();
	void OnSendCapabilitySet(H245_TerminalCapabilitySet &);
	void OnSetLocalCapabilities();
	void SetCapabilities(int, int, void *, int);
	PBoolean OnReceivedCapabilitySet(const H323Capabilities &, const H245_MultiplexCapability *,
			H245_TerminalCapabilitySetReject &);
	void SetCause(int _cause) { cause = _cause; };
	virtual PBoolean StartControlChannel(const H225_TransportAddress & h245Address);
	void SetCallOptions(void *opts, PBoolean isIncoming);
	void SetCallDetails(void *callDetails, const H323SignalPDU &setupPDU, PBoolean isIncoming);
	virtual H323Connection::CallEndReason SendSignalSetup(const PString&, const H323TransportAddress&);
#ifdef TUNNELLING
	virtual PBoolean HandleSignalPDU(H323SignalPDU &pdu);
	PBoolean EmbedTunneledInfo(H323SignalPDU &pdu);
<<<<<<< HEAD
=======
#endif
#ifdef H323_H450
	virtual void OnReceivedLocalCallHold(int linkedId);
	virtual void OnReceivedLocalCallRetrieve(int linkedId);
>>>>>>> 5cf67a7a
#endif
	void MyHoldCall(BOOL localHold);

	PString sourceAliases;
	PString destAliases;
	PString sourceE164;
	PString destE164;
	int cid_presentation;
	int cid_ton;
	PString rdnis;
	int redirect_reason;
	int transfer_capability;

	WORD sessionId;
	PBoolean bridging;
#ifdef TUNNELLING
	int remoteTunnelOptions;
	int tunnelOptions;
#endif

	unsigned holdHandling;
	unsigned progressSetup;
	unsigned progressAlert;
	int cause;

	RTP_DataFrame::PayloadTypes dtmfCodec[2];
	int dtmfMode;
};

class MyH323_ExternalRTPChannel : public H323_ExternalRTPChannel
{
	PCLASSINFO(MyH323_ExternalRTPChannel, H323_ExternalRTPChannel);

public:
	MyH323_ExternalRTPChannel(
			MyH323Connection & connection,
			const H323Capability & capability,
			Directions direction,
			unsigned sessionID);

	~MyH323_ExternalRTPChannel();

	/* Overrides */
	PBoolean Start(void);
	PBoolean OnReceivedAckPDU(const H245_H2250LogicalChannelAckParameters & param);

protected:
	BYTE payloadCode;

	PIPSocket::Address localIpAddr;
	PIPSocket::Address remoteIpAddr;
	/* Additional functions in order to have chan_h323 compile with H323Plus */
#if VERSION(OPENH323_MAJOR, OPENH323_MINOR, OPENH323_BUILD) > VERSION(1,19,4)
	BOOL OnReceivedAltPDU(const H245_ArrayOf_GenericInformation & alternate );
	BOOL OnSendingAltPDU(H245_ArrayOf_GenericInformation & alternate) const;
	void OnSendOpenAckAlt(H245_ArrayOf_GenericInformation & alternate) const;
	BOOL OnReceivedAckAltPDU(const H245_ArrayOf_GenericInformation & alternate);
#endif
	WORD localPort;
	WORD remotePort;
};

#ifdef H323_H450

#if VERSION(OPENH323_MAJOR, OPENH323_MINOR, OPENH323_BUILD) > VERSION(1,19,4)
#include <h450/h450pdu.h>
#else
#include <h450pdu.h>
#endif

class MyH4504Handler : public H4504Handler
{
	PCLASSINFO(MyH4504Handler, H4504Handler);

public:
	MyH4504Handler(MyH323Connection &_conn, H450xDispatcher &_disp);
	virtual void OnReceivedLocalCallHold(int linkedId);
	virtual void OnReceivedLocalCallRetrieve(int linkedId);

private:
	MyH323Connection *conn;
};
#endif

#endif /* !defined AST_H323_H */<|MERGE_RESOLUTION|>--- conflicted
+++ resolved
@@ -96,13 +96,10 @@
 #ifdef TUNNELLING
 	virtual PBoolean HandleSignalPDU(H323SignalPDU &pdu);
 	PBoolean EmbedTunneledInfo(H323SignalPDU &pdu);
-<<<<<<< HEAD
-=======
 #endif
 #ifdef H323_H450
 	virtual void OnReceivedLocalCallHold(int linkedId);
 	virtual void OnReceivedLocalCallRetrieve(int linkedId);
->>>>>>> 5cf67a7a
 #endif
 	void MyHoldCall(BOOL localHold);
 
