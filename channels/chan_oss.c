/*
 * Asterisk -- An open source telephony toolkit.
 *
 * Copyright (C) 1999 - 2007, Digium, Inc.
 *
 * Mark Spencer <markster@digium.com>
 *
 * FreeBSD changes and multiple device support by Luigi Rizzo, 2005.05.25
 * note-this code best seen with ts=8 (8-spaces tabs) in the editor
 *
 * See http://www.asterisk.org for more information about
 * the Asterisk project. Please do not directly contact
 * any of the maintainers of this project for assistance;
 * the project provides a web site, mailing lists and IRC
 * channels for your use.
 *
 * This program is free software, distributed under the terms of
 * the GNU General Public License Version 2. See the LICENSE file
 * at the top of the source tree.
 */

// #define HAVE_VIDEO_CONSOLE	// uncomment to enable video
/*! \file
 *
 * \brief Channel driver for OSS sound cards
 *
 * \author Mark Spencer <markster@digium.com>
 * \author Luigi Rizzo
 *
 * \par See also
 * \arg \ref Config_oss
 *
 * \ingroup channel_drivers
 */

/*** MODULEINFO
	<depend>oss</depend>
	<support_level>extended</support_level>
 ***/

#include "asterisk.h"

ASTERISK_FILE_VERSION(__FILE__, "$Revision$")

#include <ctype.h>		/* isalnum() used here */
#include <math.h>
<<<<<<< HEAD
#include <string.h>
#include <unistd.h>
#include <sys/ioctl.h>
#include <fcntl.h>
#include <sys/time.h>
#include <stdlib.h>
#include <errno.h>
#include <signal.h>      /* for pthread_kill(3) */
=======
#include <sys/ioctl.h>		
>>>>>>> 5cf67a7a

#ifdef __linux
#include <linux/soundcard.h>
#elif defined(__FreeBSD__) || defined(__CYGWIN__)
#include <sys/soundcard.h>
#else
#include <soundcard.h>
#endif

#include "asterisk/channel.h"
#include "asterisk/file.h"
#include "asterisk/callerid.h"
#include "asterisk/module.h"
#include "asterisk/pbx.h"
#include "asterisk/cli.h"
#include "asterisk/causes.h"
#include "asterisk/musiconhold.h"
#include "asterisk/app.h"

<<<<<<< HEAD
/* ringtones we use */
#include "busy_tone.h"
#include "ring_tone.h"
#include "ring10.h"
#include "answer.h"
=======
#include "console_video.h"
>>>>>>> 5cf67a7a

/*! Global jitterbuffer configuration - by default, jb is disabled
 *  \note Values shown here match the defaults shown in oss.conf.sample */
static struct ast_jb_conf default_jbconf =
{
	.flags = 0,
	.max_size = 200,
	.resync_threshold = 1000,
	.impl = "fixed",
	.target_extra = 40,
};
static struct ast_jb_conf global_jbconf;

/*
 * Basic mode of operation:
 *
 * we have one keyboard (which receives commands from the keyboard)
 * and multiple headset's connected to audio cards.
 * Cards/Headsets are named as the sections of oss.conf.
 * The section called [general] contains the default parameters.
 *
 * At any time, the keyboard is attached to one card, and you
 * can switch among them using the command 'console foo'
 * where 'foo' is the name of the card you want.
 *
 * oss.conf parameters are
START_CONFIG

[general]
    ; General config options, with default values shown.
    ; You should use one section per device, with [general] being used
    ; for the first device and also as a template for other devices.
    ;
    ; All but 'debug' can go also in the device-specific sections.
    ;
    ; debug = 0x0		; misc debug flags, default is 0

    ; Set the device to use for I/O
    ; device = /dev/dsp

    ; Optional mixer command to run upon startup (e.g. to set
    ; volume levels, mutes, etc.
    ; mixer =

    ; Software mic volume booster (or attenuator), useful for sound
    ; cards or microphones with poor sensitivity. The volume level
    ; is in dB, ranging from -20.0 to +20.0
    ; boost = n			; mic volume boost in dB

    ; Set the callerid for outgoing calls
    ; callerid = John Doe <555-1234>

    ; autoanswer = no		; no autoanswer on call
    ; autohangup = yes		; hangup when other party closes
    ; extension = s		; default extension to call
    ; context = default		; default context for outgoing calls
    ; language = ""		; default language

    ; Default Music on Hold class to use when this channel is placed on hold in
    ; the case that the music class is not set on the channel with
    ; Set(CHANNEL(musicclass)=whatever) in the dialplan and the peer channel
    ; putting this one on hold did not suggest a class to use.
    ;
    ; mohinterpret=default

    ; If you set overridecontext to 'yes', then the whole dial string
    ; will be interpreted as an extension, which is extremely useful
    ; to dial SIP, IAX and other extensions which use the '@' character.
    ; The default is 'no' just for backward compatibility, but the
    ; suggestion is to change it.
    ; overridecontext = no	; if 'no', the last @ will start the context
				; if 'yes' the whole string is an extension.

    ; low level device parameters in case you have problems with the
    ; device driver on your operating system. You should not touch these
    ; unless you know what you are doing.
    ; queuesize = 10		; frames in device driver
    ; frags = 8			; argument to SETFRAGMENT

    ;------------------------------ JITTER BUFFER CONFIGURATION --------------------------
    ; jbenable = yes              ; Enables the use of a jitterbuffer on the receiving side of an
                                  ; OSS channel. Defaults to "no". An enabled jitterbuffer will
                                  ; be used only if the sending side can create and the receiving
                                  ; side can not accept jitter. The OSS channel can't accept jitter,
                                  ; thus an enabled jitterbuffer on the receive OSS side will always
                                  ; be used if the sending side can create jitter.

    ; jbmaxsize = 200             ; Max length of the jitterbuffer in milliseconds.

    ; jbresyncthreshold = 1000    ; Jump in the frame timestamps over which the jitterbuffer is
                                  ; resynchronized. Useful to improve the quality of the voice, with
                                  ; big jumps in/broken timestamps, usualy sent from exotic devices
                                  ; and programs. Defaults to 1000.

    ; jbimpl = fixed              ; Jitterbuffer implementation, used on the receiving side of an OSS
                                  ; channel. Two implementations are currenlty available - "fixed"
                                  ; (with size always equals to jbmax-size) and "adaptive" (with
                                  ; variable size, actually the new jb of IAX2). Defaults to fixed.

    ; jblog = no                  ; Enables jitterbuffer frame logging. Defaults to "no".
    ;-----------------------------------------------------------------------------------

[card1]
    ; device = /dev/dsp1	; alternate device

END_CONFIG

.. and so on for the other cards.

 */

/*
 * The following parameters are used in the driver:
 *
 *  FRAME_SIZE	the size of an audio frame, in samples.
 *		160 is used almost universally, so you should not change it.
 *
 *  FRAGS	the argument for the SETFRAGMENT ioctl.
 *		Overridden by the 'frags' parameter in oss.conf
 *
 *		Bits 0-7 are the base-2 log of the device's block size,
 *		bits 16-31 are the number of blocks in the driver's queue.
 *		There are a lot of differences in the way this parameter
 *		is supported by different drivers, so you may need to
 *		experiment a bit with the value.
 *		A good default for linux is 30 blocks of 64 bytes, which
 *		results in 6 frames of 320 bytes (160 samples).
 *		FreeBSD works decently with blocks of 256 or 512 bytes,
 *		leaving the number unspecified.
 *		Note that this only refers to the device buffer size,
 *		this module will then try to keep the lenght of audio
 *		buffered within small constraints.
 *
 *  QUEUE_SIZE	The max number of blocks actually allowed in the device
 *		driver's buffer, irrespective of the available number.
 *		Overridden by the 'queuesize' parameter in oss.conf
 *
 *		Should be >=2, and at most as large as the hw queue above
 *		(otherwise it will never be full).
 */

#define FRAME_SIZE	160
#define	QUEUE_SIZE	10

#if defined(__FreeBSD__)
#define	FRAGS	0x8
#else
#define	FRAGS	( ( (6 * 5) << 16 ) | 0x6 )
#endif

/*
 * XXX text message sizes are probably 256 chars, but i am
 * not sure if there is a suitable definition anywhere.
 */
#define TEXT_SIZE	256

#if 0
#define	TRYOPEN	1				/* try to open on startup */
#endif
#define	O_CLOSE	0x444			/* special 'close' mode for device */
/* Which device to use */
#if defined( __OpenBSD__ ) || defined( __NetBSD__ )
#define DEV_DSP "/dev/audio"
#else
#define DEV_DSP "/dev/dsp"
#endif

<<<<<<< HEAD
#ifndef MIN
#define MIN(a,b) ((a) < (b) ? (a) : (b))
#endif
#ifndef MAX
#define MAX(a,b) ((a) > (b) ? (a) : (b))
#endif

=======
>>>>>>> 5cf67a7a
static char *config = "oss.conf";	/* default config file */

static int oss_debug;

/*!
 * \brief descriptor for one of our channels.
 *
 * There is one used for 'default' values (from the [general] entry in
 * the configuration file), and then one instance for each device
 * (the default is cloned from [general], others are only created
 * if the relevant section exists).
 */
struct chan_oss_pvt {
	struct chan_oss_pvt *next;

	char *name;
	int total_blocks;			/*!< total blocks in the output device */
	int sounddev;
	enum { M_UNSET, M_FULL, M_READ, M_WRITE } duplex;
	int autoanswer;             /*!< Boolean: whether to answer the immediately upon calling */
	int autohangup;             /*!< Boolean: whether to hangup the call when the remote end hangs up */
	int hookstate;              /*!< Boolean: 1 if offhook; 0 if onhook */
<<<<<<< HEAD
	char *mixer_cmd;			/* initial command to issue to the mixer */
	unsigned int queuesize;		/* max fragments in queue */
	unsigned int frags;			/* parameter for SETFRAGMENT */

	int warned;					/* various flags used for warnings */
=======
	char *mixer_cmd;			/*!< initial command to issue to the mixer */
	unsigned int queuesize;		/*!< max fragments in queue */
	unsigned int frags;			/*!< parameter for SETFRAGMENT */

	int warned;					/*!< various flags used for warnings */
>>>>>>> 5cf67a7a
#define WARN_used_blocks	1
#define WARN_speed		2
#define WARN_frag		4
	int w_errors;				/*!< overfull in the write path */
	struct timeval lastopen;

	int overridecontext;
	int mute;

	/*! boost support. BOOST_SCALE * 10 ^(BOOST_MAX/20) must
	 *  be representable in 16 bits to avoid overflows.
	 */
#define	BOOST_SCALE	(1<<9)
#define	BOOST_MAX	40			/*!< slightly less than 7 bits */
	int boost;					/*!< input boost, scaled by BOOST_SCALE */
	char device[64];			/*!< device to open */

	pthread_t sthread;

	struct ast_channel *owner;

	struct video_desc *env;			/*!< parameters for video support */

	char ext[AST_MAX_EXTENSION];
	char ctx[AST_MAX_CONTEXT];
	char language[MAX_LANGUAGE];
	char cid_name[256];         /*!< Initial CallerID name */
	char cid_num[256];          /*!< Initial CallerID number  */
	char mohinterpret[MAX_MUSICCLASS];

	/*! buffers used in oss_write */
	char oss_write_buf[FRAME_SIZE * 2];
	int oss_write_dst;
	/*! buffers used in oss_read - AST_FRIENDLY_OFFSET space for headers
	 *  plus enough room for a full frame
	 */
	char oss_read_buf[FRAME_SIZE * 2 + AST_FRIENDLY_OFFSET];
	int readpos;				/*!< read position above */
	struct ast_frame read_f;	/*!< returned by oss_read */
};

/*! forward declaration */
static struct chan_oss_pvt *find_desc(const char *dev);

static char *oss_active;	 /*!< the active device */

/*! \brief return the pointer to the video descriptor */
struct video_desc *get_video_desc(struct ast_channel *c)
{
	struct chan_oss_pvt *o = c ? c->tech_pvt : find_desc(oss_active);
	return o ? o->env : NULL;
}
static struct chan_oss_pvt oss_default = {
	.sounddev = -1,
	.duplex = M_UNSET,			/* XXX check this */
	.autoanswer = 1,
	.autohangup = 1,
	.queuesize = QUEUE_SIZE,
	.frags = FRAGS,
	.ext = "s",
	.ctx = "default",
	.readpos = AST_FRIENDLY_OFFSET,	/* start here on reads */
	.lastopen = { 0, 0 },
	.boost = BOOST_SCALE,
};


static int setformat(struct chan_oss_pvt *o, int mode);

<<<<<<< HEAD
static struct ast_channel *oss_request(const char *type, int format, void *data, int *cause);
=======
static struct ast_channel *oss_request(const char *type, format_t format, const struct ast_channel *requestor,
									   void *data, int *cause);
>>>>>>> 5cf67a7a
static int oss_digit_begin(struct ast_channel *c, char digit);
static int oss_digit_end(struct ast_channel *c, char digit, unsigned int duration);
static int oss_text(struct ast_channel *c, const char *text);
static int oss_hangup(struct ast_channel *c);
static int oss_answer(struct ast_channel *c);
static struct ast_frame *oss_read(struct ast_channel *chan);
static int oss_call(struct ast_channel *c, char *dest, int timeout);
static int oss_write(struct ast_channel *chan, struct ast_frame *f);
static int oss_indicate(struct ast_channel *chan, int cond, const void *data, size_t datalen);
static int oss_fixup(struct ast_channel *oldchan, struct ast_channel *newchan);
static char tdesc[] = "OSS Console Channel Driver";

/* cannot do const because need to update some fields at runtime */
static struct ast_channel_tech oss_tech = {
	.type = "Console",
	.description = tdesc,
	.capabilities = AST_FORMAT_SLINEAR, /* overwritten later */
	.requester = oss_request,
	.send_digit_begin = oss_digit_begin,
	.send_digit_end = oss_digit_end,
	.send_text = oss_text,
	.hangup = oss_hangup,
	.answer = oss_answer,
	.read = oss_read,
	.call = oss_call,
	.write = oss_write,
	.write_video = console_write_video,
	.indicate = oss_indicate,
	.fixup = oss_fixup,
};

/*!
 * \brief returns a pointer to the descriptor with the given name
 */
static struct chan_oss_pvt *find_desc(const char *dev)
{
	struct chan_oss_pvt *o = NULL;

	if (!dev)
		ast_log(LOG_WARNING, "null dev\n");

	for (o = oss_default.next; o && o->name && dev && strcmp(o->name, dev) != 0; o = o->next);

	if (!o)
		ast_log(LOG_WARNING, "could not find <%s>\n", dev ? dev : "--no-device--");

	return o;
}

/* !
 * \brief split a string in extension-context, returns pointers to malloc'ed
 *        strings.
 *
 * If we do not have 'overridecontext' then the last @ is considered as
 * a context separator, and the context is overridden.
 * This is usually not very necessary as you can play with the dialplan,
 * and it is nice not to need it because you have '@' in SIP addresses.
 *
 * \return the buffer address.
 */
static char *ast_ext_ctx(const char *src, char **ext, char **ctx)
{
	struct chan_oss_pvt *o = find_desc(oss_active);

	if (ext == NULL || ctx == NULL)
		return NULL;			/* error */

	*ext = *ctx = NULL;

	if (src && *src != '\0')
		*ext = ast_strdup(src);

	if (*ext == NULL)
		return NULL;

	if (!o->overridecontext) {
		/* parse from the right */
		*ctx = strrchr(*ext, '@');
		if (*ctx)
			*(*ctx)++ = '\0';
	}

	return *ext;
}

/*!
 * \brief Returns the number of blocks used in the audio output channel
 */
static int used_blocks(struct chan_oss_pvt *o)
{
	struct audio_buf_info info;

	if (ioctl(o->sounddev, SNDCTL_DSP_GETOSPACE, &info)) {
		if (!(o->warned & WARN_used_blocks)) {
			ast_log(LOG_WARNING, "Error reading output space\n");
			o->warned |= WARN_used_blocks;
		}
		return 1;
	}

	if (o->total_blocks == 0) {
		if (0)					/* debugging */
			ast_log(LOG_WARNING, "fragtotal %d size %d avail %d\n", info.fragstotal, info.fragsize, info.fragments);
		o->total_blocks = info.fragments;
	}

	return o->total_blocks - info.fragments;
}

/*! Write an exactly FRAME_SIZE sized frame */
static int soundcard_writeframe(struct chan_oss_pvt *o, short *data)
{
	int res;

	if (o->sounddev < 0)
		setformat(o, O_RDWR);
	if (o->sounddev < 0)
		return 0;				/* not fatal */
	/*
	 * Nothing complex to manage the audio device queue.
	 * If the buffer is full just drop the extra, otherwise write.
	 * XXX in some cases it might be useful to write anyways after
	 * a number of failures, to restart the output chain.
	 */
	res = used_blocks(o);
	if (res > o->queuesize) {	/* no room to write a block */
		if (o->w_errors++ == 0 && (oss_debug & 0x4))
			ast_log(LOG_WARNING, "write: used %d blocks (%d)\n", res, o->w_errors);
		return 0;
	}
	o->w_errors = 0;
	return write(o->sounddev, (void *)data, FRAME_SIZE * 2);
}

<<<<<<< HEAD
static void *sound_thread(void *arg)
{
	char ign[4096];
	struct chan_oss_pvt *o = (struct chan_oss_pvt *) arg;

	/*
	 * Just in case, kick the driver by trying to read from it.
	 * Ignore errors - this read is almost guaranteed to fail.
	 */
	if (read(o->sounddev, ign, sizeof(ign)) < 0) {
	}
	for (;;) {
		int res;
		struct pollfd pfd[2] = { { .fd = o->sndcmd[0], .events = POLLIN }, { .fd = o->sounddev, .events = 0 } };

		pthread_testcancel();

		if (o->cursound > -1 && o->sounddev < 0) {
			setformat(o, O_RDWR);	/* need the channel, try to reopen */
		} else if (o->cursound == -1 && o->owner == NULL) {
			setformat(o, O_CLOSE);	/* can close */
		}
		if (o->sounddev > -1) {
			if (!o->owner) {	/* no one owns the audio, so we must drain it */
				pfd[1].events |= POLLIN;
			}
			if (o->cursound > -1) {
				pfd[1].events |= POLLOUT;
			}
		}
		res = ast_poll(pfd, 2, -1);
		pthread_testcancel();
		if (res < 1) {
			ast_log(LOG_WARNING, "poll() failed: %s\n", strerror(errno));
			sleep(1);
			continue;
		}
		if (pfd[0].revents & POLLIN) {
			/* read which sound to play from the pipe */
			int i, what = -1;

			if (read(o->sndcmd[0], &what, sizeof(what)) != sizeof(what)) {
				pthread_testcancel();
				ast_log(LOG_WARNING, "read() failed: %s\n", strerror(errno));
				continue;
			}
			for (i = 0; sounds[i].ind != -1; i++) {
				if (sounds[i].ind == what) {
					o->cursound = i;
					o->sampsent = 0;
					o->nosound = 1;	/* block audio from pbx */
					break;
				}
			}
			if (sounds[i].ind == -1)
				ast_log(LOG_WARNING, "invalid sound index: %d\n", what);
		}
		if (o->sounddev > -1) {
			if (pfd[1].revents & POLLIN) {	/* read and ignore errors */
				if (read(o->sounddev, ign, sizeof(ign)) < 0) {
				}
			}
			if (pfd[1].revents & POLLOUT) {
				send_sound(o);
			}
		}
	}
	return NULL;				/* Never reached */
}

/*
=======
/*!
>>>>>>> 5cf67a7a
 * reset and close the device if opened,
 * then open and initialize it in the desired mode,
 * trigger reads and writes so we can start using it.
 */
static int setformat(struct chan_oss_pvt *o, int mode)
{
	int fmt, desired, res, fd;

	if (o->sounddev >= 0) {
		ioctl(o->sounddev, SNDCTL_DSP_RESET, 0);
		close(o->sounddev);
		o->duplex = M_UNSET;
		o->sounddev = -1;
	}
	if (mode == O_CLOSE)		/* we are done */
		return 0;
	if (ast_tvdiff_ms(ast_tvnow(), o->lastopen) < 1000)
		return -1;				/* don't open too often */
	o->lastopen = ast_tvnow();
	fd = o->sounddev = open(o->device, mode | O_NONBLOCK);
	if (fd < 0) {
		ast_log(LOG_WARNING, "Unable to re-open DSP device %s: %s\n", o->device, strerror(errno));
		return -1;
	}
	if (o->owner)
		ast_channel_set_fd(o->owner, 0, fd);

#if __BYTE_ORDER == __LITTLE_ENDIAN
	fmt = AFMT_S16_LE;
#else
	fmt = AFMT_S16_BE;
#endif
	res = ioctl(fd, SNDCTL_DSP_SETFMT, &fmt);
	if (res < 0) {
		ast_log(LOG_WARNING, "Unable to set format to 16-bit signed\n");
		return -1;
	}
	switch (mode) {
	case O_RDWR:
		res = ioctl(fd, SNDCTL_DSP_SETDUPLEX, 0);
		/* Check to see if duplex set (FreeBSD Bug) */
		res = ioctl(fd, SNDCTL_DSP_GETCAPS, &fmt);
		if (res == 0 && (fmt & DSP_CAP_DUPLEX)) {
			ast_verb(2, "Console is full duplex\n");
			o->duplex = M_FULL;
		};
		break;

	case O_WRONLY:
		o->duplex = M_WRITE;
		break;

	case O_RDONLY:
		o->duplex = M_READ;
		break;
	}

	fmt = 0;
	res = ioctl(fd, SNDCTL_DSP_STEREO, &fmt);
	if (res < 0) {
		ast_log(LOG_WARNING, "Failed to set audio device to mono\n");
		return -1;
	}
	fmt = desired = DEFAULT_SAMPLE_RATE;	/* 8000 Hz desired */
	res = ioctl(fd, SNDCTL_DSP_SPEED, &fmt);

	if (res < 0) {
		ast_log(LOG_WARNING, "Failed to set sample rate to %d\n", desired);
		return -1;
	}
	if (fmt != desired) {
		if (!(o->warned & WARN_speed)) {
			ast_log(LOG_WARNING,
			    "Requested %d Hz, got %d Hz -- sound may be choppy\n",
			    desired, fmt);
			o->warned |= WARN_speed;
		}
	}
	/*
	 * on Freebsd, SETFRAGMENT does not work very well on some cards.
	 * Default to use 256 bytes, let the user override
	 */
	if (o->frags) {
		fmt = o->frags;
		res = ioctl(fd, SNDCTL_DSP_SETFRAGMENT, &fmt);
		if (res < 0) {
			if (!(o->warned & WARN_frag)) {
				ast_log(LOG_WARNING,
					"Unable to set fragment size -- sound may be choppy\n");
				o->warned |= WARN_frag;
			}
		}
	}
	/* on some cards, we need SNDCTL_DSP_SETTRIGGER to start outputting */
	res = PCM_ENABLE_INPUT | PCM_ENABLE_OUTPUT;
	res = ioctl(fd, SNDCTL_DSP_SETTRIGGER, &res);
	/* it may fail if we are in half duplex, never mind */
	return 0;
}

/*
 * some of the standard methods supported by channels.
 */
static int oss_digit_begin(struct ast_channel *c, char digit)
{
	return 0;
}

static int oss_digit_end(struct ast_channel *c, char digit, unsigned int duration)
{
	/* no better use for received digits than print them */
	ast_verbose(" << Console Received digit %c of duration %u ms >> \n", 
		digit, duration);
	return 0;
}

static int oss_text(struct ast_channel *c, const char *text)
{
	/* print received messages */
	ast_verbose(" << Console Received text %s >> \n", text);
	return 0;
}

<<<<<<< HEAD
/* Play ringtone 'x' on device 'o' */
static void ring(struct chan_oss_pvt *o, int x)
{
	if (write(o->sndcmd[1], &x, sizeof(x)) < 0) {
		ast_log(LOG_WARNING, "write() failed: %s\n", strerror(errno));
	}
}


/*
 * handler for incoming calls. Either autoanswer, or start ringing
=======
/*!
 * \brief handler for incoming calls. Either autoanswer, or start ringing
>>>>>>> 5cf67a7a
 */
static int oss_call(struct ast_channel *c, char *dest, int timeout)
{
	struct chan_oss_pvt *o = c->tech_pvt;
	struct ast_frame f = { AST_FRAME_CONTROL, };
	AST_DECLARE_APP_ARGS(args,
		AST_APP_ARG(name);
		AST_APP_ARG(flags);
	);
	char *parse = ast_strdupa(dest);

	AST_NONSTANDARD_APP_ARGS(args, parse, '/');

	ast_verbose(" << Call to device '%s' dnid '%s' rdnis '%s' on console from '%s' <%s> >>\n",
		dest,
		S_OR(c->dialed.number.str, ""),
		S_COR(c->redirecting.from.number.valid, c->redirecting.from.number.str, ""),
		S_COR(c->caller.id.name.valid, c->caller.id.name.str, ""),
		S_COR(c->caller.id.number.valid, c->caller.id.number.str, ""));
	if (!ast_strlen_zero(args.flags) && strcasecmp(args.flags, "answer") == 0) {
		f.subclass.integer = AST_CONTROL_ANSWER;
		ast_queue_frame(c, &f);
	} else if (!ast_strlen_zero(args.flags) && strcasecmp(args.flags, "noanswer") == 0) {
		f.subclass.integer = AST_CONTROL_RINGING;
		ast_queue_frame(c, &f);
		ast_indicate(c, AST_CONTROL_RINGING);
	} else if (o->autoanswer) {
		ast_verbose(" << Auto-answered >> \n");
		f.subclass.integer = AST_CONTROL_ANSWER;
		ast_queue_frame(c, &f);
		o->hookstate = 1;
	} else {
		ast_verbose("<< Type 'answer' to answer, or use 'autoanswer' for future calls >> \n");
		f.subclass.integer = AST_CONTROL_RINGING;
		ast_queue_frame(c, &f);
		ast_indicate(c, AST_CONTROL_RINGING);
	}
	return 0;
}

/*!
 * \brief remote side answered the phone
 */
static int oss_answer(struct ast_channel *c)
{
	struct chan_oss_pvt *o = c->tech_pvt;
	ast_verbose(" << Console call has been answered >> \n");
	ast_setstate(c, AST_STATE_UP);
<<<<<<< HEAD
	o->cursound = -1;
	o->nosound = 0;
=======
>>>>>>> 5cf67a7a
	o->hookstate = 1;
	return 0;
}

static int oss_hangup(struct ast_channel *c)
{
	struct chan_oss_pvt *o = c->tech_pvt;

	c->tech_pvt = NULL;
	o->owner = NULL;
	ast_verbose(" << Hangup on console >> \n");
<<<<<<< HEAD
=======
	console_video_uninit(o->env);
>>>>>>> 5cf67a7a
	ast_module_unref(ast_module_info->self);
	if (o->hookstate) {
		if (o->autoanswer || o->autohangup) {
			/* Assume auto-hangup too */
			o->hookstate = 0;
			setformat(o, O_CLOSE);
		}
	}
	return 0;
}

/*! \brief used for data coming from the network */
static int oss_write(struct ast_channel *c, struct ast_frame *f)
{
	int src;
	struct chan_oss_pvt *o = c->tech_pvt;

	/*
	 * we could receive a block which is not a multiple of our
	 * FRAME_SIZE, so buffer it locally and write to the device
	 * in FRAME_SIZE chunks.
	 * Keep the residue stored for future use.
	 */
	src = 0;					/* read position into f->data */
	while (src < f->datalen) {
		/* Compute spare room in the buffer */
		int l = sizeof(o->oss_write_buf) - o->oss_write_dst;

		if (f->datalen - src >= l) {	/* enough to fill a frame */
			memcpy(o->oss_write_buf + o->oss_write_dst, f->data.ptr + src, l);
			soundcard_writeframe(o, (short *) o->oss_write_buf);
			src += l;
			o->oss_write_dst = 0;
		} else {				/* copy residue */
			l = f->datalen - src;
			memcpy(o->oss_write_buf + o->oss_write_dst, f->data.ptr + src, l);
			src += l;			/* but really, we are done */
			o->oss_write_dst += l;
		}
	}
	return 0;
}

static struct ast_frame *oss_read(struct ast_channel *c)
{
	int res;
	struct chan_oss_pvt *o = c->tech_pvt;
	struct ast_frame *f = &o->read_f;

	/* XXX can be simplified returning &ast_null_frame */
	/* prepare a NULL frame in case we don't have enough data to return */
	memset(f, '\0', sizeof(struct ast_frame));
	f->frametype = AST_FRAME_NULL;
	f->src = oss_tech.type;

	res = read(o->sounddev, o->oss_read_buf + o->readpos, sizeof(o->oss_read_buf) - o->readpos);
	if (res < 0)				/* audio data not ready, return a NULL frame */
		return f;

	o->readpos += res;
	if (o->readpos < sizeof(o->oss_read_buf))	/* not enough samples */
		return f;

	if (o->mute)
		return f;

	o->readpos = AST_FRIENDLY_OFFSET;	/* reset read pointer for next frame */
	if (c->_state != AST_STATE_UP)	/* drop data if frame is not up */
		return f;
	/* ok we can build and deliver the frame to the caller */
	f->frametype = AST_FRAME_VOICE;
	f->subclass.codec = AST_FORMAT_SLINEAR;
	f->samples = FRAME_SIZE;
	f->datalen = FRAME_SIZE * 2;
	f->data.ptr = o->oss_read_buf + AST_FRIENDLY_OFFSET;
	if (o->boost != BOOST_SCALE) {	/* scale and clip values */
		int i, x;
		int16_t *p = (int16_t *) f->data.ptr;
		for (i = 0; i < f->samples; i++) {
			x = (p[i] * o->boost) / BOOST_SCALE;
			if (x > 32767)
				x = 32767;
			else if (x < -32768)
				x = -32768;
			p[i] = x;
		}
	}

	f->offset = AST_FRIENDLY_OFFSET;
	return f;
}

static int oss_fixup(struct ast_channel *oldchan, struct ast_channel *newchan)
{
	struct chan_oss_pvt *o = newchan->tech_pvt;
	o->owner = newchan;
	return 0;
}

static int oss_indicate(struct ast_channel *c, int cond, const void *data, size_t datalen)
{
	struct chan_oss_pvt *o = c->tech_pvt;
	int res = 0;

	switch (cond) {
<<<<<<< HEAD
	case AST_CONTROL_BUSY:
	case AST_CONTROL_CONGESTION:
	case AST_CONTROL_RINGING:
			res = cond;
			break;
			
	case -1:
		o->cursound = -1;
		o->nosound = 0;		/* when cursound is -1 nosound must be 0 */
		return 0;
		
	case AST_CONTROL_VIDUPDATE:
		res = -1;
		break;
	case AST_CONTROL_HOLD:
		ast_verbose(" << Console Has Been Placed on Hold >> \n");
		ast_moh_start(c, data, o->mohinterpret);
			break;
=======
	case AST_CONTROL_INCOMPLETE:
	case AST_CONTROL_BUSY:
	case AST_CONTROL_CONGESTION:
	case AST_CONTROL_RINGING:
	case -1:
		res = -1;
		break;
	case AST_CONTROL_PROGRESS:
	case AST_CONTROL_PROCEEDING:
	case AST_CONTROL_VIDUPDATE:
	case AST_CONTROL_SRCUPDATE:
		break;
	case AST_CONTROL_HOLD:
		ast_verbose(" << Console Has Been Placed on Hold >> \n");
		ast_moh_start(c, data, o->mohinterpret);
		break;
>>>>>>> 5cf67a7a
	case AST_CONTROL_UNHOLD:
		ast_verbose(" << Console Has Been Retrieved from Hold >> \n");
		ast_moh_stop(c);
		break;
<<<<<<< HEAD
	case AST_CONTROL_SRCUPDATE:
		break;
=======
>>>>>>> 5cf67a7a
	default:
		ast_log(LOG_WARNING, "Don't know how to display condition %d on %s\n", cond, c->name);
		return -1;
	}

	return res;
}

/*!
 * \brief allocate a new channel.
 */
static struct ast_channel *oss_new(struct chan_oss_pvt *o, char *ext, char *ctx, int state, const char *linkedid)
{
	struct ast_channel *c;

<<<<<<< HEAD
	c = ast_channel_alloc(1, state, o->cid_num, o->cid_name, "", ext, ctx, 0, "Console/%s", o->device + 5);
=======
	c = ast_channel_alloc(1, state, o->cid_num, o->cid_name, "", ext, ctx, linkedid, 0, "Console/%s", o->device + 5);
>>>>>>> 5cf67a7a
	if (c == NULL)
		return NULL;
	c->tech = &oss_tech;
	if (o->sounddev < 0)
		setformat(o, O_RDWR);
	ast_channel_set_fd(c, 0, o->sounddev); /* -1 if device closed, override later */
	c->nativeformats = AST_FORMAT_SLINEAR;
	/* if the console makes the call, add video to the offer */
	if (state == AST_STATE_RINGING)
		c->nativeformats |= console_video_formats;

	c->readformat = AST_FORMAT_SLINEAR;
	c->writeformat = AST_FORMAT_SLINEAR;
	c->tech_pvt = o;

	if (!ast_strlen_zero(o->language))
		ast_string_field_set(c, language, o->language);
	/* Don't use ast_set_callerid() here because it will
	 * generate a needless NewCallerID event */
<<<<<<< HEAD
	c->cid.cid_ani = ast_strdup(o->cid_num);
	if (!ast_strlen_zero(ext))
		c->cid.cid_dnid = ast_strdup(ext);
=======
	if (!ast_strlen_zero(o->cid_num)) {
		c->caller.ani.number.valid = 1;
		c->caller.ani.number.str = ast_strdup(o->cid_num);
	}
	if (!ast_strlen_zero(ext)) {
		c->dialed.number.str = ast_strdup(ext);
	}
>>>>>>> 5cf67a7a

	o->owner = c;
	ast_module_ref(ast_module_info->self);
	ast_jb_configure(c, &global_jbconf);
	if (state != AST_STATE_DOWN) {
		if (ast_pbx_start(c)) {
			ast_log(LOG_WARNING, "Unable to start PBX on %s\n", c->name);
			ast_hangup(c);
			o->owner = c = NULL;
		}
	}
	console_video_start(get_video_desc(c), c); /* XXX cleanup */

	return c;
}

static struct ast_channel *oss_request(const char *type, format_t format, const struct ast_channel *requestor, void *data, int *cause)
{
	struct ast_channel *c;
	struct chan_oss_pvt *o;
	AST_DECLARE_APP_ARGS(args,
		AST_APP_ARG(name);
		AST_APP_ARG(flags);
	);
	char *parse = ast_strdupa(data);
	char buf[256];

	AST_NONSTANDARD_APP_ARGS(args, parse, '/');
	o = find_desc(args.name);

	ast_log(LOG_WARNING, "oss_request ty <%s> data 0x%p <%s>\n", type, data, (char *) data);
	if (o == NULL) {
		ast_log(LOG_NOTICE, "Device %s not found\n", args.name);
		/* XXX we could default to 'dsp' perhaps ? */
		return NULL;
	}
	if ((format & AST_FORMAT_SLINEAR) == 0) {
		ast_log(LOG_NOTICE, "Format %s unsupported\n", ast_getformatname_multiple(buf, sizeof(buf), format));
		return NULL;
	}
	if (o->owner) {
		ast_log(LOG_NOTICE, "Already have a call (chan %p) on the OSS channel\n", o->owner);
		*cause = AST_CAUSE_BUSY;
		return NULL;
	}
	c = oss_new(o, NULL, NULL, AST_STATE_DOWN, requestor ? requestor->linkedid : NULL);
	if (c == NULL) {
		ast_log(LOG_WARNING, "Unable to create new OSS channel\n");
		return NULL;
	}
	return c;
}

static void store_config_core(struct chan_oss_pvt *o, const char *var, const char *value);

/*! Generic console command handler. Basically a wrapper for a subset
 *  of config file options which are also available from the CLI
 */
static char *console_cmd(struct ast_cli_entry *e, int cmd, struct ast_cli_args *a)
{
	struct chan_oss_pvt *o = find_desc(oss_active);
	const char *var, *value;
	switch (cmd) {
	case CLI_INIT:
		e->command = CONSOLE_VIDEO_CMDS;
		e->usage = 
			"Usage: " CONSOLE_VIDEO_CMDS "...\n"
			"       Generic handler for console commands.\n";
		return NULL;

	case CLI_GENERATE:
		return NULL;
	}

	if (a->argc < e->args)
		return CLI_SHOWUSAGE;
	if (o == NULL) {
		ast_log(LOG_WARNING, "Cannot find device %s (should not happen!)\n",
			oss_active);
		return CLI_FAILURE;
	}
	var = a->argv[e->args-1];
	value = a->argc > e->args ? a->argv[e->args] : NULL;
	if (value)      /* handle setting */
		store_config_core(o, var, value);
	if (!console_video_cli(o->env, var, a->fd))	/* print video-related values */
		return CLI_SUCCESS;
	/* handle other values */
	if (!strcasecmp(var, "device")) {
		ast_cli(a->fd, "device is [%s]\n", o->device);
	}
	return CLI_SUCCESS;
}

static char *console_autoanswer(struct ast_cli_entry *e, int cmd, struct ast_cli_args *a)
{
	struct chan_oss_pvt *o = find_desc(oss_active);

	switch (cmd) {
	case CLI_INIT:
		e->command = "console {set|show} autoanswer [on|off]";
		e->usage =
			"Usage: console {set|show} autoanswer [on|off]\n"
			"       Enables or disables autoanswer feature.  If used without\n"
			"       argument, displays the current on/off status of autoanswer.\n"
			"       The default value of autoanswer is in 'oss.conf'.\n";
		return NULL;

	case CLI_GENERATE:
		return NULL;
	}

	if (a->argc == e->args - 1) {
		ast_cli(a->fd, "Auto answer is %s.\n", o->autoanswer ? "on" : "off");
		return CLI_SUCCESS;
	}
	if (a->argc != e->args)
		return CLI_SHOWUSAGE;
	if (o == NULL) {
		ast_log(LOG_WARNING, "Cannot find device %s (should not happen!)\n",
		    oss_active);
		return CLI_FAILURE;
	}
	if (!strcasecmp(a->argv[e->args-1], "on"))
		o->autoanswer = 1;
	else if (!strcasecmp(a->argv[e->args - 1], "off"))
		o->autoanswer = 0;
	else
		return CLI_SHOWUSAGE;
	return CLI_SUCCESS;
}

/*! \brief helper function for the answer key/cli command */
static char *console_do_answer(int fd)
{
	struct ast_frame f = { AST_FRAME_CONTROL, { AST_CONTROL_ANSWER } };
	struct chan_oss_pvt *o = find_desc(oss_active);
	if (!o->owner) {
		if (fd > -1)
			ast_cli(fd, "No one is calling us\n");
		return CLI_FAILURE;
	}
	o->hookstate = 1;
	ast_queue_frame(o->owner, &f);
	return CLI_SUCCESS;
}

/*!
 * \brief answer command from the console
 */
static char *console_answer(struct ast_cli_entry *e, int cmd, struct ast_cli_args *a)
{
	switch (cmd) {
	case CLI_INIT:
		e->command = "console answer";
		e->usage =
			"Usage: console answer\n"
			"       Answers an incoming call on the console (OSS) channel.\n";
		return NULL;

	case CLI_GENERATE:
		return NULL;	/* no completion */
	}
	if (a->argc != e->args)
		return CLI_SHOWUSAGE;
	return console_do_answer(a->fd);
}

/*!
 * \brief Console send text CLI command
 *
 * \note concatenate all arguments into a single string. argv is NULL-terminated
 * so we can use it right away
 */
static char *console_sendtext(struct ast_cli_entry *e, int cmd, struct ast_cli_args *a)
{
	struct chan_oss_pvt *o = find_desc(oss_active);
	char buf[TEXT_SIZE];

	if (cmd == CLI_INIT) {
		e->command = "console send text";
		e->usage =
			"Usage: console send text <message>\n"
			"       Sends a text message for display on the remote terminal.\n";
		return NULL;
	} else if (cmd == CLI_GENERATE)
		return NULL;

	if (a->argc < e->args + 1)
		return CLI_SHOWUSAGE;
	if (!o->owner) {
		ast_cli(a->fd, "Not in a call\n");
		return CLI_FAILURE;
	}
	ast_join(buf, sizeof(buf) - 1, a->argv + e->args);
	if (!ast_strlen_zero(buf)) {
		struct ast_frame f = { 0, };
		int i = strlen(buf);
		buf[i] = '\n';
		f.frametype = AST_FRAME_TEXT;
		f.subclass.integer = 0;
		f.data.ptr = buf;
		f.datalen = i + 1;
		ast_queue_frame(o->owner, &f);
	}
	return CLI_SUCCESS;
}

static char *console_hangup(struct ast_cli_entry *e, int cmd, struct ast_cli_args *a)
{
	struct chan_oss_pvt *o = find_desc(oss_active);

	if (cmd == CLI_INIT) {
		e->command = "console hangup";
		e->usage =
			"Usage: console hangup\n"
			"       Hangs up any call currently placed on the console.\n";
		return NULL;
	} else if (cmd == CLI_GENERATE)
		return NULL;

	if (a->argc != e->args)
		return CLI_SHOWUSAGE;
	if (!o->owner && !o->hookstate) { /* XXX maybe only one ? */
		ast_cli(a->fd, "No call to hang up\n");
		return CLI_FAILURE;
	}
	o->hookstate = 0;
	if (o->owner)
		ast_queue_hangup_with_cause(o->owner, AST_CAUSE_NORMAL_CLEARING);
	setformat(o, O_CLOSE);
	return CLI_SUCCESS;
}

static char *console_flash(struct ast_cli_entry *e, int cmd, struct ast_cli_args *a)
{
	struct ast_frame f = { AST_FRAME_CONTROL, { AST_CONTROL_FLASH } };
	struct chan_oss_pvt *o = find_desc(oss_active);

<<<<<<< HEAD
	if (argc != 1)
		return RESULT_SHOWUSAGE;
	o->cursound = -1;
	o->nosound = 0; /* when cursound is -1 nosound must be 0 */
	if (!o->owner) { /* XXX maybe !o->hookstate too ? */
		ast_cli(fd, "No call to flash\n");
		return RESULT_FAILURE;
	}
	o->hookstate = 0;
	if (o->owner)
		ast_queue_frame(o->owner, &f);
	return RESULT_SUCCESS;
}

static int console_flash(int fd, int argc, char *argv[])
{
	struct ast_frame f = { AST_FRAME_CONTROL, AST_CONTROL_FLASH };
	struct chan_oss_pvt *o = find_desc(oss_active);
=======
	if (cmd == CLI_INIT) {
		e->command = "console flash";
		e->usage =
			"Usage: console flash\n"
			"       Flashes the call currently placed on the console.\n";
		return NULL;
	} else if (cmd == CLI_GENERATE)
		return NULL;
>>>>>>> 5cf67a7a

	if (a->argc != e->args)
		return CLI_SHOWUSAGE;
	if (!o->owner) {			/* XXX maybe !o->hookstate too ? */
		ast_cli(a->fd, "No call to flash\n");
		return CLI_FAILURE;
	}
	o->hookstate = 0;
	if (o->owner)
		ast_queue_frame(o->owner, &f);
	return CLI_SUCCESS;
}

static char *console_dial(struct ast_cli_entry *e, int cmd, struct ast_cli_args *a)
{
	char *s = NULL;
	char *mye = NULL, *myc = NULL;
	struct chan_oss_pvt *o = find_desc(oss_active);

	if (cmd == CLI_INIT) {
		e->command = "console dial";
		e->usage =
			"Usage: console dial [extension[@context]]\n"
			"       Dials a given extension (and context if specified)\n";
		return NULL;
	} else if (cmd == CLI_GENERATE)
		return NULL;

	if (a->argc > e->args + 1)
		return CLI_SHOWUSAGE;
	if (o->owner) {	/* already in a call */
		int i;
		struct ast_frame f = { AST_FRAME_DTMF, { 0 } };
		const char *s;

<<<<<<< HEAD
		if (argc == 2) {	/* argument is mandatory here */
			ast_cli(fd, "Already in a call. You can only dial digits until you hangup.\n");
			return RESULT_FAILURE;
=======
		if (a->argc == e->args) {	/* argument is mandatory here */
			ast_cli(a->fd, "Already in a call. You can only dial digits until you hangup.\n");
			return CLI_FAILURE;
>>>>>>> 5cf67a7a
		}
		s = a->argv[e->args];
		/* send the string one char at a time */
		for (i = 0; i < strlen(s); i++) {
			f.subclass.integer = s[i];
			ast_queue_frame(o->owner, &f);
		}
		return CLI_SUCCESS;
	}
	/* if we have an argument split it into extension and context */
	if (a->argc == e->args + 1)
		s = ast_ext_ctx(a->argv[e->args], &mye, &myc);
	/* supply default values if needed */
	if (mye == NULL)
		mye = o->ext;
	if (myc == NULL)
		myc = o->ctx;
	if (ast_exists_extension(NULL, myc, mye, 1, NULL)) {
		o->hookstate = 1;
		oss_new(o, mye, myc, AST_STATE_RINGING, NULL);
	} else
		ast_cli(a->fd, "No such extension '%s' in context '%s'\n", mye, myc);
	if (s)
		ast_free(s);
	return CLI_SUCCESS;
}

static char *console_mute(struct ast_cli_entry *e, int cmd, struct ast_cli_args *a)
{
	struct chan_oss_pvt *o = find_desc(oss_active);
	const char *s;
	int toggle = 0;
	
	if (cmd == CLI_INIT) {
		e->command = "console {mute|unmute} [toggle]";
		e->usage =
			"Usage: console {mute|unmute} [toggle]\n"
			"       Mute/unmute the microphone.\n";
		return NULL;
	} else if (cmd == CLI_GENERATE)
		return NULL;

	if (a->argc > e->args)
		return CLI_SHOWUSAGE;
	if (a->argc == e->args) {
		if (strcasecmp(a->argv[e->args-1], "toggle"))
			return CLI_SHOWUSAGE;
		toggle = 1;
	}
	s = a->argv[e->args-2];
	if (!strcasecmp(s, "mute"))
		o->mute = toggle ? !o->mute : 1;
	else if (!strcasecmp(s, "unmute"))
		o->mute = toggle ? !o->mute : 0;
	else
		return CLI_SHOWUSAGE;
	ast_cli(a->fd, "Console mic is %s\n", o->mute ? "off" : "on");
	return CLI_SUCCESS;
}

static char *console_transfer(struct ast_cli_entry *e, int cmd, struct ast_cli_args *a)
{
	struct chan_oss_pvt *o = find_desc(oss_active);
	struct ast_channel *b = NULL;
	char *tmp, *ext, *ctx;

	switch (cmd) {
	case CLI_INIT:
		e->command = "console transfer";
		e->usage =
			"Usage: console transfer <extension>[@context]\n"
			"       Transfers the currently connected call to the given extension (and\n"
			"       context if specified)\n";
		return NULL;
	case CLI_GENERATE:
		return NULL;
	}

	if (a->argc != 3)
		return CLI_SHOWUSAGE;
	if (o == NULL)
		return CLI_FAILURE;
	if (o->owner == NULL || (b = ast_bridged_channel(o->owner)) == NULL) {
		ast_cli(a->fd, "There is no call to transfer\n");
		return CLI_SUCCESS;
	}

	tmp = ast_ext_ctx(a->argv[2], &ext, &ctx);
	if (ctx == NULL)			/* supply default context if needed */
		ctx = o->owner->context;
	if (!ast_exists_extension(b, ctx, ext, 1,
		S_COR(b->caller.id.number.valid, b->caller.id.number.str, NULL))) {
		ast_cli(a->fd, "No such extension exists\n");
	} else {
		ast_cli(a->fd, "Whee, transferring %s to %s@%s.\n", b->name, ext, ctx);
		if (ast_async_goto(b, ctx, ext, 1))
			ast_cli(a->fd, "Failed to transfer :(\n");
	}
	if (tmp)
		ast_free(tmp);
	return CLI_SUCCESS;
}

static char *console_active(struct ast_cli_entry *e, int cmd, struct ast_cli_args *a)
{
	switch (cmd) {
	case CLI_INIT:
		e->command = "console {set|show} active [<device>]";
		e->usage =
			"Usage: console active [device]\n"
			"       If used without a parameter, displays which device is the current\n"
			"       console.  If a device is specified, the console sound device is changed to\n"
			"       the device specified.\n";
		return NULL;
	case CLI_GENERATE:
		return NULL;
	}

	if (a->argc == 3)
		ast_cli(a->fd, "active console is [%s]\n", oss_active);
	else if (a->argc != 4)
		return CLI_SHOWUSAGE;
	else {
		struct chan_oss_pvt *o;
		if (strcmp(a->argv[3], "show") == 0) {
			for (o = oss_default.next; o; o = o->next)
				ast_cli(a->fd, "device [%s] exists\n", o->name);
			return CLI_SUCCESS;
		}
		o = find_desc(a->argv[3]);
		if (o == NULL)
			ast_cli(a->fd, "No device [%s] exists\n", a->argv[3]);
		else
			oss_active = o->name;
	}
	return CLI_SUCCESS;
}

/*!
 * \brief store the boost factor
 */
static void store_boost(struct chan_oss_pvt *o, const char *s)
{
	double boost = 0;
	if (sscanf(s, "%30lf", &boost) != 1) {
		ast_log(LOG_WARNING, "invalid boost <%s>\n", s);
		return;
	}
	if (boost < -BOOST_MAX) {
		ast_log(LOG_WARNING, "boost %s too small, using %d\n", s, -BOOST_MAX);
		boost = -BOOST_MAX;
	} else if (boost > BOOST_MAX) {
		ast_log(LOG_WARNING, "boost %s too large, using %d\n", s, BOOST_MAX);
		boost = BOOST_MAX;
	}
	boost = exp(log(10) * boost / 20) * BOOST_SCALE;
	o->boost = boost;
	ast_log(LOG_WARNING, "setting boost %s to %d\n", s, o->boost);
}

static char *console_boost(struct ast_cli_entry *e, int cmd, struct ast_cli_args *a)
{
	struct chan_oss_pvt *o = find_desc(oss_active);

	switch (cmd) {
	case CLI_INIT:
		e->command = "console boost";
		e->usage =
			"Usage: console boost [boost in dB]\n"
			"       Sets or display mic boost in dB\n";
		return NULL;
	case CLI_GENERATE:
		return NULL;
	}

	if (a->argc == 2)
		ast_cli(a->fd, "boost currently %5.1f\n", 20 * log10(((double) o->boost / (double) BOOST_SCALE)));
	else if (a->argc == 3)
		store_boost(o, a->argv[2]);
	return CLI_SUCCESS;
}

static struct ast_cli_entry cli_oss[] = {
	AST_CLI_DEFINE(console_answer, "Answer an incoming console call"),
	AST_CLI_DEFINE(console_hangup, "Hangup a call on the console"),
	AST_CLI_DEFINE(console_flash, "Flash a call on the console"),
	AST_CLI_DEFINE(console_dial, "Dial an extension on the console"),
	AST_CLI_DEFINE(console_mute, "Disable/Enable mic input"),
	AST_CLI_DEFINE(console_transfer, "Transfer a call to a different extension"),	
	AST_CLI_DEFINE(console_cmd, "Generic console command"),
	AST_CLI_DEFINE(console_sendtext, "Send text to the remote device"),
	AST_CLI_DEFINE(console_autoanswer, "Sets/displays autoanswer"),
	AST_CLI_DEFINE(console_boost, "Sets/displays mic boost in dB"),
	AST_CLI_DEFINE(console_active, "Sets/displays active console"),
};

/*!
 * store the mixer argument from the config file, filtering possibly
 * invalid or dangerous values (the string is used as argument for
 * system("mixer %s")
 */
static void store_mixer(struct chan_oss_pvt *o, const char *s)
{
	int i;

	for (i = 0; i < strlen(s); i++) {
		if (!isalnum(s[i]) && strchr(" \t-/", s[i]) == NULL) {
			ast_log(LOG_WARNING, "Suspect char %c in mixer cmd, ignoring:\n\t%s\n", s[i], s);
			return;
		}
	}
	if (o->mixer_cmd)
		ast_free(o->mixer_cmd);
	o->mixer_cmd = ast_strdup(s);
	ast_log(LOG_WARNING, "setting mixer %s\n", s);
}

/*!
 * store the callerid components
 */
static void store_callerid(struct chan_oss_pvt *o, const char *s)
{
	ast_callerid_split(s, o->cid_name, sizeof(o->cid_name), o->cid_num, sizeof(o->cid_num));
}

static void store_config_core(struct chan_oss_pvt *o, const char *var, const char *value)
{
	CV_START(var, value);

	/* handle jb conf */
	if (!ast_jb_read_conf(&global_jbconf, var, value))
		return;

	if (!console_video_config(&o->env, var, value))
		return;	/* matched there */
	CV_BOOL("autoanswer", o->autoanswer);
	CV_BOOL("autohangup", o->autohangup);
	CV_BOOL("overridecontext", o->overridecontext);
	CV_STR("device", o->device);
	CV_UINT("frags", o->frags);
	CV_UINT("debug", oss_debug);
	CV_UINT("queuesize", o->queuesize);
	CV_STR("context", o->ctx);
	CV_STR("language", o->language);
	CV_STR("mohinterpret", o->mohinterpret);
	CV_STR("extension", o->ext);
	CV_F("mixer", store_mixer(o, value));
	CV_F("callerid", store_callerid(o, value))  ;
	CV_F("boost", store_boost(o, value));

	CV_END;
}

/*!
 * grab fields from the config file, init the descriptor and open the device.
 */
static struct chan_oss_pvt *store_config(struct ast_config *cfg, char *ctg)
{
	struct ast_variable *v;
	struct chan_oss_pvt *o;

	if (ctg == NULL) {
		o = &oss_default;
		ctg = "general";
	} else {
		if (!(o = ast_calloc(1, sizeof(*o))))
			return NULL;
		*o = oss_default;
		/* "general" is also the default thing */
		if (strcmp(ctg, "general") == 0) {
			o->name = ast_strdup("dsp");
			oss_active = o->name;
			goto openit;
		}
		o->name = ast_strdup(ctg);
	}

	strcpy(o->mohinterpret, "default");

	o->lastopen = ast_tvnow();	/* don't leave it 0 or tvdiff may wrap */
	/* fill other fields from configuration */
	for (v = ast_variable_browse(cfg, ctg); v; v = v->next) {
		store_config_core(o, v->name, v->value);
	}
	if (ast_strlen_zero(o->device))
		ast_copy_string(o->device, DEV_DSP, sizeof(o->device));
	if (o->mixer_cmd) {
		char *cmd;

<<<<<<< HEAD
		if (asprintf(&cmd, "mixer %s", o->mixer_cmd) < 0) {
			ast_log(LOG_WARNING, "asprintf() failed: %s\n", strerror(errno));
		} else {
=======
		if (ast_asprintf(&cmd, "mixer %s", o->mixer_cmd) >= 0) {
>>>>>>> 5cf67a7a
			ast_log(LOG_WARNING, "running [%s]\n", cmd);
			if (system(cmd) < 0) {
				ast_log(LOG_WARNING, "system() failed: %s\n", strerror(errno));
			}
<<<<<<< HEAD
			free(cmd);
=======
			ast_free(cmd);
>>>>>>> 5cf67a7a
		}
	}

	/* if the config file requested to start the GUI, do it */
	if (get_gui_startup(o->env))
		console_video_start(o->env, NULL);

	if (o == &oss_default)		/* we are done with the default */
		return NULL;

openit:
#ifdef TRYOPEN
	if (setformat(o, O_RDWR) < 0) {	/* open device */
		ast_verb(1, "Device %s not detected\n", ctg);
		ast_verb(1, "Turn off OSS support by adding " "'noload=chan_oss.so' in /etc/asterisk/modules.conf\n");
		goto error;
	}
	if (o->duplex != M_FULL)
		ast_log(LOG_WARNING, "XXX I don't work right with non " "full-duplex sound cards XXX\n");
#endif /* TRYOPEN */
<<<<<<< HEAD
	if (pipe(o->sndcmd) != 0) {
		ast_log(LOG_ERROR, "Unable to create pipe\n");
		goto error;
	}
	ast_pthread_create_background(&o->sthread, NULL, sound_thread, o);
=======

>>>>>>> 5cf67a7a
	/* link into list of devices */
	if (o != &oss_default) {
		o->next = oss_default.next;
		oss_default.next = o;
	}
	return o;

#ifdef TRYOPEN
error:
	if (o != &oss_default)
		ast_free(o);
	return NULL;
#endif
}

static int load_module(void)
{
	struct ast_config *cfg = NULL;
	char *ctg = NULL;
<<<<<<< HEAD
=======
	struct ast_flags config_flags = { 0 };
>>>>>>> 5cf67a7a

	/* Copy the default jb config over global_jbconf */
	memcpy(&global_jbconf, &default_jbconf, sizeof(struct ast_jb_conf));

	/* load config file */
<<<<<<< HEAD
	if (!(cfg = ast_config_load(config))) {
		ast_log(LOG_NOTICE, "Unable to load config %s\n", config);
		return AST_MODULE_LOAD_DECLINE;
=======
	if (!(cfg = ast_config_load(config, config_flags))) {
		ast_log(LOG_NOTICE, "Unable to load config %s\n", config);
		return AST_MODULE_LOAD_DECLINE;
	} else if (cfg == CONFIG_STATUS_FILEINVALID) {
		ast_log(LOG_ERROR, "Config file %s is in an invalid format.  Aborting.\n", config);
		return AST_MODULE_LOAD_DECLINE;
>>>>>>> 5cf67a7a
	}

	do {
		store_config(cfg, ctg);
	} while ( (ctg = ast_category_browse(cfg, ctg)) != NULL);

	ast_config_destroy(cfg);

	if (find_desc(oss_active) == NULL) {
		ast_log(LOG_NOTICE, "Device %s not found\n", oss_active);
		/* XXX we could default to 'dsp' perhaps ? */
		/* XXX should cleanup allocated memory etc. */
		return AST_MODULE_LOAD_FAILURE;
	}

<<<<<<< HEAD
=======
	oss_tech.capabilities |= console_video_formats;

>>>>>>> 5cf67a7a
	if (ast_channel_register(&oss_tech)) {
		ast_log(LOG_ERROR, "Unable to register channel type 'OSS'\n");
		return AST_MODULE_LOAD_DECLINE;
	}

<<<<<<< HEAD
	ast_cli_register_multiple(cli_oss, sizeof(cli_oss) / sizeof(struct ast_cli_entry));
=======
	ast_cli_register_multiple(cli_oss, ARRAY_LEN(cli_oss));
>>>>>>> 5cf67a7a

	return AST_MODULE_LOAD_SUCCESS;
}


static int unload_module(void)
{
	struct chan_oss_pvt *o, *next;

	ast_channel_unregister(&oss_tech);
	ast_cli_unregister_multiple(cli_oss, ARRAY_LEN(cli_oss));

	o = oss_default.next;
	while (o) {
<<<<<<< HEAD
		if (o->owner) {
			ast_softhangup(o->owner, AST_SOFTHANGUP_APPUNLOAD);
			/* Give the channel a chance to go away */
			sched_yield();
		}
		if (o->owner) {
			return -1;
		}
		oss_default.next = o->next;
		if (o->sthread > 0) {
			pthread_cancel(o->sthread);
			pthread_kill(o->sthread, SIGURG);
			pthread_join(o->sthread, NULL);
		}
		close(o->sounddev);
		if (o->sndcmd[0] > 0) {
			close(o->sndcmd[0]);
			close(o->sndcmd[1]);
		}
		next = o->next;
		if (o->sthread > 0) {
			ast_free(o);
		}
=======
		close(o->sounddev);
		if (o->owner)
			ast_softhangup(o->owner, AST_SOFTHANGUP_APPUNLOAD);
		if (o->owner)
			return -1;
		next = o->next;
		ast_free(o->name);
		ast_free(o);
>>>>>>> 5cf67a7a
		o = next;
	}
	return 0;
}

AST_MODULE_INFO_STANDARD(ASTERISK_GPL_KEY, "OSS Console Channel Driver");<|MERGE_RESOLUTION|>--- conflicted
+++ resolved
@@ -44,18 +44,7 @@
 
 #include <ctype.h>		/* isalnum() used here */
 #include <math.h>
-<<<<<<< HEAD
-#include <string.h>
-#include <unistd.h>
-#include <sys/ioctl.h>
-#include <fcntl.h>
-#include <sys/time.h>
-#include <stdlib.h>
-#include <errno.h>
-#include <signal.h>      /* for pthread_kill(3) */
-=======
 #include <sys/ioctl.h>		
->>>>>>> 5cf67a7a
 
 #ifdef __linux
 #include <linux/soundcard.h>
@@ -75,15 +64,7 @@
 #include "asterisk/musiconhold.h"
 #include "asterisk/app.h"
 
-<<<<<<< HEAD
-/* ringtones we use */
-#include "busy_tone.h"
-#include "ring_tone.h"
-#include "ring10.h"
-#include "answer.h"
-=======
 #include "console_video.h"
->>>>>>> 5cf67a7a
 
 /*! Global jitterbuffer configuration - by default, jb is disabled
  *  \note Values shown here match the defaults shown in oss.conf.sample */
@@ -251,16 +232,6 @@
 #define DEV_DSP "/dev/dsp"
 #endif
 
-<<<<<<< HEAD
-#ifndef MIN
-#define MIN(a,b) ((a) < (b) ? (a) : (b))
-#endif
-#ifndef MAX
-#define MAX(a,b) ((a) > (b) ? (a) : (b))
-#endif
-
-=======
->>>>>>> 5cf67a7a
 static char *config = "oss.conf";	/* default config file */
 
 static int oss_debug;
@@ -283,19 +254,11 @@
 	int autoanswer;             /*!< Boolean: whether to answer the immediately upon calling */
 	int autohangup;             /*!< Boolean: whether to hangup the call when the remote end hangs up */
 	int hookstate;              /*!< Boolean: 1 if offhook; 0 if onhook */
-<<<<<<< HEAD
-	char *mixer_cmd;			/* initial command to issue to the mixer */
-	unsigned int queuesize;		/* max fragments in queue */
-	unsigned int frags;			/* parameter for SETFRAGMENT */
-
-	int warned;					/* various flags used for warnings */
-=======
 	char *mixer_cmd;			/*!< initial command to issue to the mixer */
 	unsigned int queuesize;		/*!< max fragments in queue */
 	unsigned int frags;			/*!< parameter for SETFRAGMENT */
 
 	int warned;					/*!< various flags used for warnings */
->>>>>>> 5cf67a7a
 #define WARN_used_blocks	1
 #define WARN_speed		2
 #define WARN_frag		4
@@ -365,12 +328,8 @@
 
 static int setformat(struct chan_oss_pvt *o, int mode);
 
-<<<<<<< HEAD
-static struct ast_channel *oss_request(const char *type, int format, void *data, int *cause);
-=======
 static struct ast_channel *oss_request(const char *type, format_t format, const struct ast_channel *requestor,
 									   void *data, int *cause);
->>>>>>> 5cf67a7a
 static int oss_digit_begin(struct ast_channel *c, char digit);
 static int oss_digit_end(struct ast_channel *c, char digit, unsigned int duration);
 static int oss_text(struct ast_channel *c, const char *text);
@@ -505,81 +464,7 @@
 	return write(o->sounddev, (void *)data, FRAME_SIZE * 2);
 }
 
-<<<<<<< HEAD
-static void *sound_thread(void *arg)
-{
-	char ign[4096];
-	struct chan_oss_pvt *o = (struct chan_oss_pvt *) arg;
-
-	/*
-	 * Just in case, kick the driver by trying to read from it.
-	 * Ignore errors - this read is almost guaranteed to fail.
-	 */
-	if (read(o->sounddev, ign, sizeof(ign)) < 0) {
-	}
-	for (;;) {
-		int res;
-		struct pollfd pfd[2] = { { .fd = o->sndcmd[0], .events = POLLIN }, { .fd = o->sounddev, .events = 0 } };
-
-		pthread_testcancel();
-
-		if (o->cursound > -1 && o->sounddev < 0) {
-			setformat(o, O_RDWR);	/* need the channel, try to reopen */
-		} else if (o->cursound == -1 && o->owner == NULL) {
-			setformat(o, O_CLOSE);	/* can close */
-		}
-		if (o->sounddev > -1) {
-			if (!o->owner) {	/* no one owns the audio, so we must drain it */
-				pfd[1].events |= POLLIN;
-			}
-			if (o->cursound > -1) {
-				pfd[1].events |= POLLOUT;
-			}
-		}
-		res = ast_poll(pfd, 2, -1);
-		pthread_testcancel();
-		if (res < 1) {
-			ast_log(LOG_WARNING, "poll() failed: %s\n", strerror(errno));
-			sleep(1);
-			continue;
-		}
-		if (pfd[0].revents & POLLIN) {
-			/* read which sound to play from the pipe */
-			int i, what = -1;
-
-			if (read(o->sndcmd[0], &what, sizeof(what)) != sizeof(what)) {
-				pthread_testcancel();
-				ast_log(LOG_WARNING, "read() failed: %s\n", strerror(errno));
-				continue;
-			}
-			for (i = 0; sounds[i].ind != -1; i++) {
-				if (sounds[i].ind == what) {
-					o->cursound = i;
-					o->sampsent = 0;
-					o->nosound = 1;	/* block audio from pbx */
-					break;
-				}
-			}
-			if (sounds[i].ind == -1)
-				ast_log(LOG_WARNING, "invalid sound index: %d\n", what);
-		}
-		if (o->sounddev > -1) {
-			if (pfd[1].revents & POLLIN) {	/* read and ignore errors */
-				if (read(o->sounddev, ign, sizeof(ign)) < 0) {
-				}
-			}
-			if (pfd[1].revents & POLLOUT) {
-				send_sound(o);
-			}
-		}
-	}
-	return NULL;				/* Never reached */
-}
-
-/*
-=======
 /*!
->>>>>>> 5cf67a7a
  * reset and close the device if opened,
  * then open and initialize it in the desired mode,
  * trigger reads and writes so we can start using it.
@@ -703,22 +588,8 @@
 	return 0;
 }
 
-<<<<<<< HEAD
-/* Play ringtone 'x' on device 'o' */
-static void ring(struct chan_oss_pvt *o, int x)
-{
-	if (write(o->sndcmd[1], &x, sizeof(x)) < 0) {
-		ast_log(LOG_WARNING, "write() failed: %s\n", strerror(errno));
-	}
-}
-
-
-/*
- * handler for incoming calls. Either autoanswer, or start ringing
-=======
 /*!
  * \brief handler for incoming calls. Either autoanswer, or start ringing
->>>>>>> 5cf67a7a
  */
 static int oss_call(struct ast_channel *c, char *dest, int timeout)
 {
@@ -767,11 +638,6 @@
 	struct chan_oss_pvt *o = c->tech_pvt;
 	ast_verbose(" << Console call has been answered >> \n");
 	ast_setstate(c, AST_STATE_UP);
-<<<<<<< HEAD
-	o->cursound = -1;
-	o->nosound = 0;
-=======
->>>>>>> 5cf67a7a
 	o->hookstate = 1;
 	return 0;
 }
@@ -783,10 +649,7 @@
 	c->tech_pvt = NULL;
 	o->owner = NULL;
 	ast_verbose(" << Hangup on console >> \n");
-<<<<<<< HEAD
-=======
 	console_video_uninit(o->env);
->>>>>>> 5cf67a7a
 	ast_module_unref(ast_module_info->self);
 	if (o->hookstate) {
 		if (o->autoanswer || o->autohangup) {
@@ -892,26 +755,6 @@
 	int res = 0;
 
 	switch (cond) {
-<<<<<<< HEAD
-	case AST_CONTROL_BUSY:
-	case AST_CONTROL_CONGESTION:
-	case AST_CONTROL_RINGING:
-			res = cond;
-			break;
-			
-	case -1:
-		o->cursound = -1;
-		o->nosound = 0;		/* when cursound is -1 nosound must be 0 */
-		return 0;
-		
-	case AST_CONTROL_VIDUPDATE:
-		res = -1;
-		break;
-	case AST_CONTROL_HOLD:
-		ast_verbose(" << Console Has Been Placed on Hold >> \n");
-		ast_moh_start(c, data, o->mohinterpret);
-			break;
-=======
 	case AST_CONTROL_INCOMPLETE:
 	case AST_CONTROL_BUSY:
 	case AST_CONTROL_CONGESTION:
@@ -928,16 +771,10 @@
 		ast_verbose(" << Console Has Been Placed on Hold >> \n");
 		ast_moh_start(c, data, o->mohinterpret);
 		break;
->>>>>>> 5cf67a7a
 	case AST_CONTROL_UNHOLD:
 		ast_verbose(" << Console Has Been Retrieved from Hold >> \n");
 		ast_moh_stop(c);
 		break;
-<<<<<<< HEAD
-	case AST_CONTROL_SRCUPDATE:
-		break;
-=======
->>>>>>> 5cf67a7a
 	default:
 		ast_log(LOG_WARNING, "Don't know how to display condition %d on %s\n", cond, c->name);
 		return -1;
@@ -953,11 +790,7 @@
 {
 	struct ast_channel *c;
 
-<<<<<<< HEAD
-	c = ast_channel_alloc(1, state, o->cid_num, o->cid_name, "", ext, ctx, 0, "Console/%s", o->device + 5);
-=======
 	c = ast_channel_alloc(1, state, o->cid_num, o->cid_name, "", ext, ctx, linkedid, 0, "Console/%s", o->device + 5);
->>>>>>> 5cf67a7a
 	if (c == NULL)
 		return NULL;
 	c->tech = &oss_tech;
@@ -977,11 +810,6 @@
 		ast_string_field_set(c, language, o->language);
 	/* Don't use ast_set_callerid() here because it will
 	 * generate a needless NewCallerID event */
-<<<<<<< HEAD
-	c->cid.cid_ani = ast_strdup(o->cid_num);
-	if (!ast_strlen_zero(ext))
-		c->cid.cid_dnid = ast_strdup(ext);
-=======
 	if (!ast_strlen_zero(o->cid_num)) {
 		c->caller.ani.number.valid = 1;
 		c->caller.ani.number.str = ast_strdup(o->cid_num);
@@ -989,7 +817,6 @@
 	if (!ast_strlen_zero(ext)) {
 		c->dialed.number.str = ast_strdup(ext);
 	}
->>>>>>> 5cf67a7a
 
 	o->owner = c;
 	ast_module_ref(ast_module_info->self);
@@ -1229,26 +1056,6 @@
 	struct ast_frame f = { AST_FRAME_CONTROL, { AST_CONTROL_FLASH } };
 	struct chan_oss_pvt *o = find_desc(oss_active);
 
-<<<<<<< HEAD
-	if (argc != 1)
-		return RESULT_SHOWUSAGE;
-	o->cursound = -1;
-	o->nosound = 0; /* when cursound is -1 nosound must be 0 */
-	if (!o->owner) { /* XXX maybe !o->hookstate too ? */
-		ast_cli(fd, "No call to flash\n");
-		return RESULT_FAILURE;
-	}
-	o->hookstate = 0;
-	if (o->owner)
-		ast_queue_frame(o->owner, &f);
-	return RESULT_SUCCESS;
-}
-
-static int console_flash(int fd, int argc, char *argv[])
-{
-	struct ast_frame f = { AST_FRAME_CONTROL, AST_CONTROL_FLASH };
-	struct chan_oss_pvt *o = find_desc(oss_active);
-=======
 	if (cmd == CLI_INIT) {
 		e->command = "console flash";
 		e->usage =
@@ -1257,7 +1064,6 @@
 		return NULL;
 	} else if (cmd == CLI_GENERATE)
 		return NULL;
->>>>>>> 5cf67a7a
 
 	if (a->argc != e->args)
 		return CLI_SHOWUSAGE;
@@ -1293,15 +1099,9 @@
 		struct ast_frame f = { AST_FRAME_DTMF, { 0 } };
 		const char *s;
 
-<<<<<<< HEAD
-		if (argc == 2) {	/* argument is mandatory here */
-			ast_cli(fd, "Already in a call. You can only dial digits until you hangup.\n");
-			return RESULT_FAILURE;
-=======
 		if (a->argc == e->args) {	/* argument is mandatory here */
 			ast_cli(a->fd, "Already in a call. You can only dial digits until you hangup.\n");
 			return CLI_FAILURE;
->>>>>>> 5cf67a7a
 		}
 		s = a->argv[e->args];
 		/* send the string one char at a time */
@@ -1591,22 +1391,12 @@
 	if (o->mixer_cmd) {
 		char *cmd;
 
-<<<<<<< HEAD
-		if (asprintf(&cmd, "mixer %s", o->mixer_cmd) < 0) {
-			ast_log(LOG_WARNING, "asprintf() failed: %s\n", strerror(errno));
-		} else {
-=======
 		if (ast_asprintf(&cmd, "mixer %s", o->mixer_cmd) >= 0) {
->>>>>>> 5cf67a7a
 			ast_log(LOG_WARNING, "running [%s]\n", cmd);
 			if (system(cmd) < 0) {
 				ast_log(LOG_WARNING, "system() failed: %s\n", strerror(errno));
 			}
-<<<<<<< HEAD
-			free(cmd);
-=======
 			ast_free(cmd);
->>>>>>> 5cf67a7a
 		}
 	}
 
@@ -1627,15 +1417,7 @@
 	if (o->duplex != M_FULL)
 		ast_log(LOG_WARNING, "XXX I don't work right with non " "full-duplex sound cards XXX\n");
 #endif /* TRYOPEN */
-<<<<<<< HEAD
-	if (pipe(o->sndcmd) != 0) {
-		ast_log(LOG_ERROR, "Unable to create pipe\n");
-		goto error;
-	}
-	ast_pthread_create_background(&o->sthread, NULL, sound_thread, o);
-=======
-
->>>>>>> 5cf67a7a
+
 	/* link into list of devices */
 	if (o != &oss_default) {
 		o->next = oss_default.next;
@@ -1655,27 +1437,18 @@
 {
 	struct ast_config *cfg = NULL;
 	char *ctg = NULL;
-<<<<<<< HEAD
-=======
 	struct ast_flags config_flags = { 0 };
->>>>>>> 5cf67a7a
 
 	/* Copy the default jb config over global_jbconf */
 	memcpy(&global_jbconf, &default_jbconf, sizeof(struct ast_jb_conf));
 
 	/* load config file */
-<<<<<<< HEAD
-	if (!(cfg = ast_config_load(config))) {
-		ast_log(LOG_NOTICE, "Unable to load config %s\n", config);
-		return AST_MODULE_LOAD_DECLINE;
-=======
 	if (!(cfg = ast_config_load(config, config_flags))) {
 		ast_log(LOG_NOTICE, "Unable to load config %s\n", config);
 		return AST_MODULE_LOAD_DECLINE;
 	} else if (cfg == CONFIG_STATUS_FILEINVALID) {
 		ast_log(LOG_ERROR, "Config file %s is in an invalid format.  Aborting.\n", config);
 		return AST_MODULE_LOAD_DECLINE;
->>>>>>> 5cf67a7a
 	}
 
 	do {
@@ -1691,21 +1464,14 @@
 		return AST_MODULE_LOAD_FAILURE;
 	}
 
-<<<<<<< HEAD
-=======
 	oss_tech.capabilities |= console_video_formats;
 
->>>>>>> 5cf67a7a
 	if (ast_channel_register(&oss_tech)) {
 		ast_log(LOG_ERROR, "Unable to register channel type 'OSS'\n");
 		return AST_MODULE_LOAD_DECLINE;
 	}
 
-<<<<<<< HEAD
-	ast_cli_register_multiple(cli_oss, sizeof(cli_oss) / sizeof(struct ast_cli_entry));
-=======
 	ast_cli_register_multiple(cli_oss, ARRAY_LEN(cli_oss));
->>>>>>> 5cf67a7a
 
 	return AST_MODULE_LOAD_SUCCESS;
 }
@@ -1720,31 +1486,6 @@
 
 	o = oss_default.next;
 	while (o) {
-<<<<<<< HEAD
-		if (o->owner) {
-			ast_softhangup(o->owner, AST_SOFTHANGUP_APPUNLOAD);
-			/* Give the channel a chance to go away */
-			sched_yield();
-		}
-		if (o->owner) {
-			return -1;
-		}
-		oss_default.next = o->next;
-		if (o->sthread > 0) {
-			pthread_cancel(o->sthread);
-			pthread_kill(o->sthread, SIGURG);
-			pthread_join(o->sthread, NULL);
-		}
-		close(o->sounddev);
-		if (o->sndcmd[0] > 0) {
-			close(o->sndcmd[0]);
-			close(o->sndcmd[1]);
-		}
-		next = o->next;
-		if (o->sthread > 0) {
-			ast_free(o);
-		}
-=======
 		close(o->sounddev);
 		if (o->owner)
 			ast_softhangup(o->owner, AST_SOFTHANGUP_APPUNLOAD);
@@ -1753,7 +1494,6 @@
 		next = o->next;
 		ast_free(o->name);
 		ast_free(o);
->>>>>>> 5cf67a7a
 		o = next;
 	}
 	return 0;
