--- conflicted
+++ resolved
@@ -97,20 +97,12 @@
 };
 
 enum mISDN_NUMBER_PLAN {
-<<<<<<< HEAD
-	NUMPLAN_UNINITIALIZED=-1,
-	NUMPLAN_INTERNATIONAL=0x1,
-	NUMPLAN_NATIONAL=0x2,
-	NUMPLAN_SUBSCRIBER=0x4,
-	NUMPLAN_UNKNOWN=0x0
-=======
 	NUMPLAN_UNKNOWN = 0x0,
 	NUMPLAN_ISDN = 0x1,		/* ISDN/Telephony numbering plan E.164 */
 	NUMPLAN_DATA = 0x3,		/* Data numbering plan X.121 */
 	NUMPLAN_TELEX = 0x4,	/* Telex numbering plan F.69 */
 	NUMPLAN_NATIONAL = 0x8,
 	NUMPLAN_PRIVATE = 0x9
->>>>>>> 19898f33
 };
 
 enum mISDN_NUMBER_TYPE {
@@ -263,12 +255,6 @@
 /*! Maximum name length plus null terminator (From ECMA-164) */
 #define MISDN_MAX_NAME_LEN			(50 + 1)
 
-<<<<<<< HEAD
-struct misdn_bchannel {
-	/*! \brief B channel send locking structure */
-	struct send_lock *send_lock;
-
-=======
 /*! Maximum subaddress length plus null terminator */
 #define MISDN_MAX_SUBADDRESS_LEN	(23 + 1)
 
@@ -378,7 +364,6 @@
 	 */
 	struct misdn_party_redirecting redirecting;
 
->>>>>>> 19898f33
 	/*! \brief TRUE if this is a dummy BC record */
 	int dummy;
 
@@ -435,12 +420,9 @@
 	/*! \brief TRUE if the B channel number is preselected */
 	int channel_preselected;
 
-<<<<<<< HEAD
-=======
 	/*! \brief TRUE if the B channel is allocated from the REGISTER pool */
 	int is_register_pool;
 
->>>>>>> 19898f33
 	/*! \brief TRUE if B channel record is in use */
 	int in_use;
 
@@ -459,17 +441,9 @@
 	/*! \brief B channel speech sample data buffer size */
 	int bframe_len;
 	int time_usec;	/* Not used */
-<<<<<<< HEAD
 
 	/*! \brief Not used. Contents are setup but not used. */
 	void *astbuf;
-
-	void *misdnbuf;	/* Not used */
-=======
-
-	/*! \brief Not used. Contents are setup but not used. */
-	void *astbuf;
->>>>>>> 19898f33
 
 	/*! \brief TRUE if the TE side should choose the B channel to use
 	 * \note This value is user configurable in /etc/asterisk/misdn.conf
@@ -508,29 +482,6 @@
 
 	/*! \brief TRUE if we will not use the jitter buffer system */
 	int nojitter;
-<<<<<<< HEAD
-
-	/*! \brief Type-of-number in ISDN terms for the dialed/called number
-	 * \note This value is set to "dialplan" in /etc/asterisk/misdn.conf for outgoing calls
-	 */
-	enum mISDN_NUMBER_PLAN dnumplan;
-
-	/*! \brief Type-of-number in ISDN terms for the redirecting number which a call diversion or transfer was invoked.
-	 * \note Collected from the incoming SETUP message but not used.
-	 */
-	enum mISDN_NUMBER_PLAN rnumplan;
-
-	/*! \brief Type-of-number in ISDN terms for the originating/calling number (Caller-ID)
-	 * \note This value is set to "localdialplan" in /etc/asterisk/misdn.conf for outgoing calls
-	 */
-	enum mISDN_NUMBER_PLAN onumplan;
-
-	/*! \brief Type-of-number in ISDN terms for the connected party number
-	 * \note This value is set to "cpndialplan" in /etc/asterisk/misdn.conf for outgoing calls
-	 */
-	enum mISDN_NUMBER_PLAN cpnnumplan;
-=======
->>>>>>> 19898f33
 
 	/*! \brief Progress Indicator IE coding standard field.
 	 * \note Collected from the incoming messages but not used.
@@ -547,8 +498,6 @@
 	 */
 	int progress_indicator;
 
-<<<<<<< HEAD
-=======
 #if defined(AST_MISDN_ENHANCEMENTS)
 	/*!
 	 * \brief TRUE if waiting for DivertingLegInformation3 to queue redirecting update.
@@ -561,7 +510,6 @@
 	int div_leg_3_tx_pending;
 #endif	/* defined(AST_MISDN_ENHANCEMENTS) */
 
->>>>>>> 19898f33
 	/*! \brief Inbound FACILITY message function type and contents */
 	struct FacParm fac_in;
 
@@ -576,11 +524,8 @@
 		struct FacAOCDCurrency currency;
 		struct FacAOCDChargingUnit chargingUnit;
 	} AOCD;
-<<<<<<< HEAD
-=======
 	/*! \brief TRUE if AOCDtype and AOCD data are ready to export to Asterisk */
 	int AOCD_need_export;
->>>>>>> 19898f33
 
 	/*! \brief Event waiting for Layer 1 to come up */
 	enum event_e evq;
@@ -625,18 +570,6 @@
 	 */
 	int stack_holder;
 
-<<<<<<< HEAD
-	/*! \brief Caller ID presentation restriction code
-	 * 0=Allowed, 1=Restricted, 2=Unavailable
-	 * \note It is settable by the misdn_set_opt() application.
-	 */
-	int pres;
-
-	/*! \brief Caller ID screening code
-	 * 0=Unscreened, 1=Passed Screen, 2=Failed Screen, 3=Network Number
-	 */
-	int screen;
-=======
 	/*!
 	 * \brief Put a display ie in the CONNECT message
 	 * \details
@@ -681,7 +614,6 @@
 
 	/*! \brief Notification indicator ie description code */
 	enum mISDN_NOTIFY_CODE notify_description_code;
->>>>>>> 19898f33
 
 	/*! \brief SETUP message bearer capability field code value */
 	int capability;
@@ -719,45 +651,9 @@
 	 */
 	char display[84];
 
-<<<<<<< HEAD
-	/*! \brief Not used. Contents are setup but not used. */
-	char msn[32];
-
-	/*! \brief Originating/Calling Phone Number (Address)
-	 * \note This value can be set to "callerid" in /etc/asterisk/misdn.conf for outgoing calls
-	 */
-	char oad[32];
-
-	/*! \brief Redirecting Phone Number (Address) where a call diversion or transfer was invoked */
-	char rad[32];
-
-	/*! \brief Dialed/Called Phone Number (Address) */
-	char dad[32];
-
-	/*! \brief Connected Party/Line Phone Number (Address) */
-	char cad[32];
-
-	/*! \brief Original Dialed/Called Phone Number (Address) before national/international dialing prefix added.
-	 * \note Not used. Contents are setup but not used.
-	 */
-	char orig_dad[32];
-
 	/*! \brief Q.931 Keypad Facility IE contents
 	 * \note Contents exported and imported to Asterisk variable MISDN_KEYPAD
 	 */
-	char keypad[32];
-
-	/*! \brief Current overlap dialing digits to/from INFORMATION messages */
-	char info_dad[64];
-
-	/*! \brief Collected digits to go into info_dad[] while waiting for a SETUP_ACKNOWLEDGE to come in. */
-	char infos_pending[64];
-
-/* 	unsigned char info_keypad[32]; */
-=======
-	/*! \brief Q.931 Keypad Facility IE contents
-	 * \note Contents exported and imported to Asterisk variable MISDN_KEYPAD
-	 */
 	char keypad[MISDN_MAX_KEYPAD_LEN];
 
 	/*! \brief Current overlap dialing digits to/from INFORMATION messages */
@@ -767,7 +663,6 @@
 	char infos_pending[MISDN_MAX_NUMBER_LEN];
 
 /* 	unsigned char info_keypad[MISDN_MAX_KEYPAD_LEN]; */
->>>>>>> 19898f33
 /* 	unsigned char clisub[24]; */
 /* 	unsigned char cldsub[24]; */
 
@@ -833,19 +728,12 @@
 };
 
 
-<<<<<<< HEAD
-enum event_response_e (*cb_event) (enum event_e event, struct misdn_bchannel *bc, void *user_data);
-void (*cb_log) (int level, int port, char *tmpl, ...)
-	__attribute__ ((format (printf, 3, 4)));
-int (*cb_jb_empty)(struct misdn_bchannel *bc, char *buffer, int len);
-=======
 extern enum event_response_e (*cb_event) (enum event_e event, struct misdn_bchannel *bc, void *user_data);
 
 extern void (*cb_log) (int level, int port, char *tmpl, ...)
 	__attribute__ ((format (printf, 3, 4)));
 
 extern int (*cb_jb_empty)(struct misdn_bchannel *bc, char *buffer, int len);
->>>>>>> 19898f33
 
 struct misdn_lib_iface {
 	enum event_response_e (*cb_event)(enum event_e event, struct misdn_bchannel *bc, void *user_data);
@@ -871,12 +759,9 @@
 char *manager_isdn_get_info(enum event_e event);
 
 struct misdn_bchannel* misdn_lib_get_free_bc(int port, int channel, int inout, int dec);
-<<<<<<< HEAD
-=======
 #if defined(AST_MISDN_ENHANCEMENTS)
 struct misdn_bchannel *misdn_lib_get_register_bc(int port);
 #endif	/* defined(AST_MISDN_ENHANCEMENTS) */
->>>>>>> 19898f33
 
 void manager_bchannel_activate(struct misdn_bchannel *bc);
 void manager_bchannel_deactivate(struct misdn_bchannel * bc);
@@ -953,11 +838,8 @@
 void bc_state_change(struct misdn_bchannel *bc, enum bchannel_state state);
 
 void misdn_dump_chanlist(void);
-<<<<<<< HEAD
-=======
 
 void misdn_make_dummy(struct misdn_bchannel *dummybc, int port, int l3id, int nt, int channel);
 
->>>>>>> 19898f33
 
 #endif	/* TE_LIB */