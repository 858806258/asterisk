/*
 * Asterisk -- An open source telephony toolkit.
 *
 * Copyright (C) 1999 - 2005, Digium, Inc.
 *
 * Mark Spencer <markster@digium.com>
 *
 * See http://www.asterisk.org for more information about
 * the Asterisk project. Please do not directly contact
 * any of the maintainers of this project for assistance;
 * the project provides a web site, mailing lists and IRC
 * channels for your use.
 *
 * This program is free software, distributed under the terms of
 * the GNU General Public License Version 2. See the LICENSE file
 * at the top of the source tree.
 */

/*! \file
 *
 * \author Mark Spencer <markster@digium.com>
 *
 * \brief Local Proxy Channel
 * 
 * \ingroup channel_drivers
 */

#include "asterisk.h"

ASTERISK_FILE_VERSION(__FILE__, "$Revision$")

#include <fcntl.h>
#include <sys/signal.h>

#include "asterisk/lock.h"
#include "asterisk/channel.h"
#include "asterisk/config.h"
#include "asterisk/module.h"
#include "asterisk/pbx.h"
#include "asterisk/sched.h"
#include "asterisk/io.h"
#include "asterisk/acl.h"
#include "asterisk/callerid.h"
#include "asterisk/file.h"
#include "asterisk/cli.h"
#include "asterisk/app.h"
#include "asterisk/musiconhold.h"
#include "asterisk/manager.h"
#include "asterisk/stringfields.h"
#include "asterisk/devicestate.h"

/*** DOCUMENTATION
	<manager name="LocalOptimizeAway" language="en_US">
		<synopsis>
			Optimize away a local channel when possible.
		</synopsis>
		<syntax>
			<xi:include xpointer="xpointer(/docs/manager[@name='Login']/syntax/parameter[@name='ActionID'])" />
			<parameter name="Channel" required="true">
				<para>The channel name to optimize away.</para>
			</parameter>
		</syntax>
		<description>
			<para>A local channel created with "/n" will not automatically optimize away.
			Calling this command on the local channel will clear that flag and allow
			it to optimize away if it's bridged or when it becomes bridged.</para>
		</description>
	</manager>
 ***/

static const char tdesc[] = "Local Proxy Channel Driver";

#define IS_OUTBOUND(a,b) (a == b->chan ? 1 : 0)

static struct ast_jb_conf g_jb_conf = {
	.flags = 0,
	.max_size = -1,
	.resync_threshold = -1,
	.impl = "",
	.target_extra = -1,
};

static struct ast_channel *local_request(const char *type, format_t format, const struct ast_channel *requestor, void *data, int *cause);
static int local_digit_begin(struct ast_channel *ast, char digit);
static int local_digit_end(struct ast_channel *ast, char digit, unsigned int duration);
static int local_call(struct ast_channel *ast, char *dest, int timeout);
static int local_hangup(struct ast_channel *ast);
static int local_answer(struct ast_channel *ast);
static struct ast_frame *local_read(struct ast_channel *ast);
static int local_write(struct ast_channel *ast, struct ast_frame *f);
static int local_indicate(struct ast_channel *ast, int condition, const void *data, size_t datalen);
static int local_fixup(struct ast_channel *oldchan, struct ast_channel *newchan);
static int local_sendhtml(struct ast_channel *ast, int subclass, const char *data, int datalen);
static int local_sendtext(struct ast_channel *ast, const char *text);
static int local_devicestate(void *data);
static struct ast_channel *local_bridgedchannel(struct ast_channel *chan, struct ast_channel *bridge);
static int local_queryoption(struct ast_channel *ast, int option, void *data, int *datalen);

/* PBX interface structure for channel registration */
static const struct ast_channel_tech local_tech = {
	.type = "Local",
	.description = tdesc,
	.capabilities = -1,
	.requester = local_request,
	.send_digit_begin = local_digit_begin,
	.send_digit_end = local_digit_end,
	.call = local_call,
	.hangup = local_hangup,
	.answer = local_answer,
	.read = local_read,
	.write = local_write,
	.write_video = local_write,
	.exception = local_read,
	.indicate = local_indicate,
	.fixup = local_fixup,
	.send_html = local_sendhtml,
	.send_text = local_sendtext,
	.devicestate = local_devicestate,
	.bridged_channel = local_bridgedchannel,
	.queryoption = local_queryoption,
};

/*! \brief the local pvt structure for all channels

	The local channel pvt has two ast_chan objects - the "owner" and the "next channel", the outbound channel

	ast_chan owner -> local_pvt -> ast_chan chan -> yet-another-pvt-depending-on-channel-type

*/
struct local_pvt {
	ast_mutex_t lock;			/*!< Channel private lock */
	unsigned int flags;                     /*!< Private flags */
	char context[AST_MAX_CONTEXT];		/*!< Context to call */
	char exten[AST_MAX_EXTENSION];		/*!< Extension to call */
	int reqformat;				/*!< Requested format */
	struct ast_jb_conf jb_conf;		/*!< jitterbuffer configuration for this local channel */
	struct ast_channel *owner;		/*!< Master Channel - Bridging happens here */
	struct ast_channel *chan;		/*!< Outbound channel - PBX is run here */
	struct ast_module_user *u_owner;	/*!< reference to keep the module loaded while in use */
	struct ast_module_user *u_chan;		/*!< reference to keep the module loaded while in use */
	AST_LIST_ENTRY(local_pvt) list;		/*!< Next entity */
};

#define LOCAL_GLARE_DETECT    (1 << 0) /*!< Detect glare on hangup */
#define LOCAL_CANCEL_QUEUE    (1 << 1) /*!< Cancel queue */
#define LOCAL_ALREADY_MASQED  (1 << 2) /*!< Already masqueraded */
#define LOCAL_LAUNCHED_PBX    (1 << 3) /*!< PBX was launched */
#define LOCAL_NO_OPTIMIZATION (1 << 4) /*!< Do not optimize using masquerading */
<<<<<<< HEAD
#define LOCAL_MOH_PASSTHRU    (1 << 5) /*!< Pass through music on hold start/stop frames */
=======
#define LOCAL_BRIDGE          (1 << 5) /*!< Report back the "true" channel as being bridged to */
#define LOCAL_MOH_PASSTHRU    (1 << 6) /*!< Pass through music on hold start/stop frames */
>>>>>>> 19898f33

static AST_LIST_HEAD_STATIC(locals, local_pvt);

/*! \brief Adds devicestate to local channels */
static int local_devicestate(void *data)
{
	char *exten = ast_strdupa(data);
	char *context = NULL, *opts = NULL;
	int res;
	struct local_pvt *lp;

	if (!(context = strchr(exten, '@'))) {
		ast_log(LOG_WARNING, "Someone used Local/%s somewhere without a @context. This is bad.\n", exten);
		return AST_DEVICE_INVALID;	
	}

	*context++ = '\0';

	/* Strip options if they exist */
	if ((opts = strchr(context, '/')))
		*opts = '\0';

<<<<<<< HEAD
	if (option_debug > 2)
		ast_log(LOG_DEBUG, "Checking if extension %s@%s exists (devicestate)\n", exten, context);
=======
	ast_debug(3, "Checking if extension %s@%s exists (devicestate)\n", exten, context);

>>>>>>> 19898f33
	res = ast_exists_extension(NULL, context, exten, 1, NULL);
	if (!res)		
		return AST_DEVICE_INVALID;
	
	res = AST_DEVICE_NOT_INUSE;
	AST_LIST_LOCK(&locals);
	AST_LIST_TRAVERSE(&locals, lp, list) {
		if (!strcmp(exten, lp->exten) && !strcmp(context, lp->context) && lp->owner) {
			res = AST_DEVICE_INUSE;
			break;
		}
	}
	AST_LIST_UNLOCK(&locals);

	return res;
}

/*!
 * \note Assumes the pvt is no longer in the pvts list
 */
static struct local_pvt *local_pvt_destroy(struct local_pvt *pvt)
{
	ast_mutex_destroy(&pvt->lock);
<<<<<<< HEAD
	free(pvt);
	return NULL;
}

=======
	ast_free(pvt);
	return NULL;
}

/*! \brief Return the bridged channel of a Local channel */
static struct ast_channel *local_bridgedchannel(struct ast_channel *chan, struct ast_channel *bridge)
{
	struct local_pvt *p = bridge->tech_pvt;
	struct ast_channel *bridged = bridge;

	if (!p) {
		ast_debug(1, "Asked for bridged channel on '%s'/'%s', returning <none>\n",
			chan->name, bridge->name);
		return NULL;
	}

	ast_mutex_lock(&p->lock);

	if (ast_test_flag(p, LOCAL_BRIDGE)) {
		/* Find the opposite channel */
		bridged = (bridge == p->owner ? p->chan : p->owner);
		
		/* Now see if the opposite channel is bridged to anything */
		if (!bridged) {
			bridged = bridge;
		} else if (bridged->_bridge) {
			bridged = bridged->_bridge;
		}
	}

	ast_mutex_unlock(&p->lock);

	return bridged;
}

static int local_queryoption(struct ast_channel *ast, int option, void *data, int *datalen)
{
	struct local_pvt *p = ast->tech_pvt;
	struct ast_channel *chan, *bridged;
	int res;

	if (!p) {
		return -1;
	}

	if (option != AST_OPTION_T38_STATE) {
		/* AST_OPTION_T38_STATE is the only supported option at this time */
		return -1;
	}

	ast_mutex_lock(&p->lock);
	chan = IS_OUTBOUND(ast, p) ? p->owner : p->chan;

try_again:
	if (!chan) {
		ast_mutex_unlock(&p->lock);
		return -1;
	}

	if (ast_channel_trylock(chan)) {
		DEADLOCK_AVOIDANCE(&p->lock);
		chan = IS_OUTBOUND(ast, p) ? p->owner : p->chan;
		goto try_again;
	}

	bridged = ast_bridged_channel(chan);
	if (!bridged) {
		/* can't query channel unless we are bridged */
		ast_mutex_unlock(&p->lock);
		ast_channel_unlock(chan);
		return -1;
	}

	if (ast_channel_trylock(bridged)) {
		ast_channel_unlock(chan);
		DEADLOCK_AVOIDANCE(&p->lock);
		chan = IS_OUTBOUND(ast, p) ? p->owner : p->chan;
		goto try_again;
	}

	res = ast_channel_queryoption(bridged, option, data, datalen, 0);
	ast_mutex_unlock(&p->lock);
	ast_channel_unlock(chan);
	ast_channel_unlock(bridged);
	return res;
}

>>>>>>> 19898f33
static int local_queue_frame(struct local_pvt *p, int isoutbound, struct ast_frame *f, 
	struct ast_channel *us, int us_locked)
{
	struct ast_channel *other = NULL;

	/* Recalculate outbound channel */
	other = isoutbound ? p->owner : p->chan;

	if (!other) {
		return 0;
	}

	/* do not queue frame if generator is on both local channels */
	if (us && us->generator && other->generator) {
		return 0;
	}

	/* Set glare detection */
	ast_set_flag(p, LOCAL_GLARE_DETECT);

	/* Ensure that we have both channels locked */
	while (other && ast_channel_trylock(other)) {
		int res;
		if ((res = ast_mutex_unlock(&p->lock))) {
			ast_log(LOG_ERROR, "chan_local bug! '&p->lock' was not locked when entering local_queue_frame! (%s)\n", strerror(res));
			return -1;
		}
		if (us && us_locked) {
			do {
<<<<<<< HEAD
				if (ast_channel_unlock(us)) {
					ast_log(LOG_ERROR, "chan_local bug! Our channel was not locked, yet arguments indicated that it was!!\n");
					ast_mutex_lock(&p->lock);
					return -1;
				}
				usleep(1);
				ast_channel_lock(us);
=======
				CHANNEL_DEADLOCK_AVOIDANCE(us);
>>>>>>> 19898f33
			} while (ast_mutex_trylock(&p->lock));
		} else {
			usleep(1);
			ast_mutex_lock(&p->lock);
		}
		other = isoutbound ? p->owner : p->chan;
	}

	/* Since glare detection only occurs within this function, and because
	 * a pvt flag cannot be set without having the pvt lock, this is the only
	 * location where we could detect a cancelling of the queue. */
	if (ast_test_flag(p, LOCAL_CANCEL_QUEUE)) {
		/* We had a glare on the hangup.  Forget all this business,
		return and destroy p.  */
		ast_mutex_unlock(&p->lock);
		p = local_pvt_destroy(p);
		if (other) {
			ast_channel_unlock(other);
		}
		return -1;
	}

	if (other) {
<<<<<<< HEAD
		if (f->frametype == AST_FRAME_CONTROL && f->subclass == AST_CONTROL_RINGING) {
				ast_setstate(other, AST_STATE_RINGING);
=======
		if (f->frametype == AST_FRAME_CONTROL && f->subclass.integer == AST_CONTROL_RINGING) {
			ast_setstate(other, AST_STATE_RINGING);
>>>>>>> 19898f33
		}
		ast_queue_frame(other, f);
		ast_channel_unlock(other);
	}

	ast_clear_flag(p, LOCAL_GLARE_DETECT);

	return 0;
}

static int local_answer(struct ast_channel *ast)
{
	struct local_pvt *p = ast->tech_pvt;
	int isoutbound;
	int res = -1;

	if (!p)
		return -1;

	ast_mutex_lock(&p->lock);
	isoutbound = IS_OUTBOUND(ast, p);
	if (isoutbound) {
		/* Pass along answer since somebody answered us */
<<<<<<< HEAD
		struct ast_frame answer = { AST_FRAME_CONTROL, AST_CONTROL_ANSWER };
=======
		struct ast_frame answer = { AST_FRAME_CONTROL, { AST_CONTROL_ANSWER } };
>>>>>>> 19898f33
		res = local_queue_frame(p, isoutbound, &answer, ast, 1);
	} else
		ast_log(LOG_WARNING, "Huh?  Local is being asked to answer?\n");
	if (!res)
		ast_mutex_unlock(&p->lock);
	return res;
}

/*!
 * \internal
 * \note This function assumes that we're only called from the "outbound" local channel side
 */
static void check_bridge(struct local_pvt *p)
{
	struct ast_channel_monitor *tmp;
	if (ast_test_flag(p, LOCAL_ALREADY_MASQED) || ast_test_flag(p, LOCAL_NO_OPTIMIZATION) || !p->chan || !p->owner || (p->chan->_bridge != ast_bridged_channel(p->chan)))
		return;

	/* only do the masquerade if we are being called on the outbound channel,
	   if it has been bridged to another channel and if there are no pending
	   frames on the owner channel (because they would be transferred to the
	   outbound channel during the masquerade)
	*/
	if (p->chan->_bridge /* Not ast_bridged_channel!  Only go one step! */ && AST_LIST_EMPTY(&p->owner->readq)) {
		/* Masquerade bridged channel into owner */
		/* Lock everything we need, one by one, and give up if
		   we can't get everything.  Remember, we'll get another
		   chance in just a little bit */
<<<<<<< HEAD
		if (!ast_mutex_trylock(&(p->chan->_bridge)->lock)) {
			if (!p->chan->_bridge->_softhangup) {
				if (!ast_mutex_trylock(&p->owner->lock)) {
					if (!p->owner->_softhangup) {
=======
		if (!ast_channel_trylock(p->chan->_bridge)) {
			if (!ast_check_hangup(p->chan->_bridge)) {
				if (!ast_channel_trylock(p->owner)) {
					if (!ast_check_hangup(p->owner)) {
>>>>>>> 19898f33
						if (p->owner->monitor && !p->chan->_bridge->monitor) {
							/* If a local channel is being monitored, we don't want a masquerade
							 * to cause the monitor to go away. Since the masquerade swaps the monitors,
							 * pre-swapping the monitors before the masquerade will ensure that the monitor
							 * ends up where it is expected.
							 */
							tmp = p->owner->monitor;
							p->owner->monitor = p->chan->_bridge->monitor;
							p->chan->_bridge->monitor = tmp;
						}
						if (p->chan->audiohooks) {
							struct ast_audiohook_list *audiohooks_swapper;
							audiohooks_swapper = p->chan->audiohooks;
							p->chan->audiohooks = p->owner->audiohooks;
							p->owner->audiohooks = audiohooks_swapper;
						}

						/* If any Caller ID was set, preserve it after masquerade like above. We must check
						 * to see if Caller ID was set because otherwise we'll mistakingly copy info not
						 * set from the dialplan and will overwrite the real channel Caller ID. The reason
						 * for this whole preswapping action is because the Caller ID is set on the channel
						 * thread (which is the to be masqueraded away local channel) before both local
						 * channels are optimized away.
						 */
<<<<<<< HEAD
						if (p->owner->cid.cid_dnid || p->owner->cid.cid_num ||
							p->owner->cid.cid_name || p->owner->cid.cid_ani ||
							p->owner->cid.cid_rdnis || p->owner->cid.cid_pres ||  
							p->owner->cid.cid_ani2 || p->owner->cid.cid_ton ||  
							p->owner->cid.cid_tns) {

							struct ast_callerid tmpcid;
							tmpcid = p->owner->cid;
							p->owner->cid = p->chan->_bridge->cid;
							p->chan->_bridge->cid = tmpcid;
						}
=======
						if (p->owner->caller.id.name.valid || p->owner->caller.id.number.valid
							|| p->owner->caller.id.subaddress.valid || p->owner->caller.ani.name.valid
							|| p->owner->caller.ani.number.valid || p->owner->caller.ani.subaddress.valid) {
							struct ast_party_caller tmp;
							tmp = p->owner->caller;
							p->owner->caller = p->chan->_bridge->caller;
							p->chan->_bridge->caller = tmp;
						}
						if (p->owner->redirecting.from.name.valid || p->owner->redirecting.from.number.valid
							|| p->owner->redirecting.from.subaddress.valid || p->owner->redirecting.to.name.valid
							|| p->owner->redirecting.to.number.valid || p->owner->redirecting.to.subaddress.valid) {
							struct ast_party_redirecting tmp;
							tmp = p->owner->redirecting;
							p->owner->redirecting = p->chan->_bridge->redirecting;
							p->chan->_bridge->redirecting = tmp;
						}
						if (p->owner->dialed.number.str || p->owner->dialed.subaddress.valid) {
							struct ast_party_dialed tmp;
							tmp = p->owner->dialed;
							p->owner->dialed = p->chan->_bridge->dialed;
							p->chan->_bridge->dialed = tmp;
						}

>>>>>>> 19898f33

						ast_app_group_update(p->chan, p->owner);
						ast_channel_masquerade(p->owner, p->chan->_bridge);
						ast_set_flag(p, LOCAL_ALREADY_MASQED);
					}
					ast_channel_unlock(p->owner);
				}
				ast_channel_unlock(p->chan->_bridge);
			}
		}
	}
}

static struct ast_frame  *local_read(struct ast_channel *ast)
{
	return &ast_null_frame;
}

static int local_write(struct ast_channel *ast, struct ast_frame *f)
{
	struct local_pvt *p = ast->tech_pvt;
	int res = -1;
	int isoutbound;

	if (!p)
		return -1;

	/* Just queue for delivery to the other side */
	ast_mutex_lock(&p->lock);
	isoutbound = IS_OUTBOUND(ast, p);
	if (isoutbound && f && (f->frametype == AST_FRAME_VOICE || f->frametype == AST_FRAME_VIDEO))
		check_bridge(p);
	if (!ast_test_flag(p, LOCAL_ALREADY_MASQED))
		res = local_queue_frame(p, isoutbound, f, ast, 1);
	else {
		ast_debug(1, "Not posting to queue since already masked on '%s'\n", ast->name);
		res = 0;
	}
	if (!res)
		ast_mutex_unlock(&p->lock);
	return res;
}

static int local_fixup(struct ast_channel *oldchan, struct ast_channel *newchan)
{
	struct local_pvt *p = newchan->tech_pvt;

	if (!p)
		return -1;

	ast_mutex_lock(&p->lock);

	if ((p->owner != oldchan) && (p->chan != oldchan)) {
		ast_log(LOG_WARNING, "Old channel wasn't %p but was %p/%p\n", oldchan, p->owner, p->chan);
		ast_mutex_unlock(&p->lock);
		return -1;
	}
	if (p->owner == oldchan)
		p->owner = newchan;
	else
		p->chan = newchan;
	ast_mutex_unlock(&p->lock);
	return 0;
}

static int local_indicate(struct ast_channel *ast, int condition, const void *data, size_t datalen)
{
	struct local_pvt *p = ast->tech_pvt;
	int res = 0;
	struct ast_frame f = { AST_FRAME_CONTROL, };
	int isoutbound;

	if (!p)
		return -1;

	/* If this is an MOH hold or unhold, do it on the Local channel versus real channel */
	if (!ast_test_flag(p, LOCAL_MOH_PASSTHRU) && condition == AST_CONTROL_HOLD) {
		ast_moh_start(ast, data, NULL);
	} else if (!ast_test_flag(p, LOCAL_MOH_PASSTHRU) && condition == AST_CONTROL_UNHOLD) {
		ast_moh_stop(ast);
<<<<<<< HEAD
=======
	} else if (condition == AST_CONTROL_CONNECTED_LINE || condition == AST_CONTROL_REDIRECTING) {
		struct ast_channel *this_channel;
		struct ast_channel *the_other_channel;
		/* A connected line update frame may only contain a partial amount of data, such
		 * as just a source, or just a ton, and not the full amount of information. However,
		 * the collected information is all stored in the outgoing channel's connectedline
		 * structure, so when receiving a connected line update on an outgoing local channel,
		 * we need to transmit the collected connected line information instead of whatever
		 * happens to be in this control frame. The same applies for redirecting information, which
		 * is why it is handled here as well.*/
		ast_mutex_lock(&p->lock);
		isoutbound = IS_OUTBOUND(ast, p);
		if (isoutbound) {
			this_channel = p->chan;
			the_other_channel = p->owner;
		} else {
			this_channel = p->owner;
			the_other_channel = p->chan;
		}
		if (the_other_channel) {
			unsigned char frame_data[1024];
			if (condition == AST_CONTROL_CONNECTED_LINE) {
				if (isoutbound) {
					ast_connected_line_copy_to_caller(&the_other_channel->caller, &this_channel->connected);
				}
				f.datalen = ast_connected_line_build_data(frame_data, sizeof(frame_data), &this_channel->connected, NULL);
			} else {
				f.datalen = ast_redirecting_build_data(frame_data, sizeof(frame_data), &this_channel->redirecting, NULL);
			}
			f.subclass.integer = condition;
			f.data.ptr = frame_data;
			if (!(res = local_queue_frame(p, isoutbound, &f, ast, 1))) {
				ast_mutex_unlock(&p->lock);
			}
		} else {
			ast_mutex_unlock(&p->lock);
		}
>>>>>>> 19898f33
	} else {
		/* Queue up a frame representing the indication as a control frame */
		ast_mutex_lock(&p->lock);
		isoutbound = IS_OUTBOUND(ast, p);
<<<<<<< HEAD
		f.subclass = condition;
		f.data = (void*)data;
=======
		f.subclass.integer = condition;
		f.data.ptr = (void*)data;
>>>>>>> 19898f33
		f.datalen = datalen;
		if (!(res = local_queue_frame(p, isoutbound, &f, ast, 1)))
			ast_mutex_unlock(&p->lock);
	}

	return res;
}

static int local_digit_begin(struct ast_channel *ast, char digit)
{
	struct local_pvt *p = ast->tech_pvt;
	int res = -1;
	struct ast_frame f = { AST_FRAME_DTMF_BEGIN, };
	int isoutbound;

	if (!p)
		return -1;

	ast_mutex_lock(&p->lock);
	isoutbound = IS_OUTBOUND(ast, p);
<<<<<<< HEAD
	f.subclass = digit;
=======
	f.subclass.integer = digit;
>>>>>>> 19898f33
	if (!(res = local_queue_frame(p, isoutbound, &f, ast, 0)))
		ast_mutex_unlock(&p->lock);

	return res;
}

static int local_digit_end(struct ast_channel *ast, char digit, unsigned int duration)
{
	struct local_pvt *p = ast->tech_pvt;
	int res = -1;
	struct ast_frame f = { AST_FRAME_DTMF_END, };
	int isoutbound;

	if (!p)
		return -1;

	ast_mutex_lock(&p->lock);
	isoutbound = IS_OUTBOUND(ast, p);
<<<<<<< HEAD
	f.subclass = digit;
=======
	f.subclass.integer = digit;
>>>>>>> 19898f33
	f.len = duration;
	if (!(res = local_queue_frame(p, isoutbound, &f, ast, 0)))
		ast_mutex_unlock(&p->lock);

	return res;
}

static int local_sendtext(struct ast_channel *ast, const char *text)
{
	struct local_pvt *p = ast->tech_pvt;
	int res = -1;
	struct ast_frame f = { AST_FRAME_TEXT, };
	int isoutbound;

	if (!p)
		return -1;

	ast_mutex_lock(&p->lock);
	isoutbound = IS_OUTBOUND(ast, p);
	f.data.ptr = (char *) text;
	f.datalen = strlen(text) + 1;
	if (!(res = local_queue_frame(p, isoutbound, &f, ast, 0)))
		ast_mutex_unlock(&p->lock);
	return res;
}

static int local_sendhtml(struct ast_channel *ast, int subclass, const char *data, int datalen)
{
	struct local_pvt *p = ast->tech_pvt;
	int res = -1;
	struct ast_frame f = { AST_FRAME_HTML, };
	int isoutbound;

	if (!p)
		return -1;
	
	ast_mutex_lock(&p->lock);
	isoutbound = IS_OUTBOUND(ast, p);
	f.subclass.integer = subclass;
	f.data.ptr = (char *)data;
	f.datalen = datalen;
	if (!(res = local_queue_frame(p, isoutbound, &f, ast, 0)))
		ast_mutex_unlock(&p->lock);
	return res;
}

/*! \brief Initiate new call, part of PBX interface 
 * 	dest is the dial string */
static int local_call(struct ast_channel *ast, char *dest, int timeout)
{
	struct local_pvt *p = ast->tech_pvt;
	int res;
	struct ast_var_t *varptr = NULL, *new;
	size_t len, namelen;
<<<<<<< HEAD

	if (!p)
		return -1;
	
	ast_mutex_lock(&p->lock);

	/*
	 * Note that cid_num and cid_name aren't passed in the ast_channel_alloc
	 * call, so it's done here instead.
	 */
	p->chan->cid.cid_dnid = ast_strdup(p->owner->cid.cid_dnid);
	p->chan->cid.cid_num = ast_strdup(p->owner->cid.cid_num);
	p->chan->cid.cid_name = ast_strdup(p->owner->cid.cid_name);
	p->chan->cid.cid_rdnis = ast_strdup(p->owner->cid.cid_rdnis);
	p->chan->cid.cid_ani = ast_strdup(p->owner->cid.cid_ani);
	p->chan->cid.cid_pres = p->owner->cid.cid_pres;
	p->chan->cid.cid_ani2 = p->owner->cid.cid_ani2;
	p->chan->cid.cid_ton = p->owner->cid.cid_ton;
	p->chan->cid.cid_tns = p->owner->cid.cid_tns;
=======
	char *reduced_dest = ast_strdupa(dest);
	char *slash;

	if (!p)
		return -1;

	/* If you value your sanity, please don't look at this code */
start_over:
	while (ast_channel_trylock(p->chan)) {
		ast_channel_unlock(p->owner);
		usleep(1);
		ast_channel_lock(p->owner);
	}

	/* p->owner and p->chan are locked now. Let's get p locked */
	if (ast_mutex_trylock(&p->lock)) {
		/* @#$&$@ */
		ast_channel_unlock(p->chan);
		ast_channel_unlock(p->owner);
		usleep(1);
		ast_channel_lock(p->owner);
		goto start_over;
	}

	/*
	 * Note that cid_num and cid_name aren't passed in the ast_channel_alloc
	 * call, so it's done here instead.
	 *
	 * All these failure points just return -1. The individual strings will
	 * be cleared when we destroy the channel.
	 */
	ast_party_redirecting_copy(&p->chan->redirecting, &p->owner->redirecting);

	ast_party_dialed_copy(&p->chan->dialed, &p->owner->dialed);

	ast_connected_line_copy_to_caller(&p->chan->caller, &p->owner->connected);
	ast_connected_line_copy_from_caller(&p->chan->connected, &p->owner->caller);

>>>>>>> 19898f33
	ast_string_field_set(p->chan, language, p->owner->language);
	ast_string_field_set(p->chan, accountcode, p->owner->accountcode);
	ast_string_field_set(p->chan, musicclass, p->owner->musicclass);
	ast_cdr_update(p->chan);
<<<<<<< HEAD
	p->chan->cdrflags = p->owner->cdrflags;
=======

	ast_channel_cc_params_init(p->chan, ast_channel_get_cc_config_params(p->owner));

	if (!ast_exists_extension(NULL, p->chan->context, p->chan->exten, 1,
		S_COR(p->owner->caller.id.number.valid, p->owner->caller.id.number.str, NULL))) {
		ast_log(LOG_NOTICE, "No such extension/context %s@%s while calling Local channel\n", p->chan->exten, p->chan->context);
		ast_mutex_unlock(&p->lock);
		ast_channel_unlock(p->chan);
		return -1;
	}

	/* Make sure we inherit the ANSWERED_ELSEWHERE flag if it's set on the queue/dial call request in the dialplan */
	if (ast_test_flag(ast, AST_FLAG_ANSWERED_ELSEWHERE)) {
		ast_set_flag(p->chan, AST_FLAG_ANSWERED_ELSEWHERE);
	}
>>>>>>> 19898f33

	if (!ast_exists_extension(NULL, p->chan->context, p->chan->exten, 1, p->owner->cid.cid_num)) {
		ast_log(LOG_NOTICE, "No such extension/context %s@%s while calling Local channel\n", p->chan->exten, p->chan->context);
		ast_mutex_unlock(&p->lock);
		return -1;
	}

	/* copy the channel variables from the incoming channel to the outgoing channel */
	/* Note that due to certain assumptions, they MUST be in the same order */
	AST_LIST_TRAVERSE(&p->owner->varshead, varptr, entries) {
		namelen = strlen(varptr->name);
		len = sizeof(struct ast_var_t) + namelen + strlen(varptr->value) + 2;
		if ((new = ast_calloc(1, len))) {
			memcpy(new, varptr, len);
			new->value = &(new->name[0]) + namelen + 1;
			AST_LIST_INSERT_TAIL(&p->chan->varshead, new, entries);
		}
	}
	ast_channel_datastore_inherit(p->owner, p->chan);
<<<<<<< HEAD
=======
	/* If the local channel has /n or /b on the end of it,
	 * we need to lop that off for our argument to setting
	 * up the CC_INTERFACES variable
	 */
	if ((slash = strrchr(reduced_dest, '/'))) {
		*slash = '\0';
	}
	ast_set_cc_interfaces_chanvar(p->chan, reduced_dest);
>>>>>>> 19898f33

	/* Start switch on sub channel */
	if (!(res = ast_pbx_start(p->chan)))
		ast_set_flag(p, LOCAL_LAUNCHED_PBX);

	ast_mutex_unlock(&p->lock);
	ast_channel_unlock(p->chan);
	return res;
}

/*! \brief Hangup a call through the local proxy channel */
static int local_hangup(struct ast_channel *ast)
{
	struct local_pvt *p = ast->tech_pvt;
	int isoutbound;
	struct ast_frame f = { AST_FRAME_CONTROL, { AST_CONTROL_HANGUP }, .data.uint32 = ast->hangupcause };
	struct ast_channel *ochan = NULL;
	int glaredetect = 0, res = 0;

	if (!p)
		return -1;
<<<<<<< HEAD

	while (ast_mutex_trylock(&p->lock)) {
		ast_channel_unlock(ast);
		usleep(1);
		ast_channel_lock(ast);
	}

=======

	ast_mutex_lock(&p->lock);

>>>>>>> 19898f33
	isoutbound = IS_OUTBOUND(ast, p);

	if (p->chan && ast_test_flag(ast, AST_FLAG_ANSWERED_ELSEWHERE)) {
		ast_set_flag(p->chan, AST_FLAG_ANSWERED_ELSEWHERE);
		ast_debug(2, "This local call has the ANSWERED_ELSEWHERE flag set.\n");
	}

	if (isoutbound) {
		const char *status = pbx_builtin_getvar_helper(p->chan, "DIALSTATUS");
		if ((status) && (p->owner)) {
			/* Deadlock avoidance */
			while (p->owner && ast_channel_trylock(p->owner)) {
				ast_mutex_unlock(&p->lock);
				if (p->chan) {
					ast_channel_unlock(p->chan);
				}
				usleep(1);
				if (p->chan) {
					ast_channel_lock(p->chan);
				}
				ast_mutex_lock(&p->lock);
			}
			if (p->owner) {
				pbx_builtin_setvar_helper(p->owner, "CHANLOCALSTATUS", status);
				ast_channel_unlock(p->owner);
			}
		}
		p->chan = NULL;
		ast_clear_flag(p, LOCAL_LAUNCHED_PBX);
		ast_module_user_remove(p->u_chan);
	} else {
		ast_module_user_remove(p->u_owner);
		while (p->chan && ast_channel_trylock(p->chan)) {
				ast_mutex_unlock(&p->lock);
				if (p->owner) {
					ast_channel_unlock(p->owner);
				}
				usleep(1);
				if (p->owner) {
					ast_channel_lock(p->owner);
				}
				ast_mutex_lock(&p->lock);
		}

		p->owner = NULL;
		if (p->chan) {
			ast_queue_hangup(p->chan);
			ast_channel_unlock(p->chan);
		}
	}
	
	ast->tech_pvt = NULL;
	
	if (!p->owner && !p->chan) {
		/* Okay, done with the private part now, too. */
		glaredetect = ast_test_flag(p, LOCAL_GLARE_DETECT);
		/* If we have a queue holding, don't actually destroy p yet, but
		   let local_queue do it. */
		if (glaredetect)
			ast_set_flag(p, LOCAL_CANCEL_QUEUE);
		/* Remove from list */
		AST_LIST_LOCK(&locals);
		AST_LIST_REMOVE(&locals, p, list);
		AST_LIST_UNLOCK(&locals);
		ast_mutex_unlock(&p->lock);
		/* And destroy */
		if (!glaredetect) {
			p = local_pvt_destroy(p);
		}
		return 0;
	}
	if (p->chan && !ast_test_flag(p, LOCAL_LAUNCHED_PBX))
		/* Need to actually hangup since there is no PBX */
		ochan = p->chan;
	else
		res = local_queue_frame(p, isoutbound, &f, NULL, 1);
	if (!res)
		ast_mutex_unlock(&p->lock);
	if (ochan)
		ast_hangup(ochan);
	return 0;
}

/*! \brief Create a call structure */
static struct local_pvt *local_alloc(const char *data, int format)
{
	struct local_pvt *tmp = NULL;
	char *c = NULL, *opts = NULL;

	if (!(tmp = ast_calloc(1, sizeof(*tmp))))
		return NULL;

	/* Initialize private structure information */
	ast_mutex_init(&tmp->lock);
	ast_copy_string(tmp->exten, data, sizeof(tmp->exten));

	memcpy(&tmp->jb_conf, &g_jb_conf, sizeof(tmp->jb_conf));

	/* Look for options */
	if ((opts = strchr(tmp->exten, '/'))) {
		*opts++ = '\0';
		if (strchr(opts, 'n'))
			ast_set_flag(tmp, LOCAL_NO_OPTIMIZATION);
<<<<<<< HEAD
		if (strchr(opts, 'm'))
			ast_set_flag(tmp, LOCAL_MOH_PASSTHRU);
=======
		if (strchr(opts, 'j')) {
			if (ast_test_flag(tmp, LOCAL_NO_OPTIMIZATION))
				ast_set_flag(&tmp->jb_conf, AST_JB_ENABLED);
			else {
				ast_log(LOG_ERROR, "You must use the 'n' option for chan_local "
					"to use the 'j' option to enable the jitterbuffer\n");
			}
		}
		if (strchr(opts, 'b')) {
			ast_set_flag(tmp, LOCAL_BRIDGE);
		}
		if (strchr(opts, 'm')) {
			ast_set_flag(tmp, LOCAL_MOH_PASSTHRU);
		}
>>>>>>> 19898f33
	}

	/* Look for a context */
	if ((c = strchr(tmp->exten, '@')))
		*c++ = '\0';

	ast_copy_string(tmp->context, c ? c : "default", sizeof(tmp->context));

	tmp->reqformat = format;

#if 0
	/* We can't do this check here, because we don't know the CallerID yet, and
	 * the CallerID could potentially affect what step is actually taken (or
	 * even if that step exists). */
	if (!ast_exists_extension(NULL, tmp->context, tmp->exten, 1, NULL)) {
		ast_log(LOG_NOTICE, "No such extension/context %s@%s creating local channel\n", tmp->exten, tmp->context);
		tmp = local_pvt_destroy(tmp);
	} else {
#endif
		/* Add to list */
		AST_LIST_LOCK(&locals);
		AST_LIST_INSERT_HEAD(&locals, tmp, list);
		AST_LIST_UNLOCK(&locals);
#if 0
	}
#endif
	
	return tmp;
}

/*! \brief Start new local channel */
static struct ast_channel *local_new(struct local_pvt *p, int state, const char *linkedid)
{
	struct ast_channel *tmp = NULL, *tmp2 = NULL;
	int randnum = ast_random() & 0xffff, fmt = 0;
	const char *t;
	int ama;

	/* Allocate two new Asterisk channels */
	/* safe accountcode */
	if (p->owner && p->owner->accountcode)
		t = p->owner->accountcode;
	else
		t = "";

	if (p->owner)
		ama = p->owner->amaflags;
	else
		ama = 0;
<<<<<<< HEAD
	if (!(tmp = ast_channel_alloc(1, state, 0, 0, t, p->exten, p->context, ama, "Local/%s@%s-%04x,1", p->exten, p->context, randnum)) 
			|| !(tmp2 = ast_channel_alloc(1, AST_STATE_RING, 0, 0, t, p->exten, p->context, ama, "Local/%s@%s-%04x,2", p->exten, p->context, randnum))) {
		if (tmp)
			ast_channel_free(tmp);
		if (tmp2)
			ast_channel_free(tmp2);
=======
	if (!(tmp = ast_channel_alloc(1, state, 0, 0, t, p->exten, p->context, linkedid, ama, "Local/%s@%s-%04x;1", p->exten, p->context, randnum)) 
		|| !(tmp2 = ast_channel_alloc(1, AST_STATE_RING, 0, 0, t, p->exten, p->context, linkedid, ama, "Local/%s@%s-%04x;2", p->exten, p->context, randnum))) {
		if (tmp) {
			tmp = ast_channel_release(tmp);
		}
>>>>>>> 19898f33
		ast_log(LOG_WARNING, "Unable to allocate channel structure(s)\n");
		return NULL;
	}

	tmp2->tech = tmp->tech = &local_tech;

	tmp->nativeformats = p->reqformat;
	tmp2->nativeformats = p->reqformat;

	/* Determine our read/write format and set it on each channel */
	fmt = ast_best_codec(p->reqformat);
	tmp->writeformat = fmt;
	tmp2->writeformat = fmt;
	tmp->rawwriteformat = fmt;
	tmp2->rawwriteformat = fmt;
	tmp->readformat = fmt;
	tmp2->readformat = fmt;
	tmp->rawreadformat = fmt;
	tmp2->rawreadformat = fmt;

	tmp->tech_pvt = p;
	tmp2->tech_pvt = p;

	p->owner = tmp;
	p->chan = tmp2;
	p->u_owner = ast_module_user_add(p->owner);
	p->u_chan = ast_module_user_add(p->chan);

	ast_copy_string(tmp->context, p->context, sizeof(tmp->context));
	ast_copy_string(tmp2->context, p->context, sizeof(tmp2->context));
	ast_copy_string(tmp2->exten, p->exten, sizeof(tmp->exten));
	tmp->priority = 1;
	tmp2->priority = 1;

	ast_jb_configure(tmp, &p->jb_conf);

	return tmp;
}

/*! \brief Part of PBX interface */
static struct ast_channel *local_request(const char *type, format_t format, const struct ast_channel *requestor, void *data, int *cause)
{
	struct local_pvt *p = NULL;
	struct ast_channel *chan = NULL;

	/* Allocate a new private structure and then Asterisk channel */
	if ((p = local_alloc(data, format))) {
<<<<<<< HEAD
		if (!(chan = local_new(p, AST_STATE_DOWN))) {
=======
		if (!(chan = local_new(p, AST_STATE_DOWN, requestor ? requestor->linkedid : NULL))) {
>>>>>>> 19898f33
			AST_LIST_LOCK(&locals);
			AST_LIST_REMOVE(&locals, p, list);
			AST_LIST_UNLOCK(&locals);
			p = local_pvt_destroy(p);
		}
<<<<<<< HEAD
=======
		if (chan && ast_channel_cc_params_init(chan, requestor ? ast_channel_get_cc_config_params((struct ast_channel *)requestor) : NULL)) {
			chan = ast_channel_release(chan);
			p = local_pvt_destroy(p);
		}
>>>>>>> 19898f33
	}

	return chan;
}

/*! \brief CLI command "local show channels" */
static char *locals_show(struct ast_cli_entry *e, int cmd, struct ast_cli_args *a)
{
	struct local_pvt *p = NULL;

	switch (cmd) {
	case CLI_INIT:
		e->command = "local show channels";
		e->usage =
			"Usage: local show channels\n"
			"       Provides summary information on active local proxy channels.\n";
		return NULL;
	case CLI_GENERATE:
		return NULL;
	}

	if (a->argc != 3)
		return CLI_SHOWUSAGE;

	AST_LIST_LOCK(&locals);
	if (!AST_LIST_EMPTY(&locals)) {
		AST_LIST_TRAVERSE(&locals, p, list) {
			ast_mutex_lock(&p->lock);
			ast_cli(a->fd, "%s -- %s@%s\n", p->owner ? p->owner->name : "<unowned>", p->exten, p->context);
			ast_mutex_unlock(&p->lock);
		}
	} else
		ast_cli(a->fd, "No local channels in use\n");
	AST_LIST_UNLOCK(&locals);

	return CLI_SUCCESS;
}

<<<<<<< HEAD
static char show_locals_usage[] = 
"Usage: local show channels\n"
"       Provides summary information on active local proxy channels.\n";

static struct ast_cli_entry cli_local[] = {
	{ { "local", "show", "channels", NULL },
	locals_show, "List status of local channels",
	show_locals_usage },
=======
static struct ast_cli_entry cli_local[] = {
	AST_CLI_DEFINE(locals_show, "List status of local channels"),
>>>>>>> 19898f33
};

static int manager_optimize_away(struct mansession *s, const struct message *m)
{
	const char *channel;
	struct local_pvt *p, *tmp = NULL;
	struct ast_channel *c;
	int found = 0;

	channel = astman_get_header(m, "Channel");

	if (ast_strlen_zero(channel)) {
		astman_send_error(s, m, "'Channel' not specified.");
		return 0;
	}

	c = ast_channel_get_by_name(channel);
	if (!c) {
		astman_send_error(s, m, "Channel does not exist.");
		return 0;
	}

	p = c->tech_pvt;
	ast_channel_unref(c);
	c = NULL;

	if (AST_LIST_LOCK(&locals)) {
		astman_send_error(s, m, "Unable to lock the monitor");
		return 0;
	}


	AST_LIST_TRAVERSE(&locals, tmp, list) {
		if (tmp == p) {
			ast_mutex_lock(&tmp->lock);
			found = 1;
			ast_clear_flag(tmp, LOCAL_NO_OPTIMIZATION);
			ast_mutex_unlock(&tmp->lock);
			break;
		}
	}
	AST_LIST_UNLOCK(&locals);

	if (found) {
		astman_send_ack(s, m, "Queued channel to be optimized away");
	} else {
		astman_send_error(s, m, "Unable to find channel");
	}

	return 0;
}


/*! \brief Load module into PBX, register channel */
static int load_module(void)
{
	/* Make sure we can register our channel type */
	if (ast_channel_register(&local_tech)) {
		ast_log(LOG_ERROR, "Unable to register channel class 'Local'\n");
		return AST_MODULE_LOAD_FAILURE;
	}
	ast_cli_register_multiple(cli_local, sizeof(cli_local) / sizeof(struct ast_cli_entry));
	ast_manager_register_xml("LocalOptimizeAway", EVENT_FLAG_SYSTEM|EVENT_FLAG_CALL, manager_optimize_away);

	return AST_MODULE_LOAD_SUCCESS;
}

/*! \brief Unload the local proxy channel from Asterisk */
static int unload_module(void)
{
	struct local_pvt *p = NULL;

	/* First, take us out of the channel loop */
	ast_cli_unregister_multiple(cli_local, sizeof(cli_local) / sizeof(struct ast_cli_entry));
	ast_manager_unregister("LocalOptimizeAway");
	ast_channel_unregister(&local_tech);
	if (!AST_LIST_LOCK(&locals)) {
		/* Hangup all interfaces if they have an owner */
		AST_LIST_TRAVERSE(&locals, p, list) {
			if (p->owner)
				ast_softhangup(p->owner, AST_SOFTHANGUP_APPUNLOAD);
		}
		AST_LIST_UNLOCK(&locals);
	} else {
		ast_log(LOG_WARNING, "Unable to lock the monitor\n");
		return -1;
	}		
	return 0;
}

<<<<<<< HEAD
AST_MODULE_INFO_STANDARD(ASTERISK_GPL_KEY, "Local Proxy Channel (Note: used internally by other modules)");
=======
AST_MODULE_INFO(ASTERISK_GPL_KEY, AST_MODFLAG_LOAD_ORDER, "Local Proxy Channel (Note: used internally by other modules)",
		.load = load_module,
		.unload = unload_module,
		.load_pri = AST_MODPRI_CHANNEL_DRIVER,
	);
>>>>>>> 19898f33
<|MERGE_RESOLUTION|>--- conflicted
+++ resolved
@@ -146,12 +146,8 @@
 #define LOCAL_ALREADY_MASQED  (1 << 2) /*!< Already masqueraded */
 #define LOCAL_LAUNCHED_PBX    (1 << 3) /*!< PBX was launched */
 #define LOCAL_NO_OPTIMIZATION (1 << 4) /*!< Do not optimize using masquerading */
-<<<<<<< HEAD
-#define LOCAL_MOH_PASSTHRU    (1 << 5) /*!< Pass through music on hold start/stop frames */
-=======
 #define LOCAL_BRIDGE          (1 << 5) /*!< Report back the "true" channel as being bridged to */
 #define LOCAL_MOH_PASSTHRU    (1 << 6) /*!< Pass through music on hold start/stop frames */
->>>>>>> 19898f33
 
 static AST_LIST_HEAD_STATIC(locals, local_pvt);
 
@@ -174,13 +170,8 @@
 	if ((opts = strchr(context, '/')))
 		*opts = '\0';
 
-<<<<<<< HEAD
-	if (option_debug > 2)
-		ast_log(LOG_DEBUG, "Checking if extension %s@%s exists (devicestate)\n", exten, context);
-=======
 	ast_debug(3, "Checking if extension %s@%s exists (devicestate)\n", exten, context);
 
->>>>>>> 19898f33
 	res = ast_exists_extension(NULL, context, exten, 1, NULL);
 	if (!res)		
 		return AST_DEVICE_INVALID;
@@ -204,12 +195,6 @@
 static struct local_pvt *local_pvt_destroy(struct local_pvt *pvt)
 {
 	ast_mutex_destroy(&pvt->lock);
-<<<<<<< HEAD
-	free(pvt);
-	return NULL;
-}
-
-=======
 	ast_free(pvt);
 	return NULL;
 }
@@ -297,7 +282,6 @@
 	return res;
 }
 
->>>>>>> 19898f33
 static int local_queue_frame(struct local_pvt *p, int isoutbound, struct ast_frame *f, 
 	struct ast_channel *us, int us_locked)
 {
@@ -327,17 +311,7 @@
 		}
 		if (us && us_locked) {
 			do {
-<<<<<<< HEAD
-				if (ast_channel_unlock(us)) {
-					ast_log(LOG_ERROR, "chan_local bug! Our channel was not locked, yet arguments indicated that it was!!\n");
-					ast_mutex_lock(&p->lock);
-					return -1;
-				}
-				usleep(1);
-				ast_channel_lock(us);
-=======
 				CHANNEL_DEADLOCK_AVOIDANCE(us);
->>>>>>> 19898f33
 			} while (ast_mutex_trylock(&p->lock));
 		} else {
 			usleep(1);
@@ -361,13 +335,8 @@
 	}
 
 	if (other) {
-<<<<<<< HEAD
-		if (f->frametype == AST_FRAME_CONTROL && f->subclass == AST_CONTROL_RINGING) {
-				ast_setstate(other, AST_STATE_RINGING);
-=======
 		if (f->frametype == AST_FRAME_CONTROL && f->subclass.integer == AST_CONTROL_RINGING) {
 			ast_setstate(other, AST_STATE_RINGING);
->>>>>>> 19898f33
 		}
 		ast_queue_frame(other, f);
 		ast_channel_unlock(other);
@@ -391,11 +360,7 @@
 	isoutbound = IS_OUTBOUND(ast, p);
 	if (isoutbound) {
 		/* Pass along answer since somebody answered us */
-<<<<<<< HEAD
-		struct ast_frame answer = { AST_FRAME_CONTROL, AST_CONTROL_ANSWER };
-=======
 		struct ast_frame answer = { AST_FRAME_CONTROL, { AST_CONTROL_ANSWER } };
->>>>>>> 19898f33
 		res = local_queue_frame(p, isoutbound, &answer, ast, 1);
 	} else
 		ast_log(LOG_WARNING, "Huh?  Local is being asked to answer?\n");
@@ -424,17 +389,10 @@
 		/* Lock everything we need, one by one, and give up if
 		   we can't get everything.  Remember, we'll get another
 		   chance in just a little bit */
-<<<<<<< HEAD
-		if (!ast_mutex_trylock(&(p->chan->_bridge)->lock)) {
-			if (!p->chan->_bridge->_softhangup) {
-				if (!ast_mutex_trylock(&p->owner->lock)) {
-					if (!p->owner->_softhangup) {
-=======
 		if (!ast_channel_trylock(p->chan->_bridge)) {
 			if (!ast_check_hangup(p->chan->_bridge)) {
 				if (!ast_channel_trylock(p->owner)) {
 					if (!ast_check_hangup(p->owner)) {
->>>>>>> 19898f33
 						if (p->owner->monitor && !p->chan->_bridge->monitor) {
 							/* If a local channel is being monitored, we don't want a masquerade
 							 * to cause the monitor to go away. Since the masquerade swaps the monitors,
@@ -459,19 +417,6 @@
 						 * thread (which is the to be masqueraded away local channel) before both local
 						 * channels are optimized away.
 						 */
-<<<<<<< HEAD
-						if (p->owner->cid.cid_dnid || p->owner->cid.cid_num ||
-							p->owner->cid.cid_name || p->owner->cid.cid_ani ||
-							p->owner->cid.cid_rdnis || p->owner->cid.cid_pres ||  
-							p->owner->cid.cid_ani2 || p->owner->cid.cid_ton ||  
-							p->owner->cid.cid_tns) {
-
-							struct ast_callerid tmpcid;
-							tmpcid = p->owner->cid;
-							p->owner->cid = p->chan->_bridge->cid;
-							p->chan->_bridge->cid = tmpcid;
-						}
-=======
 						if (p->owner->caller.id.name.valid || p->owner->caller.id.number.valid
 							|| p->owner->caller.id.subaddress.valid || p->owner->caller.ani.name.valid
 							|| p->owner->caller.ani.number.valid || p->owner->caller.ani.subaddress.valid) {
@@ -495,7 +440,6 @@
 							p->chan->_bridge->dialed = tmp;
 						}
 
->>>>>>> 19898f33
 
 						ast_app_group_update(p->chan, p->owner);
 						ast_channel_masquerade(p->owner, p->chan->_bridge);
@@ -576,8 +520,6 @@
 		ast_moh_start(ast, data, NULL);
 	} else if (!ast_test_flag(p, LOCAL_MOH_PASSTHRU) && condition == AST_CONTROL_UNHOLD) {
 		ast_moh_stop(ast);
-<<<<<<< HEAD
-=======
 	} else if (condition == AST_CONTROL_CONNECTED_LINE || condition == AST_CONTROL_REDIRECTING) {
 		struct ast_channel *this_channel;
 		struct ast_channel *the_other_channel;
@@ -615,18 +557,12 @@
 		} else {
 			ast_mutex_unlock(&p->lock);
 		}
->>>>>>> 19898f33
 	} else {
 		/* Queue up a frame representing the indication as a control frame */
 		ast_mutex_lock(&p->lock);
 		isoutbound = IS_OUTBOUND(ast, p);
-<<<<<<< HEAD
-		f.subclass = condition;
-		f.data = (void*)data;
-=======
 		f.subclass.integer = condition;
 		f.data.ptr = (void*)data;
->>>>>>> 19898f33
 		f.datalen = datalen;
 		if (!(res = local_queue_frame(p, isoutbound, &f, ast, 1)))
 			ast_mutex_unlock(&p->lock);
@@ -647,11 +583,7 @@
 
 	ast_mutex_lock(&p->lock);
 	isoutbound = IS_OUTBOUND(ast, p);
-<<<<<<< HEAD
-	f.subclass = digit;
-=======
 	f.subclass.integer = digit;
->>>>>>> 19898f33
 	if (!(res = local_queue_frame(p, isoutbound, &f, ast, 0)))
 		ast_mutex_unlock(&p->lock);
 
@@ -670,11 +602,7 @@
 
 	ast_mutex_lock(&p->lock);
 	isoutbound = IS_OUTBOUND(ast, p);
-<<<<<<< HEAD
-	f.subclass = digit;
-=======
 	f.subclass.integer = digit;
->>>>>>> 19898f33
 	f.len = duration;
 	if (!(res = local_queue_frame(p, isoutbound, &f, ast, 0)))
 		ast_mutex_unlock(&p->lock);
@@ -729,27 +657,6 @@
 	int res;
 	struct ast_var_t *varptr = NULL, *new;
 	size_t len, namelen;
-<<<<<<< HEAD
-
-	if (!p)
-		return -1;
-	
-	ast_mutex_lock(&p->lock);
-
-	/*
-	 * Note that cid_num and cid_name aren't passed in the ast_channel_alloc
-	 * call, so it's done here instead.
-	 */
-	p->chan->cid.cid_dnid = ast_strdup(p->owner->cid.cid_dnid);
-	p->chan->cid.cid_num = ast_strdup(p->owner->cid.cid_num);
-	p->chan->cid.cid_name = ast_strdup(p->owner->cid.cid_name);
-	p->chan->cid.cid_rdnis = ast_strdup(p->owner->cid.cid_rdnis);
-	p->chan->cid.cid_ani = ast_strdup(p->owner->cid.cid_ani);
-	p->chan->cid.cid_pres = p->owner->cid.cid_pres;
-	p->chan->cid.cid_ani2 = p->owner->cid.cid_ani2;
-	p->chan->cid.cid_ton = p->owner->cid.cid_ton;
-	p->chan->cid.cid_tns = p->owner->cid.cid_tns;
-=======
 	char *reduced_dest = ast_strdupa(dest);
 	char *slash;
 
@@ -788,14 +695,10 @@
 	ast_connected_line_copy_to_caller(&p->chan->caller, &p->owner->connected);
 	ast_connected_line_copy_from_caller(&p->chan->connected, &p->owner->caller);
 
->>>>>>> 19898f33
 	ast_string_field_set(p->chan, language, p->owner->language);
 	ast_string_field_set(p->chan, accountcode, p->owner->accountcode);
 	ast_string_field_set(p->chan, musicclass, p->owner->musicclass);
 	ast_cdr_update(p->chan);
-<<<<<<< HEAD
-	p->chan->cdrflags = p->owner->cdrflags;
-=======
 
 	ast_channel_cc_params_init(p->chan, ast_channel_get_cc_config_params(p->owner));
 
@@ -810,13 +713,6 @@
 	/* Make sure we inherit the ANSWERED_ELSEWHERE flag if it's set on the queue/dial call request in the dialplan */
 	if (ast_test_flag(ast, AST_FLAG_ANSWERED_ELSEWHERE)) {
 		ast_set_flag(p->chan, AST_FLAG_ANSWERED_ELSEWHERE);
-	}
->>>>>>> 19898f33
-
-	if (!ast_exists_extension(NULL, p->chan->context, p->chan->exten, 1, p->owner->cid.cid_num)) {
-		ast_log(LOG_NOTICE, "No such extension/context %s@%s while calling Local channel\n", p->chan->exten, p->chan->context);
-		ast_mutex_unlock(&p->lock);
-		return -1;
 	}
 
 	/* copy the channel variables from the incoming channel to the outgoing channel */
@@ -831,8 +727,6 @@
 		}
 	}
 	ast_channel_datastore_inherit(p->owner, p->chan);
-<<<<<<< HEAD
-=======
 	/* If the local channel has /n or /b on the end of it,
 	 * we need to lop that off for our argument to setting
 	 * up the CC_INTERFACES variable
@@ -841,7 +735,6 @@
 		*slash = '\0';
 	}
 	ast_set_cc_interfaces_chanvar(p->chan, reduced_dest);
->>>>>>> 19898f33
 
 	/* Start switch on sub channel */
 	if (!(res = ast_pbx_start(p->chan)))
@@ -863,19 +756,9 @@
 
 	if (!p)
 		return -1;
-<<<<<<< HEAD
-
-	while (ast_mutex_trylock(&p->lock)) {
-		ast_channel_unlock(ast);
-		usleep(1);
-		ast_channel_lock(ast);
-	}
-
-=======
 
 	ast_mutex_lock(&p->lock);
 
->>>>>>> 19898f33
 	isoutbound = IS_OUTBOUND(ast, p);
 
 	if (p->chan && ast_test_flag(ast, AST_FLAG_ANSWERED_ELSEWHERE)) {
@@ -979,10 +862,6 @@
 		*opts++ = '\0';
 		if (strchr(opts, 'n'))
 			ast_set_flag(tmp, LOCAL_NO_OPTIMIZATION);
-<<<<<<< HEAD
-		if (strchr(opts, 'm'))
-			ast_set_flag(tmp, LOCAL_MOH_PASSTHRU);
-=======
 		if (strchr(opts, 'j')) {
 			if (ast_test_flag(tmp, LOCAL_NO_OPTIMIZATION))
 				ast_set_flag(&tmp->jb_conf, AST_JB_ENABLED);
@@ -997,7 +876,6 @@
 		if (strchr(opts, 'm')) {
 			ast_set_flag(tmp, LOCAL_MOH_PASSTHRU);
 		}
->>>>>>> 19898f33
 	}
 
 	/* Look for a context */
@@ -1047,20 +925,11 @@
 		ama = p->owner->amaflags;
 	else
 		ama = 0;
-<<<<<<< HEAD
-	if (!(tmp = ast_channel_alloc(1, state, 0, 0, t, p->exten, p->context, ama, "Local/%s@%s-%04x,1", p->exten, p->context, randnum)) 
-			|| !(tmp2 = ast_channel_alloc(1, AST_STATE_RING, 0, 0, t, p->exten, p->context, ama, "Local/%s@%s-%04x,2", p->exten, p->context, randnum))) {
-		if (tmp)
-			ast_channel_free(tmp);
-		if (tmp2)
-			ast_channel_free(tmp2);
-=======
 	if (!(tmp = ast_channel_alloc(1, state, 0, 0, t, p->exten, p->context, linkedid, ama, "Local/%s@%s-%04x;1", p->exten, p->context, randnum)) 
 		|| !(tmp2 = ast_channel_alloc(1, AST_STATE_RING, 0, 0, t, p->exten, p->context, linkedid, ama, "Local/%s@%s-%04x;2", p->exten, p->context, randnum))) {
 		if (tmp) {
 			tmp = ast_channel_release(tmp);
 		}
->>>>>>> 19898f33
 		ast_log(LOG_WARNING, "Unable to allocate channel structure(s)\n");
 		return NULL;
 	}
@@ -1108,23 +977,16 @@
 
 	/* Allocate a new private structure and then Asterisk channel */
 	if ((p = local_alloc(data, format))) {
-<<<<<<< HEAD
-		if (!(chan = local_new(p, AST_STATE_DOWN))) {
-=======
 		if (!(chan = local_new(p, AST_STATE_DOWN, requestor ? requestor->linkedid : NULL))) {
->>>>>>> 19898f33
 			AST_LIST_LOCK(&locals);
 			AST_LIST_REMOVE(&locals, p, list);
 			AST_LIST_UNLOCK(&locals);
 			p = local_pvt_destroy(p);
 		}
-<<<<<<< HEAD
-=======
 		if (chan && ast_channel_cc_params_init(chan, requestor ? ast_channel_get_cc_config_params((struct ast_channel *)requestor) : NULL)) {
 			chan = ast_channel_release(chan);
 			p = local_pvt_destroy(p);
 		}
->>>>>>> 19898f33
 	}
 
 	return chan;
@@ -1163,19 +1025,8 @@
 	return CLI_SUCCESS;
 }
 
-<<<<<<< HEAD
-static char show_locals_usage[] = 
-"Usage: local show channels\n"
-"       Provides summary information on active local proxy channels.\n";
-
-static struct ast_cli_entry cli_local[] = {
-	{ { "local", "show", "channels", NULL },
-	locals_show, "List status of local channels",
-	show_locals_usage },
-=======
 static struct ast_cli_entry cli_local[] = {
 	AST_CLI_DEFINE(locals_show, "List status of local channels"),
->>>>>>> 19898f33
 };
 
 static int manager_optimize_away(struct mansession *s, const struct message *m)
@@ -1266,12 +1117,8 @@
 	return 0;
 }
 
-<<<<<<< HEAD
-AST_MODULE_INFO_STANDARD(ASTERISK_GPL_KEY, "Local Proxy Channel (Note: used internally by other modules)");
-=======
 AST_MODULE_INFO(ASTERISK_GPL_KEY, AST_MODFLAG_LOAD_ORDER, "Local Proxy Channel (Note: used internally by other modules)",
 		.load = load_module,
 		.unload = unload_module,
 		.load_pri = AST_MODPRI_CHANNEL_DRIVER,
-	);
->>>>>>> 19898f33
+	);