/*
 * Asterisk -- An open source telephony toolkit.
 *
 * Copyright (C) 1999 - 2005, Digium, Inc.
 *
 * Mark Spencer <markster@digium.com>
 *
 * See http://www.asterisk.org for more information about
 * the Asterisk project. Please do not directly contact
 * any of the maintainers of this project for assistance;
 * the project provides a web site, mailing lists and IRC
 * channels for your use.
 *
 * This program is free software, distributed under the terms of
 * the GNU General Public License Version 2. See the LICENSE file
 * at the top of the source tree.
 */

/*! \file
 *
 * \brief Generic Linux Telephony Interface driver
 *
 * \author Mark Spencer <markster@digium.com>
 * 
 * \ingroup channel_drivers
 */

/*** MODULEINFO
	<depend>ixjuser</depend>
 ***/

#include "asterisk.h"

ASTERISK_FILE_VERSION(__FILE__, "$Revision$")

#include <ctype.h>
#include <sys/socket.h>
#include <sys/time.h>
#include <arpa/inet.h>
#include <fcntl.h>
#include <sys/ioctl.h>
#include <signal.h>
#ifdef HAVE_LINUX_COMPILER_H
#include <linux/compiler.h>
#endif
#include <linux/telephony.h>
/* Still use some IXJ specific stuff */
#include <linux/version.h>
#include <linux/ixjuser.h>

#include "asterisk/lock.h"
#include "asterisk/channel.h"
#include "asterisk/config.h"
#include "asterisk/module.h"
#include "asterisk/pbx.h"
#include "asterisk/utils.h"
#include "asterisk/callerid.h"
#include "asterisk/causes.h"
#include "asterisk/stringfields.h"
#include "asterisk/musiconhold.h"

#include "chan_phone.h"

#ifdef QTI_PHONEJACK_TJ_PCI	/* check for the newer quicknet driver v.3.1.0 which has this symbol */
#define QNDRV_VER 310
#else
#define QNDRV_VER 100
#endif

#if QNDRV_VER > 100
#ifdef __linux__
#define IXJ_PHONE_RING_START(x)	ioctl(p->fd, PHONE_RING_START, &x);
#else /* FreeBSD and others */
#define IXJ_PHONE_RING_START(x)	ioctl(p->fd, PHONE_RING_START, x);
#endif /* __linux__ */
#else	/* older driver */
#define IXJ_PHONE_RING_START(x)	ioctl(p->fd, PHONE_RING_START, &x);
#endif

#define DEFAULT_CALLER_ID "Unknown"
#define PHONE_MAX_BUF 480
#define DEFAULT_GAIN 0x100

static const char tdesc[] = "Standard Linux Telephony API Driver";
static const char config[] = "phone.conf";

/* Default context for dialtone mode */
static char context[AST_MAX_EXTENSION] = "default";

/* Default language */
static char language[MAX_LANGUAGE] = "";

static int echocancel = AEC_OFF;

static int silencesupression = 0;

<<<<<<< HEAD
static int prefformat = AST_FORMAT_G723_1 | AST_FORMAT_SLINEAR | AST_FORMAT_ULAW;
=======
static format_t prefformat = AST_FORMAT_G729A | AST_FORMAT_G723_1 | AST_FORMAT_SLINEAR | AST_FORMAT_ULAW;
>>>>>>> 19898f33

/* Protect the interface list (of phone_pvt's) */
AST_MUTEX_DEFINE_STATIC(iflock);

/* Protect the monitoring thread, so only one process can kill or start it, and not
   when it's doing something critical. */
AST_MUTEX_DEFINE_STATIC(monlock);

/* Boolean value whether the monitoring thread shall continue. */
static unsigned int monitor;
   
/* This is the thread for the monitor which checks for input on the channels
   which are not currently in use.  */
static pthread_t monitor_thread = AST_PTHREADT_NULL;

static int restart_monitor(void);

/* The private structures of the Phone Jack channels are linked for
   selecting outgoing channels */
   
#define MODE_DIALTONE 	1
#define MODE_IMMEDIATE	2
#define MODE_FXO	3
#define MODE_FXS        4
#define MODE_SIGMA      5

static struct phone_pvt {
	int fd;							/* Raw file descriptor for this device */
	struct ast_channel *owner;		/* Channel we belong to, possibly NULL */
	int mode;						/* Is this in the  */
	format_t lastformat;            /* Last output format */
	format_t lastinput;             /* Last input format */
	int ministate;					/* Miniature state, for dialtone mode */
	char dev[256];					/* Device name */
	struct phone_pvt *next;			/* Next channel in list */
	struct ast_frame fr;			/* Frame */
	char offset[AST_FRIENDLY_OFFSET];
	char buf[PHONE_MAX_BUF];					/* Static buffer for reading frames */
	int obuflen;
	int dialtone;
	int txgain, rxgain;             /* gain control for playing, recording  */
									/* 0x100 - 1.0, 0x200 - 2.0, 0x80 - 0.5 */
	int cpt;						/* Call Progress Tone playing? */
	int silencesupression;
	char context[AST_MAX_EXTENSION];
	char obuf[PHONE_MAX_BUF * 2];
	char ext[AST_MAX_EXTENSION];
	char language[MAX_LANGUAGE];
	char cid_num[AST_MAX_EXTENSION];
	char cid_name[AST_MAX_EXTENSION];
} *iflist = NULL;

static char cid_num[AST_MAX_EXTENSION];
static char cid_name[AST_MAX_EXTENSION];

static struct ast_channel *phone_request(const char *type, format_t format, const struct ast_channel *requestor, void *data, int *cause);
static int phone_digit_begin(struct ast_channel *ast, char digit);
static int phone_digit_end(struct ast_channel *ast, char digit, unsigned int duration);
static int phone_call(struct ast_channel *ast, char *dest, int timeout);
static int phone_hangup(struct ast_channel *ast);
static int phone_answer(struct ast_channel *ast);
static struct ast_frame *phone_read(struct ast_channel *ast);
static int phone_write(struct ast_channel *ast, struct ast_frame *frame);
static struct ast_frame *phone_exception(struct ast_channel *ast);
static int phone_send_text(struct ast_channel *ast, const char *text);
static int phone_fixup(struct ast_channel *old, struct ast_channel *new);
static int phone_indicate(struct ast_channel *chan, int condition, const void *data, size_t datalen);

static const struct ast_channel_tech phone_tech = {
	.type = "Phone",
	.description = tdesc,
	.capabilities = AST_FORMAT_G723_1 | AST_FORMAT_SLINEAR | AST_FORMAT_ULAW | AST_FORMAT_G729A,
	.requester = phone_request,
	.send_digit_begin = phone_digit_begin,
	.send_digit_end = phone_digit_end,
	.call = phone_call,
	.hangup = phone_hangup,
	.answer = phone_answer,
	.read = phone_read,
	.write = phone_write,
	.exception = phone_exception,
	.indicate = phone_indicate,
	.fixup = phone_fixup
};

static struct ast_channel_tech phone_tech_fxs = {
	.type = "Phone",
	.description = tdesc,
	.requester = phone_request,
	.send_digit_begin = phone_digit_begin,
	.send_digit_end = phone_digit_end,
	.call = phone_call,
	.hangup = phone_hangup,
	.answer = phone_answer,
	.read = phone_read,
	.write = phone_write,
	.exception = phone_exception,
	.write_video = phone_write,
	.send_text = phone_send_text,
	.indicate = phone_indicate,
	.fixup = phone_fixup
};

static struct ast_channel_tech *cur_tech;

static int phone_indicate(struct ast_channel *chan, int condition, const void *data, size_t datalen)
{
	struct phone_pvt *p = chan->tech_pvt;
	int res=-1;
	ast_debug(1, "Requested indication %d on channel %s\n", condition, chan->name);
	switch(condition) {
	case AST_CONTROL_FLASH:
		ioctl(p->fd, IXJCTL_PSTN_SET_STATE, PSTN_ON_HOOK);
		usleep(320000);
		ioctl(p->fd, IXJCTL_PSTN_SET_STATE, PSTN_OFF_HOOK);
			p->lastformat = -1;
			res = 0;
			break;
	case AST_CONTROL_HOLD:
		ast_moh_start(chan, data, NULL);
		break;
	case AST_CONTROL_UNHOLD:
		ast_moh_stop(chan);
		break;
	case AST_CONTROL_SRCUPDATE:
		res = 0;
		break;
	default:
		ast_log(LOG_WARNING, "Condition %d is not supported on channel %s\n", condition, chan->name);
	}
	return res;
}

static int phone_fixup(struct ast_channel *old, struct ast_channel *new)
{
	struct phone_pvt *pvt = old->tech_pvt;
	if (pvt && pvt->owner == old)
		pvt->owner = new;
	return 0;
}

static int phone_digit_begin(struct ast_channel *chan, char digit)
{
	/* XXX Modify this callback to let Asterisk support controlling the length of DTMF */
	return 0;
}

static int phone_digit_end(struct ast_channel *ast, char digit, unsigned int duration)
{
	struct phone_pvt *p;
	int outdigit;
	p = ast->tech_pvt;
<<<<<<< HEAD
	ast_log(LOG_DEBUG, "Dialed %c\n", digit);
=======
	ast_debug(1, "Dialed %c\n", digit);
>>>>>>> 19898f33
	switch(digit) {
	case '0':
	case '1':
	case '2':
	case '3':
	case '4':
	case '5':
	case '6':
	case '7':
	case '8':
	case '9':
		outdigit = digit - '0';
		break;
	case '*':
		outdigit = 11;
		break;
	case '#':
		outdigit = 12;
		break;
	case 'f':	/*flash*/
	case 'F':
		ioctl(p->fd, IXJCTL_PSTN_SET_STATE, PSTN_ON_HOOK);
		usleep(320000);
		ioctl(p->fd, IXJCTL_PSTN_SET_STATE, PSTN_OFF_HOOK);
		p->lastformat = -1;
		return 0;
	default:
		ast_log(LOG_WARNING, "Unknown digit '%c'\n", digit);
		return -1;
	}
<<<<<<< HEAD
	ast_log(LOG_DEBUG, "Dialed %d\n", outdigit);
=======
	ast_debug(1, "Dialed %d\n", outdigit);
>>>>>>> 19898f33
	ioctl(p->fd, PHONE_PLAY_TONE, outdigit);
	p->lastformat = -1;
	return 0;
}

static int phone_call(struct ast_channel *ast, char *dest, int timeout)
{
	struct phone_pvt *p;

	PHONE_CID cid;
	struct timeval UtcTime = ast_tvnow();
	struct ast_tm tm;
	int start;

<<<<<<< HEAD
	time(&UtcTime);
=======
>>>>>>> 19898f33
	ast_localtime(&UtcTime, &tm, NULL);

	memset(&cid, 0, sizeof(PHONE_CID));
	if(&tm != NULL) {
		snprintf(cid.month, sizeof(cid.month), "%02d",(tm.tm_mon + 1));
		snprintf(cid.day, sizeof(cid.day),     "%02d", tm.tm_mday);
		snprintf(cid.hour, sizeof(cid.hour),   "%02d", tm.tm_hour);
		snprintf(cid.min, sizeof(cid.min),     "%02d", tm.tm_min);
	}
	/* the standard format of ast->callerid is:  "name" <number>, but not always complete */
<<<<<<< HEAD
	if (ast_strlen_zero(ast->cid.cid_name))
		strcpy(cid.name, DEFAULT_CALLER_ID);
	else
		ast_copy_string(cid.name, ast->cid.cid_name, sizeof(cid.name));

	if (ast->cid.cid_num) 
		ast_copy_string(cid.number, ast->cid.cid_num, sizeof(cid.number));
=======
	if (!ast->connected.id.name.valid
		|| ast_strlen_zero(ast->connected.id.name.str)) {
		strcpy(cid.name, DEFAULT_CALLER_ID);
	} else {
		ast_copy_string(cid.name, ast->connected.id.name.str, sizeof(cid.name));
	}

	if (ast->connected.id.number.valid && ast->connected.id.number.str) {
		ast_copy_string(cid.number, ast->connected.id.number.str, sizeof(cid.number));
	}
>>>>>>> 19898f33

	p = ast->tech_pvt;

	if ((ast->_state != AST_STATE_DOWN) && (ast->_state != AST_STATE_RESERVED)) {
		ast_log(LOG_WARNING, "phone_call called on %s, neither down nor reserved\n", ast->name);
		return -1;
	}
	ast_debug(1, "Ringing %s on %s (%d)\n", dest, ast->name, ast->fds[0]);

	start = IXJ_PHONE_RING_START(cid);
	if (start == -1)
		return -1;
	
	if (p->mode == MODE_FXS) {
		char *digit = strchr(dest, '/');
		if (digit)
		{
		  digit++;
		  while (*digit)
		    phone_digit_end(ast, *digit++, 0);
		}
	}
 
  	ast_setstate(ast, AST_STATE_RINGING);
	ast_queue_control(ast, AST_CONTROL_RINGING);
	return 0;
}

static int phone_hangup(struct ast_channel *ast)
{
	struct phone_pvt *p;
	p = ast->tech_pvt;
	ast_debug(1, "phone_hangup(%s)\n", ast->name);
	if (!ast->tech_pvt) {
		ast_log(LOG_WARNING, "Asked to hangup channel not connected\n");
		return 0;
	}
	/* XXX Is there anything we can do to really hang up except stop recording? */
	ast_setstate(ast, AST_STATE_DOWN);
	if (ioctl(p->fd, PHONE_REC_STOP))
		ast_log(LOG_WARNING, "Failed to stop recording\n");
	if (ioctl(p->fd, PHONE_PLAY_STOP))
		ast_log(LOG_WARNING, "Failed to stop playing\n");
	if (ioctl(p->fd, PHONE_RING_STOP))
		ast_log(LOG_WARNING, "Failed to stop ringing\n");
	if (ioctl(p->fd, PHONE_CPT_STOP))
		ast_log(LOG_WARNING, "Failed to stop sounds\n");

	/* If it's an FXO, hang them up */
	if (p->mode == MODE_FXO) {
		if (ioctl(p->fd, PHONE_PSTN_SET_STATE, PSTN_ON_HOOK))
			ast_debug(1, "ioctl(PHONE_PSTN_SET_STATE) failed on %s (%s)\n",ast->name, strerror(errno));
	}

	/* If they're off hook, give a busy signal */
	if (ioctl(p->fd, PHONE_HOOKSTATE)) {
		ast_debug(1, "Got hunghup, giving busy signal\n");
		ioctl(p->fd, PHONE_BUSY);
		p->cpt = 1;
	}
	p->lastformat = -1;
	p->lastinput = -1;
	p->ministate = 0;
	p->obuflen = 0;
	p->dialtone = 0;
	memset(p->ext, 0, sizeof(p->ext));
	((struct phone_pvt *)(ast->tech_pvt))->owner = NULL;
	ast_module_unref(ast_module_info->self);
<<<<<<< HEAD
	if (option_verbose > 2) 
		ast_verbose( VERBOSE_PREFIX_3 "Hungup '%s'\n", ast->name);
=======
	ast_verb(3, "Hungup '%s'\n", ast->name);
>>>>>>> 19898f33
	ast->tech_pvt = NULL;
	ast_setstate(ast, AST_STATE_DOWN);
	restart_monitor();
	return 0;
}

static int phone_setup(struct ast_channel *ast)
{
	struct phone_pvt *p;
	p = ast->tech_pvt;
	ioctl(p->fd, PHONE_CPT_STOP);
	/* Nothing to answering really, just start recording */
	if (ast->rawreadformat == AST_FORMAT_G729A) {
		/* Prefer g729 */
		ioctl(p->fd, PHONE_REC_STOP);
		if (p->lastinput != AST_FORMAT_G729A) {
			p->lastinput = AST_FORMAT_G729A;
			if (ioctl(p->fd, PHONE_REC_CODEC, G729)) {
				ast_log(LOG_WARNING, "Failed to set codec to g729\n");
				return -1;
			}
		}
        } else if (ast->rawreadformat == AST_FORMAT_G723_1) {
		ioctl(p->fd, PHONE_REC_STOP);
		if (p->lastinput != AST_FORMAT_G723_1) {
			p->lastinput = AST_FORMAT_G723_1;
			if (ioctl(p->fd, PHONE_REC_CODEC, G723_63)) {
				ast_log(LOG_WARNING, "Failed to set codec to g723.1\n");
				return -1;
			}
		}
	} else if (ast->rawreadformat == AST_FORMAT_SLINEAR) {
		ioctl(p->fd, PHONE_REC_STOP);
		if (p->lastinput != AST_FORMAT_SLINEAR) {
			p->lastinput = AST_FORMAT_SLINEAR;
			if (ioctl(p->fd, PHONE_REC_CODEC, LINEAR16)) {
				ast_log(LOG_WARNING, "Failed to set codec to signed linear 16\n");
				return -1;
			}
		}
	} else if (ast->rawreadformat == AST_FORMAT_ULAW) {
		ioctl(p->fd, PHONE_REC_STOP);
		if (p->lastinput != AST_FORMAT_ULAW) {
			p->lastinput = AST_FORMAT_ULAW;
			if (ioctl(p->fd, PHONE_REC_CODEC, ULAW)) {
				ast_log(LOG_WARNING, "Failed to set codec to uLaw\n");
				return -1;
			}
		}
	} else if (p->mode == MODE_FXS) {
		ioctl(p->fd, PHONE_REC_STOP);
		if (p->lastinput != ast->rawreadformat) {
			p->lastinput = ast->rawreadformat;
			if (ioctl(p->fd, PHONE_REC_CODEC, ast->rawreadformat)) {
				ast_log(LOG_WARNING, "Failed to set codec to %s\n", 
					ast_getformatname(ast->rawreadformat));
				return -1;
			}
		}
	} else {
		ast_log(LOG_WARNING, "Can't do format %s\n", ast_getformatname(ast->rawreadformat));
		return -1;
	}
	if (ioctl(p->fd, PHONE_REC_START)) {
		ast_log(LOG_WARNING, "Failed to start recording\n");
		return -1;
	}
	/* set the DTMF times (the default is too short) */
	ioctl(p->fd, PHONE_SET_TONE_ON_TIME, 300);
	ioctl(p->fd, PHONE_SET_TONE_OFF_TIME, 200);
	return 0;
}

static int phone_answer(struct ast_channel *ast)
{
	struct phone_pvt *p;
	p = ast->tech_pvt;
	/* In case it's a LineJack, take it off hook */
	if (p->mode == MODE_FXO) {
		if (ioctl(p->fd, PHONE_PSTN_SET_STATE, PSTN_OFF_HOOK))
			ast_debug(1, "ioctl(PHONE_PSTN_SET_STATE) failed on %s (%s)\n", ast->name, strerror(errno));
		else
			ast_debug(1, "Took linejack off hook\n");
	}
	phone_setup(ast);
	ast_debug(1, "phone_answer(%s)\n", ast->name);
	ast->rings = 0;
	ast_setstate(ast, AST_STATE_UP);
	return 0;
}

#if 0
static char phone_2digit(char c)
{
	if (c == 12)
		return '#';
	else if (c == 11)
		return '*';
	else if ((c < 10) && (c >= 0))
		return '0' + c - 1;
	else
		return '?';
}
#endif

static struct ast_frame  *phone_exception(struct ast_channel *ast)
{
	int res;
	union telephony_exception phonee;
	struct phone_pvt *p = ast->tech_pvt;
	char digit;

	/* Some nice norms */
	p->fr.datalen = 0;
	p->fr.samples = 0;
	p->fr.data.ptr =  NULL;
	p->fr.src = "Phone";
	p->fr.offset = 0;
	p->fr.mallocd=0;
	p->fr.delivery = ast_tv(0,0);
	
	phonee.bytes = ioctl(p->fd, PHONE_EXCEPTION);
	if (phonee.bits.dtmf_ready)  {
		ast_debug(1, "phone_exception(): DTMF\n");
	
		/* We've got a digit -- Just handle this nicely and easily */
		digit =  ioctl(p->fd, PHONE_GET_DTMF_ASCII);
		p->fr.subclass.integer = digit;
		p->fr.frametype = AST_FRAME_DTMF;
		return &p->fr;
	}
	if (phonee.bits.hookstate) {
		ast_debug(1, "Hookstate changed\n");
		res = ioctl(p->fd, PHONE_HOOKSTATE);
		/* See if we've gone on hook, if so, notify by returning NULL */
		ast_debug(1, "New hookstate: %d\n", res);
		if (!res && (p->mode != MODE_FXO))
			return NULL;
		else {
			if (ast->_state == AST_STATE_RINGING) {
				/* They've picked up the phone */
				p->fr.frametype = AST_FRAME_CONTROL;
				p->fr.subclass.integer = AST_CONTROL_ANSWER;
				phone_setup(ast);
				ast_setstate(ast, AST_STATE_UP);
				return &p->fr;
			}  else 
				ast_log(LOG_WARNING, "Got off hook in weird state %d\n", ast->_state);
		}
	}
#if 1
	if (phonee.bits.pstn_ring)
		ast_verbose("Unit is ringing\n");
	if (phonee.bits.caller_id) {
		ast_verbose("We have caller ID\n");
	}
	if (phonee.bits.pstn_wink)
		ast_verbose("Detected Wink\n");
#endif
	/* Strange -- nothing there.. */
	p->fr.frametype = AST_FRAME_NULL;
	p->fr.subclass.integer = 0;
	return &p->fr;
}

static struct ast_frame  *phone_read(struct ast_channel *ast)
{
	int res;
	struct phone_pvt *p = ast->tech_pvt;
	

	/* Some nice norms */
	p->fr.datalen = 0;
	p->fr.samples = 0;
	p->fr.data.ptr =  NULL;
	p->fr.src = "Phone";
	p->fr.offset = 0;
	p->fr.mallocd=0;
	p->fr.delivery = ast_tv(0,0);

	/* Try to read some data... */
	CHECK_BLOCKING(ast);
	res = read(p->fd, p->buf, PHONE_MAX_BUF);
	ast_clear_flag(ast, AST_FLAG_BLOCKING);
	if (res < 0) {
#if 0
		if (errno == EAGAIN) {
			ast_log(LOG_WARNING, "Null frame received\n");
			p->fr.frametype = AST_FRAME_NULL;
			p->fr.subclass = 0;
			return &p->fr;
		}
#endif
		ast_log(LOG_WARNING, "Error reading: %s\n", strerror(errno));
		return NULL;
	}
	p->fr.data.ptr = p->buf;
	if (p->mode != MODE_FXS)
	switch(p->buf[0] & 0x3) {
	case '0':
	case '1':
		/* Normal */
		break;
	case '2':
	case '3':
		/* VAD/CNG, only send two words */
		res = 4;
		break;
	}
	p->fr.samples = 240;
	p->fr.datalen = res;
	p->fr.frametype = p->lastinput <= AST_FORMAT_AUDIO_MASK ?
                          AST_FRAME_VOICE : 
			  p->lastinput <= AST_FORMAT_PNG ? AST_FRAME_IMAGE 
			  : AST_FRAME_VIDEO;
	p->fr.subclass.codec = p->lastinput;
	p->fr.offset = AST_FRIENDLY_OFFSET;
	/* Byteswap from little-endian to native-endian */
	if (p->fr.subclass.codec == AST_FORMAT_SLINEAR)
		ast_frame_byteswap_le(&p->fr);
	return &p->fr;
}

static int phone_write_buf(struct phone_pvt *p, const char *buf, int len, int frlen, int swap)
{
	int res;
	/* Store as much of the buffer as we can, then write fixed frames */
	int space = sizeof(p->obuf) - p->obuflen;
	/* Make sure we have enough buffer space to store the frame */
	if (space < len)
		len = space;
	if (swap)
		ast_swapcopy_samples(p->obuf+p->obuflen, buf, len/2);
	else
		memcpy(p->obuf + p->obuflen, buf, len);
	p->obuflen += len;
	while(p->obuflen > frlen) {
		res = write(p->fd, p->obuf, frlen);
		if (res != frlen) {
			if (res < 1) {
/*
 * Card is in non-blocking mode now and it works well now, but there are
 * lot of messages like this. So, this message is temporarily disabled.
 */
				return 0;
			} else {
				ast_log(LOG_WARNING, "Only wrote %d of %d bytes\n", res, frlen);
			}
		}
		p->obuflen -= frlen;
		/* Move memory if necessary */
		if (p->obuflen) 
			memmove(p->obuf, p->obuf + frlen, p->obuflen);
	}
	return len;
}

static int phone_send_text(struct ast_channel *ast, const char *text)
{
    int length = strlen(text);
    return phone_write_buf(ast->tech_pvt, text, length, length, 0) == 
           length ? 0 : -1;
}

static int phone_write(struct ast_channel *ast, struct ast_frame *frame)
{
	struct phone_pvt *p = ast->tech_pvt;
	int res;
	int maxfr=0;
	char *pos;
	int sofar;
	int expected;
	int codecset = 0;
	char tmpbuf[4];
	/* Write a frame of (presumably voice) data */
	if (frame->frametype != AST_FRAME_VOICE && p->mode != MODE_FXS) {
		if (frame->frametype != AST_FRAME_IMAGE)
			ast_log(LOG_WARNING, "Don't know what to do with  frame type '%d'\n", frame->frametype);
		return 0;
	}
	if (!(frame->subclass.codec &
		(AST_FORMAT_G723_1 | AST_FORMAT_SLINEAR | AST_FORMAT_ULAW | AST_FORMAT_G729A)) && 
	    p->mode != MODE_FXS) {
		ast_log(LOG_WARNING, "Cannot handle frames in %s format\n", ast_getformatname(frame->subclass.codec));
		return -1;
	}
#if 0
	/* If we're not in up mode, go into up mode now */
	if (ast->_state != AST_STATE_UP) {
		ast_setstate(ast, AST_STATE_UP);
		phone_setup(ast);
	}
#else
	if (ast->_state != AST_STATE_UP) {
		/* Don't try tos end audio on-hook */
		return 0;
	}
#endif	
	if (frame->subclass.codec == AST_FORMAT_G729A) {
		if (p->lastformat != AST_FORMAT_G729A) {
			ioctl(p->fd, PHONE_PLAY_STOP);
			ioctl(p->fd, PHONE_REC_STOP);
			if (ioctl(p->fd, PHONE_PLAY_CODEC, G729)) {
				ast_log(LOG_WARNING, "Unable to set G729 mode\n");
				return -1;
			}
			if (ioctl(p->fd, PHONE_REC_CODEC, G729)) {
				ast_log(LOG_WARNING, "Unable to set G729 mode\n");
				return -1;
			}
			p->lastformat = AST_FORMAT_G729A;
			p->lastinput = AST_FORMAT_G729A;
			/* Reset output buffer */
			p->obuflen = 0;
			codecset = 1;
		}
		if (frame->datalen > 80) {
			ast_log(LOG_WARNING, "Frame size too large for G.729 (%d bytes)\n", frame->datalen);
			return -1;
		}
		maxfr = 80;
        } else if (frame->subclass.codec == AST_FORMAT_G723_1) {
		if (p->lastformat != AST_FORMAT_G723_1) {
			ioctl(p->fd, PHONE_PLAY_STOP);
			ioctl(p->fd, PHONE_REC_STOP);
			if (ioctl(p->fd, PHONE_PLAY_CODEC, G723_63)) {
				ast_log(LOG_WARNING, "Unable to set G723.1 mode\n");
				return -1;
			}
			if (ioctl(p->fd, PHONE_REC_CODEC, G723_63)) {
				ast_log(LOG_WARNING, "Unable to set G723.1 mode\n");
				return -1;
			}
			p->lastformat = AST_FORMAT_G723_1;
			p->lastinput = AST_FORMAT_G723_1;
			/* Reset output buffer */
			p->obuflen = 0;
			codecset = 1;
		}
		if (frame->datalen > 24) {
			ast_log(LOG_WARNING, "Frame size too large for G.723.1 (%d bytes)\n", frame->datalen);
			return -1;
		}
		maxfr = 24;
	} else if (frame->subclass.codec == AST_FORMAT_SLINEAR) {
		if (p->lastformat != AST_FORMAT_SLINEAR) {
			ioctl(p->fd, PHONE_PLAY_STOP);
			ioctl(p->fd, PHONE_REC_STOP);
			if (ioctl(p->fd, PHONE_PLAY_CODEC, LINEAR16)) {
				ast_log(LOG_WARNING, "Unable to set 16-bit linear mode\n");
				return -1;
			}
			if (ioctl(p->fd, PHONE_REC_CODEC, LINEAR16)) {
				ast_log(LOG_WARNING, "Unable to set 16-bit linear mode\n");
				return -1;
			}
			p->lastformat = AST_FORMAT_SLINEAR;
			p->lastinput = AST_FORMAT_SLINEAR;
			codecset = 1;
			/* Reset output buffer */
			p->obuflen = 0;
		}
		maxfr = 480;
	} else if (frame->subclass.codec == AST_FORMAT_ULAW) {
		if (p->lastformat != AST_FORMAT_ULAW) {
			ioctl(p->fd, PHONE_PLAY_STOP);
			ioctl(p->fd, PHONE_REC_STOP);
			if (ioctl(p->fd, PHONE_PLAY_CODEC, ULAW)) {
				ast_log(LOG_WARNING, "Unable to set uLaw mode\n");
				return -1;
			}
			if (ioctl(p->fd, PHONE_REC_CODEC, ULAW)) {
				ast_log(LOG_WARNING, "Unable to set uLaw mode\n");
				return -1;
			}
			p->lastformat = AST_FORMAT_ULAW;
			p->lastinput = AST_FORMAT_ULAW;
			codecset = 1;
			/* Reset output buffer */
			p->obuflen = 0;
		}
		maxfr = 240;
	} else {
		if (p->lastformat != frame->subclass.codec) {
			ioctl(p->fd, PHONE_PLAY_STOP);
			ioctl(p->fd, PHONE_REC_STOP);
			if (ioctl(p->fd, PHONE_PLAY_CODEC, (int) frame->subclass.codec)) {
				ast_log(LOG_WARNING, "Unable to set %s mode\n",
					ast_getformatname(frame->subclass.codec));
				return -1;
			}
			if (ioctl(p->fd, PHONE_REC_CODEC, (int) frame->subclass.codec)) {
				ast_log(LOG_WARNING, "Unable to set %s mode\n",
					ast_getformatname(frame->subclass.codec));
				return -1;
			}
			p->lastformat = frame->subclass.codec;
			p->lastinput = frame->subclass.codec;
			codecset = 1;
			/* Reset output buffer */
			p->obuflen = 0;
		}
		maxfr = 480;
	}
 	if (codecset) {
		ioctl(p->fd, PHONE_REC_DEPTH, 3);
		ioctl(p->fd, PHONE_PLAY_DEPTH, 3);
		if (ioctl(p->fd, PHONE_PLAY_START)) {
			ast_log(LOG_WARNING, "Failed to start playback\n");
			return -1;
		}
		if (ioctl(p->fd, PHONE_REC_START)) {
			ast_log(LOG_WARNING, "Failed to start recording\n");
			return -1;
		}
	}
	/* If we get here, we have a frame of Appropriate data */
	sofar = 0;
	pos = frame->data.ptr;
	while(sofar < frame->datalen) {
		/* Write in no more than maxfr sized frames */
		expected = frame->datalen - sofar;
		if (maxfr < expected)
			expected = maxfr;
		/* XXX Internet Phone Jack does not handle the 4-byte VAD frame properly! XXX 
		   we have to pad it to 24 bytes still.  */
		if (frame->datalen == 4) {
			if (p->silencesupression) {
<<<<<<< HEAD
				memset(tmpbuf, 0, sizeof(tmpbuf));
				memcpy(tmpbuf, frame->data, 4);
=======
				memcpy(tmpbuf, frame->data.ptr, 4);
>>>>>>> 19898f33
				expected = 24;
				res = phone_write_buf(p, tmpbuf, expected, maxfr, 0);
			}
			res = 4;
			expected=4;
		} else {
			int swap = 0;
#if __BYTE_ORDER == __BIG_ENDIAN
			if (frame->subclass.codec == AST_FORMAT_SLINEAR)
				swap = 1; /* Swap big-endian samples to little-endian as we copy */
#endif
			res = phone_write_buf(p, pos, expected, maxfr, swap);
		}
		if (res != expected) {
			if ((errno != EAGAIN) && (errno != EINTR)) {
				if (res < 0) 
					ast_log(LOG_WARNING, "Write returned error (%s)\n", strerror(errno));
	/*
	 * Card is in non-blocking mode now and it works well now, but there are
	 * lot of messages like this. So, this message is temporarily disabled.
	 */
#if 0
				else
					ast_log(LOG_WARNING, "Only wrote %d of %d bytes\n", res, frame->datalen);
#endif
				return -1;
			} else /* Pretend it worked */
				res = expected;
		}
		sofar += res;
		pos += res;
	}
	return 0;
}

static struct ast_channel *phone_new(struct phone_pvt *i, int state, char *cntx, const char *linkedid)
{
	struct ast_channel *tmp;
<<<<<<< HEAD
	struct phone_codec_data codec;
	tmp = ast_channel_alloc(1, state, i->cid_num, i->cid_name, "", i->ext, i->context, 0, "Phone/%s", i->dev + 5);
	if (tmp) {
		tmp->tech = cur_tech;
		tmp->fds[0] = i->fd;
=======
	struct phone_codec_data queried_codec;
	tmp = ast_channel_alloc(1, state, i->cid_num, i->cid_name, "", i->ext, i->context, linkedid, 0, "Phone/%s", i->dev + 5);
	if (tmp) {
		tmp->tech = cur_tech;
		ast_channel_set_fd(tmp, 0, i->fd);
>>>>>>> 19898f33
		/* XXX Switching formats silently causes kernel panics XXX */
		if (i->mode == MODE_FXS &&
		    ioctl(i->fd, PHONE_QUERY_CODEC, &queried_codec) == 0) {
			if (queried_codec.type == LINEAR16)
				tmp->nativeformats =
				tmp->rawreadformat =
				tmp->rawwriteformat =
				AST_FORMAT_SLINEAR;
			else {
				tmp->nativeformats =
				tmp->rawreadformat =
				tmp->rawwriteformat =
				prefformat & ~AST_FORMAT_SLINEAR;
			}
		}
		else {
			tmp->nativeformats = prefformat;
			tmp->rawreadformat = prefformat;
			tmp->rawwriteformat = prefformat;
		}
		/* no need to call ast_setstate: the channel_alloc already did its job */
		if (state == AST_STATE_RING)
			tmp->rings = 1;
		tmp->tech_pvt = i;
<<<<<<< HEAD
		ast_copy_string(tmp->context, context, sizeof(tmp->context));
=======
		ast_copy_string(tmp->context, cntx, sizeof(tmp->context));
>>>>>>> 19898f33
		if (!ast_strlen_zero(i->ext))
			ast_copy_string(tmp->exten, i->ext, sizeof(tmp->exten));
		else
			strcpy(tmp->exten, "s");
		if (!ast_strlen_zero(i->language))
			ast_string_field_set(tmp, language, i->language);

		/* Don't use ast_set_callerid() here because it will
		 * generate a NewCallerID event before the NewChannel event */
<<<<<<< HEAD
		tmp->cid.cid_ani = ast_strdup(i->cid_num);
=======
		if (!ast_strlen_zero(i->cid_num)) {
			tmp->caller.ani.number.valid = 1;
			tmp->caller.ani.number.str = ast_strdup(i->cid_num);
		}
>>>>>>> 19898f33

		i->owner = tmp;
		ast_module_ref(ast_module_info->self);
		if (state != AST_STATE_DOWN) {
			if (state == AST_STATE_RING) {
				ioctl(tmp->fds[0], PHONE_RINGBACK);
				i->cpt = 1;
			}
			if (ast_pbx_start(tmp)) {
				ast_log(LOG_WARNING, "Unable to start PBX on %s\n", tmp->name);
				ast_hangup(tmp);
			}
		}
	} else
		ast_log(LOG_WARNING, "Unable to allocate channel structure\n");
	return tmp;
}

static void phone_mini_packet(struct phone_pvt *i)
{
	int res;
	char buf[1024];
	/* Ignore stuff we read... */
	res = read(i->fd, buf, sizeof(buf));
	if (res < 1) {
		ast_log(LOG_WARNING, "Read returned %d: %s\n", res, strerror(errno));
		return;
	}
}

static void phone_check_exception(struct phone_pvt *i)
{
	int offhook=0;
	char digit[2] = {0 , 0};
	union telephony_exception phonee;
	/* XXX Do something XXX */
#if 0
	ast_debug(1, "Exception!\n");
#endif
	phonee.bytes = ioctl(i->fd, PHONE_EXCEPTION);
	if (phonee.bits.dtmf_ready)  {
		digit[0] = ioctl(i->fd, PHONE_GET_DTMF_ASCII);
		if (i->mode == MODE_DIALTONE || i->mode == MODE_FXS || i->mode == MODE_SIGMA) {
			ioctl(i->fd, PHONE_PLAY_STOP);
			ioctl(i->fd, PHONE_REC_STOP);
			ioctl(i->fd, PHONE_CPT_STOP);
			i->dialtone = 0;
			if (strlen(i->ext) < AST_MAX_EXTENSION - 1)
				strncat(i->ext, digit, sizeof(i->ext) - strlen(i->ext) - 1);
			if ((i->mode != MODE_FXS ||
			     !(phonee.bytes = ioctl(i->fd, PHONE_EXCEPTION)) ||
			     !phonee.bits.dtmf_ready) &&
			    ast_exists_extension(NULL, i->context, i->ext, 1, i->cid_num)) {
				/* It's a valid extension in its context, get moving! */
				phone_new(i, AST_STATE_RING, i->context, NULL);
				/* No need to restart monitor, we are the monitor */
			} else if (!ast_canmatch_extension(NULL, i->context, i->ext, 1, i->cid_num)) {
				/* There is nothing in the specified extension that can match anymore.
				   Try the default */
				if (ast_exists_extension(NULL, "default", i->ext, 1, i->cid_num)) {
					/* Check the default, too... */
					phone_new(i, AST_STATE_RING, "default", NULL);
					/* XXX This should probably be justified better XXX */
				}  else if (!ast_canmatch_extension(NULL, "default", i->ext, 1, i->cid_num)) {
					/* It's not a valid extension, give a busy signal */
					ast_debug(1, "%s can't match anything in %s or default\n", i->ext, i->context);
					ioctl(i->fd, PHONE_BUSY);
					i->cpt = 1;
				}
			}
#if 0
			ast_verbose("Extension is %s\n", i->ext);
#endif
		}
	}
	if (phonee.bits.hookstate) {
		offhook = ioctl(i->fd, PHONE_HOOKSTATE);
		if (offhook) {
			if (i->mode == MODE_IMMEDIATE) {
				phone_new(i, AST_STATE_RING, i->context, NULL);
			} else if (i->mode == MODE_DIALTONE) {
				ast_module_ref(ast_module_info->self);
				/* Reset the extension */
				i->ext[0] = '\0';
				/* Play the dialtone */
				i->dialtone++;
				ioctl(i->fd, PHONE_PLAY_STOP);
				ioctl(i->fd, PHONE_PLAY_CODEC, ULAW);
				ioctl(i->fd, PHONE_PLAY_START);
				i->lastformat = -1;
			} else if (i->mode == MODE_SIGMA) {
				ast_module_ref(ast_module_info->self);
				/* Reset the extension */
				i->ext[0] = '\0';
				/* Play the dialtone */
				i->dialtone++;
				ioctl(i->fd, PHONE_DIALTONE);
			}
		} else {
			if (i->dialtone)
				ast_module_unref(ast_module_info->self);
			memset(i->ext, 0, sizeof(i->ext));
			if (i->cpt)
			{
				ioctl(i->fd, PHONE_CPT_STOP);
				i->cpt = 0;
			}
			ioctl(i->fd, PHONE_PLAY_STOP);
			ioctl(i->fd, PHONE_REC_STOP);
			i->dialtone = 0;
			i->lastformat = -1;
		}
	}
	if (phonee.bits.pstn_ring) {
		ast_verbose("Unit is ringing\n");
		phone_new(i, AST_STATE_RING, i->context, NULL);
	}
	if (phonee.bits.caller_id)
		ast_verbose("We have caller ID\n");
	
	
}

static void *do_monitor(void *data)
{
	fd_set rfds, efds;
	int n, res;
	struct phone_pvt *i;
	int tonepos = 0;
	/* The tone we're playing this round */
	struct timeval wait = {0,0};
	int dotone;
	/* This thread monitors all the frame relay interfaces which are not yet in use
	   (and thus do not have a separate thread) indefinitely */
	while (monitor) {
		/* Don't let anybody kill us right away.  Nobody should lock the interface list
		   and wait for the monitor list, but the other way around is okay. */
		/* Lock the interface list */
		if (ast_mutex_lock(&iflock)) {
			ast_log(LOG_ERROR, "Unable to grab interface lock\n");
			return NULL;
		}
		/* Build the stuff we're going to select on, that is the socket of every
		   phone_pvt that does not have an associated owner channel */
		n = -1;
		FD_ZERO(&rfds);
		FD_ZERO(&efds);
		i = iflist;
		dotone = 0;
		while (i) {
			if (FD_ISSET(i->fd, &rfds)) 
				ast_log(LOG_WARNING, "Descriptor %d appears twice (%s)?\n", i->fd, i->dev);
			if (!i->owner) {
				/* This needs to be watched, as it lacks an owner */
				FD_SET(i->fd, &rfds);
				FD_SET(i->fd, &efds);
				if (i->fd > n)
					n = i->fd;
				if (i->dialtone && i->mode != MODE_SIGMA) {
					/* Remember we're going to have to come back and play
					   more dialtones */
					if (ast_tvzero(wait)) {
						/* If we're due for a dialtone, play one */
						if (write(i->fd, DialTone + tonepos, 240) != 240)
							ast_log(LOG_WARNING, "Dial tone write error\n");
					}
					dotone++;
				}
			}
			
			i = i->next;
		}
		/* Okay, now that we know what to do, release the interface lock */
		ast_mutex_unlock(&iflock);

		/* Wait indefinitely for something to happen */
		if (dotone && i && i->mode != MODE_SIGMA) {
			/* If we're ready to recycle the time, set it to 30 ms */
			tonepos += 240;
			if (tonepos >= sizeof(DialTone))
					tonepos = 0;
			if (ast_tvzero(wait)) {
				wait = ast_tv(30000, 0);
			}
			res = ast_select(n + 1, &rfds, NULL, &efds, &wait);
		} else {
			res = ast_select(n + 1, &rfds, NULL, &efds, NULL);
			wait = ast_tv(0,0);
			tonepos = 0;
		}
		/* Okay, select has finished.  Let's see what happened.  */
		if (res < 0) {
			ast_debug(1, "select return %d: %s\n", res, strerror(errno));
			continue;
		}
		/* If there are no fd's changed, just continue, it's probably time
		   to play some more dialtones */
		if (!res)
			continue;
		/* Alright, lock the interface list again, and let's look and see what has
		   happened */
		if (ast_mutex_lock(&iflock)) {
			ast_log(LOG_WARNING, "Unable to lock the interface list\n");
			continue;
		}

		i = iflist;
		for(; i; i=i->next) {
			if (FD_ISSET(i->fd, &rfds)) {
				if (i->owner) {
					continue;
				}
				phone_mini_packet(i);
			}
			if (FD_ISSET(i->fd, &efds)) {
				if (i->owner) {
					continue;
				}
				phone_check_exception(i);
			}
		}
		ast_mutex_unlock(&iflock);
	}
	return NULL;
	
}

static int restart_monitor()
{
	/* If we're supposed to be stopped -- stay stopped */
	if (monitor_thread == AST_PTHREADT_STOP)
		return 0;
	if (ast_mutex_lock(&monlock)) {
		ast_log(LOG_WARNING, "Unable to lock monitor\n");
		return -1;
	}
	if (monitor_thread == pthread_self()) {
		ast_mutex_unlock(&monlock);
		ast_log(LOG_WARNING, "Cannot kill myself\n");
		return -1;
	}
	if (monitor_thread != AST_PTHREADT_NULL) {
		if (ast_mutex_lock(&iflock)) {
			ast_mutex_unlock(&monlock);
			ast_log(LOG_WARNING, "Unable to lock the interface list\n");
			return -1;
		}
		monitor = 0;
		while (pthread_kill(monitor_thread, SIGURG) == 0)
			sched_yield();
		pthread_join(monitor_thread, NULL);
		ast_mutex_unlock(&iflock);
	}
	monitor = 1;
	/* Start a new monitor */
	if (ast_pthread_create_background(&monitor_thread, NULL, do_monitor, NULL) < 0) {
		ast_mutex_unlock(&monlock);
		ast_log(LOG_ERROR, "Unable to start monitor thread.\n");
		return -1;
	}
	ast_mutex_unlock(&monlock);
	return 0;
}

static struct phone_pvt *mkif(const char *iface, int mode, int txgain, int rxgain)
{
	/* Make a phone_pvt structure for this interface */
	struct phone_pvt *tmp;
	int flags;	
	
	tmp = ast_calloc(1, sizeof(*tmp));
	if (tmp) {
		tmp->fd = open(iface, O_RDWR);
		if (tmp->fd < 0) {
			ast_log(LOG_WARNING, "Unable to open '%s'\n", iface);
			ast_free(tmp);
			return NULL;
		}
		if (mode == MODE_FXO) {
			if (ioctl(tmp->fd, IXJCTL_PORT, PORT_PSTN)) {
				ast_debug(1, "Unable to set port to PSTN\n");
			}
		} else {
			if (ioctl(tmp->fd, IXJCTL_PORT, PORT_POTS)) 
				 if (mode != MODE_FXS)
				      ast_debug(1, "Unable to set port to POTS\n");
		}
		ioctl(tmp->fd, PHONE_PLAY_STOP);
		ioctl(tmp->fd, PHONE_REC_STOP);
		ioctl(tmp->fd, PHONE_RING_STOP);
		ioctl(tmp->fd, PHONE_CPT_STOP);
		if (ioctl(tmp->fd, PHONE_PSTN_SET_STATE, PSTN_ON_HOOK))
			ast_debug(1, "ioctl(PHONE_PSTN_SET_STATE) failed on %s (%s)\n",iface, strerror(errno));
		if (echocancel != AEC_OFF)
			ioctl(tmp->fd, IXJCTL_AEC_START, echocancel);
		if (silencesupression) 
			tmp->silencesupression = 1;
#ifdef PHONE_VAD
		ioctl(tmp->fd, PHONE_VAD, tmp->silencesupression);
#endif
		tmp->mode = mode;
		flags = fcntl(tmp->fd, F_GETFL);
		fcntl(tmp->fd, F_SETFL, flags | O_NONBLOCK);
		tmp->owner = NULL;
		tmp->lastformat = -1;
		tmp->lastinput = -1;
		tmp->ministate = 0;
		memset(tmp->ext, 0, sizeof(tmp->ext));
		ast_copy_string(tmp->language, language, sizeof(tmp->language));
		ast_copy_string(tmp->dev, iface, sizeof(tmp->dev));
		ast_copy_string(tmp->context, context, sizeof(tmp->context));
		tmp->next = NULL;
		tmp->obuflen = 0;
		tmp->dialtone = 0;
		tmp->cpt = 0;
		ast_copy_string(tmp->cid_num, cid_num, sizeof(tmp->cid_num));
		ast_copy_string(tmp->cid_name, cid_name, sizeof(tmp->cid_name));
		tmp->txgain = txgain;
		ioctl(tmp->fd, PHONE_PLAY_VOLUME, tmp->txgain);
		tmp->rxgain = rxgain;
		ioctl(tmp->fd, PHONE_REC_VOLUME, tmp->rxgain);
	}
	return tmp;
}

static struct ast_channel *phone_request(const char *type, format_t format, const struct ast_channel *requestor, void *data, int *cause)
{
	format_t oldformat;
	struct phone_pvt *p;
	struct ast_channel *tmp = NULL;
	char *name = data;

	/* Search for an unowned channel */
	if (ast_mutex_lock(&iflock)) {
		ast_log(LOG_ERROR, "Unable to lock interface list???\n");
		return NULL;
	}
	p = iflist;
	while(p) {
		if (p->mode == MODE_FXS ||
		    format & (AST_FORMAT_G729A | AST_FORMAT_G723_1 | AST_FORMAT_SLINEAR | AST_FORMAT_ULAW)) {
		    size_t length = strlen(p->dev + 5);
    		if (strncmp(name, p->dev + 5, length) == 0 &&
    		    !isalnum(name[length])) {
    		    if (!p->owner) {
                     tmp = phone_new(p, AST_STATE_DOWN, p->context, requestor ? requestor->linkedid : NULL);
                     break;
                } else
                     *cause = AST_CAUSE_BUSY;
            }
		}
		p = p->next;
	}
	ast_mutex_unlock(&iflock);
	restart_monitor();
	if (tmp == NULL) {
		oldformat = format;
		format &= (AST_FORMAT_G729A | AST_FORMAT_G723_1 | AST_FORMAT_SLINEAR | AST_FORMAT_ULAW);
		if (!format) {
			char buf[256];
			ast_log(LOG_NOTICE, "Asked to get a channel of unsupported format '%s'\n", ast_getformatname_multiple(buf, sizeof(buf), oldformat));
			return NULL;
		}
	}
	return tmp;
}

/* parse gain value from config file */
static int parse_gain_value(const char *gain_type, const char *value)
{
	float gain;

	/* try to scan number */
	if (sscanf(value, "%30f", &gain) != 1)
	{
		ast_log(LOG_ERROR, "Invalid %s value '%s' in '%s' config\n",
			value, gain_type, config);
		return DEFAULT_GAIN;
	}

	/* multiplicate gain by 1.0 gain value */ 
	gain = gain * (float)DEFAULT_GAIN;

	/* percentage? */
	if (value[strlen(value) - 1] == '%')
		return (int)(gain / (float)100);

	return (int)gain;
}

static int __unload_module(void)
{
	struct phone_pvt *p, *pl;
	/* First, take us out of the channel loop */
	if (cur_tech)
		ast_channel_unregister(cur_tech);
	if (!ast_mutex_lock(&iflock)) {
		/* Hangup all interfaces if they have an owner */
		p = iflist;
		while(p) {
			if (p->owner)
				ast_softhangup(p->owner, AST_SOFTHANGUP_APPUNLOAD);
			p = p->next;
		}
		iflist = NULL;
		ast_mutex_unlock(&iflock);
	} else {
		ast_log(LOG_WARNING, "Unable to lock the monitor\n");
		return -1;
	}
	if (!ast_mutex_lock(&monlock)) {
		if (monitor_thread > AST_PTHREADT_NULL) {
			monitor = 0;
			while (pthread_kill(monitor_thread, SIGURG) == 0)
				sched_yield();
			pthread_join(monitor_thread, NULL);
		}
		monitor_thread = AST_PTHREADT_STOP;
		ast_mutex_unlock(&monlock);
	} else {
		ast_log(LOG_WARNING, "Unable to lock the monitor\n");
		return -1;
	}

	if (!ast_mutex_lock(&iflock)) {
		/* Destroy all the interfaces and free their memory */
		p = iflist;
		while(p) {
			/* Close the socket, assuming it's real */
			if (p->fd > -1)
				close(p->fd);
			pl = p;
			p = p->next;
			/* Free associated memory */
			ast_free(pl);
		}
		iflist = NULL;
		ast_mutex_unlock(&iflock);
	} else {
		ast_log(LOG_WARNING, "Unable to lock the monitor\n");
		return -1;
	}
		
	return 0;
}

static int unload_module(void)
{
	return __unload_module();
}

static int load_module(void)
{
	struct ast_config *cfg;
	struct ast_variable *v;
	struct phone_pvt *tmp;
	int mode = MODE_IMMEDIATE;
	int txgain = DEFAULT_GAIN, rxgain = DEFAULT_GAIN; /* default gain 1.0 */
	struct ast_flags config_flags = { 0 };

	if ((cfg = ast_config_load(config, config_flags)) == CONFIG_STATUS_FILEINVALID) {
		ast_log(LOG_ERROR, "Config file %s is in an invalid format.  Aborting.\n", config);
		return AST_MODULE_LOAD_DECLINE;
	}

	/* We *must* have a config file otherwise stop immediately */
	if (!cfg) {
		ast_log(LOG_ERROR, "Unable to load config %s\n", config);
		return AST_MODULE_LOAD_DECLINE;
	}
	if (ast_mutex_lock(&iflock)) {
		/* It's a little silly to lock it, but we mind as well just to be sure */
		ast_log(LOG_ERROR, "Unable to lock interface list???\n");
		return AST_MODULE_LOAD_FAILURE;
	}
	v = ast_variable_browse(cfg, "interfaces");
	while(v) {
		/* Create the interface list */
		if (!strcasecmp(v->name, "device")) {
				tmp = mkif(v->value, mode, txgain, rxgain);
				if (tmp) {
					tmp->next = iflist;
					iflist = tmp;
					
				} else {
					ast_log(LOG_ERROR, "Unable to register channel '%s'\n", v->value);
					ast_config_destroy(cfg);
					ast_mutex_unlock(&iflock);
					__unload_module();
					return AST_MODULE_LOAD_FAILURE;
				}
		} else if (!strcasecmp(v->name, "silencesupression")) {
			silencesupression = ast_true(v->value);
		} else if (!strcasecmp(v->name, "language")) {
			ast_copy_string(language, v->value, sizeof(language));
		} else if (!strcasecmp(v->name, "callerid")) {
			ast_callerid_split(v->value, cid_name, sizeof(cid_name), cid_num, sizeof(cid_num));
		} else if (!strcasecmp(v->name, "mode")) {
			if (!strncasecmp(v->value, "di", 2)) 
				mode = MODE_DIALTONE;
			else if (!strncasecmp(v->value, "sig", 3))
				mode = MODE_SIGMA;
			else if (!strncasecmp(v->value, "im", 2))
				mode = MODE_IMMEDIATE;
			else if (!strncasecmp(v->value, "fxs", 3)) {
				mode = MODE_FXS;
				prefformat = 0x01ff0000; /* All non-voice */
			}
			else if (!strncasecmp(v->value, "fx", 2))
				mode = MODE_FXO;
			else
				ast_log(LOG_WARNING, "Unknown mode: %s\n", v->value);
		} else if (!strcasecmp(v->name, "context")) {
			ast_copy_string(context, v->value, sizeof(context));
		} else if (!strcasecmp(v->name, "format")) {
			if (!strcasecmp(v->value, "g729")) {
				prefformat = AST_FORMAT_G729A;
                        } else if (!strcasecmp(v->value, "g723.1")) {
				prefformat = AST_FORMAT_G723_1;
			} else if (!strcasecmp(v->value, "slinear")) {
				if (mode == MODE_FXS)
				    prefformat |= AST_FORMAT_SLINEAR;
				else prefformat = AST_FORMAT_SLINEAR;
			} else if (!strcasecmp(v->value, "ulaw")) {
				prefformat = AST_FORMAT_ULAW;
			} else
				ast_log(LOG_WARNING, "Unknown format '%s'\n", v->value);
		} else if (!strcasecmp(v->name, "echocancel")) {
			if (!strcasecmp(v->value, "off")) {
				echocancel = AEC_OFF;
			} else if (!strcasecmp(v->value, "low")) {
				echocancel = AEC_LOW;
			} else if (!strcasecmp(v->value, "medium")) {
				echocancel = AEC_MED;
			} else if (!strcasecmp(v->value, "high")) {
				echocancel = AEC_HIGH;
			} else 
				ast_log(LOG_WARNING, "Unknown echo cancellation '%s'\n", v->value);
		} else if (!strcasecmp(v->name, "txgain")) {
			txgain = parse_gain_value(v->name, v->value);
		} else if (!strcasecmp(v->name, "rxgain")) {
			rxgain = parse_gain_value(v->name, v->value);
		}	
		v = v->next;
	}
	ast_mutex_unlock(&iflock);

	if (mode == MODE_FXS) {
		phone_tech_fxs.capabilities = prefformat;
		cur_tech = &phone_tech_fxs;
	} else
		cur_tech = (struct ast_channel_tech *) &phone_tech;

	/* Make sure we can register our Adtranphone channel type */

	if (ast_channel_register(cur_tech)) {
		ast_log(LOG_ERROR, "Unable to register channel class 'Phone'\n");
		ast_config_destroy(cfg);
		__unload_module();
		return AST_MODULE_LOAD_FAILURE;
	}
	ast_config_destroy(cfg);
	/* And start the monitor for the first time */
	restart_monitor();
	return AST_MODULE_LOAD_SUCCESS;
}

AST_MODULE_INFO_STANDARD(ASTERISK_GPL_KEY, "Linux Telephony API Support");<|MERGE_RESOLUTION|>--- conflicted
+++ resolved
@@ -94,11 +94,7 @@
 
 static int silencesupression = 0;
 
-<<<<<<< HEAD
-static int prefformat = AST_FORMAT_G723_1 | AST_FORMAT_SLINEAR | AST_FORMAT_ULAW;
-=======
 static format_t prefformat = AST_FORMAT_G729A | AST_FORMAT_G723_1 | AST_FORMAT_SLINEAR | AST_FORMAT_ULAW;
->>>>>>> 19898f33
 
 /* Protect the interface list (of phone_pvt's) */
 AST_MUTEX_DEFINE_STATIC(iflock);
@@ -251,11 +247,7 @@
 	struct phone_pvt *p;
 	int outdigit;
 	p = ast->tech_pvt;
-<<<<<<< HEAD
-	ast_log(LOG_DEBUG, "Dialed %c\n", digit);
-=======
 	ast_debug(1, "Dialed %c\n", digit);
->>>>>>> 19898f33
 	switch(digit) {
 	case '0':
 	case '1':
@@ -286,11 +278,7 @@
 		ast_log(LOG_WARNING, "Unknown digit '%c'\n", digit);
 		return -1;
 	}
-<<<<<<< HEAD
-	ast_log(LOG_DEBUG, "Dialed %d\n", outdigit);
-=======
 	ast_debug(1, "Dialed %d\n", outdigit);
->>>>>>> 19898f33
 	ioctl(p->fd, PHONE_PLAY_TONE, outdigit);
 	p->lastformat = -1;
 	return 0;
@@ -305,10 +293,6 @@
 	struct ast_tm tm;
 	int start;
 
-<<<<<<< HEAD
-	time(&UtcTime);
-=======
->>>>>>> 19898f33
 	ast_localtime(&UtcTime, &tm, NULL);
 
 	memset(&cid, 0, sizeof(PHONE_CID));
@@ -319,15 +303,6 @@
 		snprintf(cid.min, sizeof(cid.min),     "%02d", tm.tm_min);
 	}
 	/* the standard format of ast->callerid is:  "name" <number>, but not always complete */
-<<<<<<< HEAD
-	if (ast_strlen_zero(ast->cid.cid_name))
-		strcpy(cid.name, DEFAULT_CALLER_ID);
-	else
-		ast_copy_string(cid.name, ast->cid.cid_name, sizeof(cid.name));
-
-	if (ast->cid.cid_num) 
-		ast_copy_string(cid.number, ast->cid.cid_num, sizeof(cid.number));
-=======
 	if (!ast->connected.id.name.valid
 		|| ast_strlen_zero(ast->connected.id.name.str)) {
 		strcpy(cid.name, DEFAULT_CALLER_ID);
@@ -338,7 +313,6 @@
 	if (ast->connected.id.number.valid && ast->connected.id.number.str) {
 		ast_copy_string(cid.number, ast->connected.id.number.str, sizeof(cid.number));
 	}
->>>>>>> 19898f33
 
 	p = ast->tech_pvt;
 
@@ -407,12 +381,7 @@
 	memset(p->ext, 0, sizeof(p->ext));
 	((struct phone_pvt *)(ast->tech_pvt))->owner = NULL;
 	ast_module_unref(ast_module_info->self);
-<<<<<<< HEAD
-	if (option_verbose > 2) 
-		ast_verbose( VERBOSE_PREFIX_3 "Hungup '%s'\n", ast->name);
-=======
 	ast_verb(3, "Hungup '%s'\n", ast->name);
->>>>>>> 19898f33
 	ast->tech_pvt = NULL;
 	ast_setstate(ast, AST_STATE_DOWN);
 	restart_monitor();
@@ -841,12 +810,7 @@
 		   we have to pad it to 24 bytes still.  */
 		if (frame->datalen == 4) {
 			if (p->silencesupression) {
-<<<<<<< HEAD
-				memset(tmpbuf, 0, sizeof(tmpbuf));
-				memcpy(tmpbuf, frame->data, 4);
-=======
 				memcpy(tmpbuf, frame->data.ptr, 4);
->>>>>>> 19898f33
 				expected = 24;
 				res = phone_write_buf(p, tmpbuf, expected, maxfr, 0);
 			}
@@ -885,19 +849,11 @@
 static struct ast_channel *phone_new(struct phone_pvt *i, int state, char *cntx, const char *linkedid)
 {
 	struct ast_channel *tmp;
-<<<<<<< HEAD
-	struct phone_codec_data codec;
-	tmp = ast_channel_alloc(1, state, i->cid_num, i->cid_name, "", i->ext, i->context, 0, "Phone/%s", i->dev + 5);
-	if (tmp) {
-		tmp->tech = cur_tech;
-		tmp->fds[0] = i->fd;
-=======
 	struct phone_codec_data queried_codec;
 	tmp = ast_channel_alloc(1, state, i->cid_num, i->cid_name, "", i->ext, i->context, linkedid, 0, "Phone/%s", i->dev + 5);
 	if (tmp) {
 		tmp->tech = cur_tech;
 		ast_channel_set_fd(tmp, 0, i->fd);
->>>>>>> 19898f33
 		/* XXX Switching formats silently causes kernel panics XXX */
 		if (i->mode == MODE_FXS &&
 		    ioctl(i->fd, PHONE_QUERY_CODEC, &queried_codec) == 0) {
@@ -922,11 +878,7 @@
 		if (state == AST_STATE_RING)
 			tmp->rings = 1;
 		tmp->tech_pvt = i;
-<<<<<<< HEAD
-		ast_copy_string(tmp->context, context, sizeof(tmp->context));
-=======
 		ast_copy_string(tmp->context, cntx, sizeof(tmp->context));
->>>>>>> 19898f33
 		if (!ast_strlen_zero(i->ext))
 			ast_copy_string(tmp->exten, i->ext, sizeof(tmp->exten));
 		else
@@ -936,14 +888,10 @@
 
 		/* Don't use ast_set_callerid() here because it will
 		 * generate a NewCallerID event before the NewChannel event */
-<<<<<<< HEAD
-		tmp->cid.cid_ani = ast_strdup(i->cid_num);
-=======
 		if (!ast_strlen_zero(i->cid_num)) {
 			tmp->caller.ani.number.valid = 1;
 			tmp->caller.ani.number.str = ast_strdup(i->cid_num);
 		}
->>>>>>> 19898f33
 
 		i->owner = tmp;
 		ast_module_ref(ast_module_info->self);
