/*
 * jitterbuf: an application-independent jitterbuffer
 *
 * Copyrights:
 * Copyright (C) 2004-2005, Horizon Wimba, Inc.
 *
 * Contributors:
 * Steve Kann <stevek@stevek.com>
 *
 * This program is free software, distributed under the terms of
 * the GNU Lesser (Library) General Public License
 *
 * Copyright on this file is disclaimed to Digium for inclusion in Asterisk
 */

/*! \file
 * \brief 
 * jitterbuf: an application-independent jitterbuffer
 * \ref jitterbuf.c
 */


#ifndef _JITTERBUF_H_
#define _JITTERBUF_H_

#ifdef __cplusplus
extern "C" {
#endif

/*! \name configuration constants */
/*@{ */
	/*! Number of historical timestamps to use in calculating jitter and drift */
#define JB_HISTORY_SZ		500	
	/*! what percentage of timestamps should we drop from the history when we examine it;
	 * this might eventually be something made configurable */
#define JB_HISTORY_DROPPCT	3
	/*! the maximum droppct we can handle (say it was configurable). */
#define JB_HISTORY_DROPPCT_MAX	4
	/*! the size of the buffer we use to keep the top and botton timestamps for dropping */
#define JB_HISTORY_MAXBUF_SZ	JB_HISTORY_SZ * JB_HISTORY_DROPPCT_MAX / 100 
	/*! amount of additional jitterbuffer adjustment  */
#define JB_TARGET_EXTRA 40
	/*! ms between growing and shrinking; may not be honored if jitterbuffer runs out of space */
#define JB_ADJUST_DELAY 40
/*@} */

enum jb_return_code {
	/* return codes */
	JB_OK,            /* 0 */
	JB_EMPTY,         /* 1 */
	JB_NOFRAME,       /* 2 */
	JB_INTERP,        /* 3 */
	JB_DROP,          /* 4 */
	JB_SCHED          /* 5 */
};

enum jb_frame_type {
	/* frame types */
	JB_TYPE_CONTROL,  /*!< 0            */
	JB_TYPE_VOICE,    /*!< 1            */
	JB_TYPE_VIDEO,    /*!< 2 - reserved */
	JB_TYPE_SILENCE   /*!< 3            */
};

typedef struct jb_conf {
	/* settings */
	long max_jitterbuf;	/*!< defines a hard clamp to use in setting the jitter buffer delay */
 	long resync_threshold;  /*!< the jb will resync when delay increases to (2 * jitter) + this param */
	long max_contig_interp; /*!< the max interp frames to return in a row */
	long target_extra ;      /*!< amount of additional jitterbuffer adjustment, overrides JB_TARGET_EXTRA */
} jb_conf;

typedef struct jb_info {
	jb_conf conf;

	/* statistics */
	long frames_in;  	/*!< number of frames input to the jitterbuffer.*/
	long frames_out;  	/*!< number of frames output from the jitterbuffer.*/
	long frames_late; 	/*!< number of frames which were too late, and dropped.*/
	long frames_lost; 	/*!< number of missing frames.*/
	long frames_dropped; 	/*!< number of frames dropped (shrinkage) */
	long frames_ooo; 	/*!< number of frames received out-of-order */
	long frames_cur; 	/*!< number of frames presently in jb, awaiting delivery.*/
	long jitter; 		/*!< jitter measured within current history interval*/
	long min;		/*!< minimum lateness within current history interval */
	long current; 		/*!< the present jitterbuffer adjustment */
	long target; 		/*!< the target jitterbuffer adjustment */
	long losspct; 		/*!< recent lost frame percentage (* 1000) */
	long next_voice_ts;	/*!< the ts of the next frame to be read from the jb - in receiver's time */
	long last_voice_ms;	/*!< the duration of the last voice frame */
	long silence_begin_ts;	/*!< the time of the last CNG frame, when in silence */
	long last_adjustment;   /*!< the time of the last adjustment */
 	long last_delay;        /*!< the last now added to history */
 	long cnt_delay_discont;	/*!< the count of discontinuous delays */
 	long resync_offset;     /*!< the amount to offset ts to support resyncs */
	long cnt_contig_interp; /*!< the number of contiguous interp frames returned */
} jb_info;

typedef struct jb_frame {
	void *data;               /* the frame data */
	long ts;                  /* the relative delivery time expected */
	long ms;                  /* the time covered by this frame, in sec/8000 */
	enum jb_frame_type type;  /* the type of frame */
	struct jb_frame *next, *prev;
} jb_frame;

typedef struct jitterbuf {
	jb_info info;

	/* history */
<<<<<<< HEAD
	long history[JB_HISTORY_SZ];   		/* history */
	int  hist_ptr;				/* points to index in history for next entry */
	long hist_maxbuf[JB_HISTORY_MAXBUF_SZ];	/* a sorted buffer of the max delays (highest first) */
	long hist_minbuf[JB_HISTORY_MAXBUF_SZ];	/* a sorted buffer of the min delays (lowest first) */
	int  hist_maxbuf_valid;			/* are the "maxbuf"/minbuf valid? */
	unsigned int dropem:1;                  /* flag to indicate dropping frames (overload) */

	jb_frame *frames; 		/* queued frames */
	jb_frame *free; 		/* free frames (avoid malloc?) */
=======
	long history[JB_HISTORY_SZ];   		/*!< history */
	int  hist_ptr;				/*!< points to index in history for next entry */
	long hist_maxbuf[JB_HISTORY_MAXBUF_SZ];	/*!< a sorted buffer of the max delays (highest first) */
	long hist_minbuf[JB_HISTORY_MAXBUF_SZ];	/*!< a sorted buffer of the min delays (lowest first) */
	int  hist_maxbuf_valid;			/*!< are the "maxbuf"/minbuf valid? */
	unsigned int dropem:1;                  /*!< flag to indicate dropping frames (overload) */

	jb_frame *frames; 		/*!< queued frames */
	jb_frame *free; 		/*!< free frames (avoid malloc?) */
>>>>>>> 19898f33
} jitterbuf;


/*! \brief new jitterbuf */
jitterbuf *		jb_new(void);

/*! \brief destroy jitterbuf */
void			jb_destroy(jitterbuf *jb);

/*! \brief reset jitterbuf
 * \note The jitterbuffer should be empty before you call this, otherwise
 * you will leak queued frames, and some internal structures */
void			jb_reset(jitterbuf *jb);

/*!\brief  queue a frame 
 * 
 * data=frame data, timings (in ms): ms=length of frame (for voice), ts=ts (sender's time) 
 * now=now (in receiver's time) return value is one of 
 * JB_OK: Frame added. Last call to jb_next() still valid
 * JB_DROP: Drop this frame immediately
 * JB_SCHED: Frame added. Call jb_next() to get a new time for the next frame
 */
enum jb_return_code jb_put(jitterbuf *jb, void *data, const enum jb_frame_type type, long ms, long ts, long now);

/*! \brief get a frame for time now (receiver's time)  return value is one of
 * JB_OK:  You've got frame!
 * JB_DROP: Here's an audio frame you should just drop.  Ask me again for this time..
 * JB_NOFRAME: There's no frame scheduled for this time.
 * JB_INTERP: Please interpolate an interpl-length frame for this time (either we need to grow, or there was a lost frame) 
 * JB_EMPTY: The jb is empty.
 */
enum jb_return_code jb_get(jitterbuf *jb, jb_frame *frame, long now, long interpl);

/*! \brief unconditionally get frames from jitterbuf until empty */
enum jb_return_code jb_getall(jitterbuf *jb, jb_frame *frameout);

/*! \brief when is the next frame due out, in receiver's time (0=EMPTY) 
 * This value may change as frames are added (esp non-audio frames) */
long	jb_next(jitterbuf *jb);

/*! \brief get jitterbuf info: only "statistics" may be valid */
enum jb_return_code jb_getinfo(jitterbuf *jb, jb_info *stats);

/*! \brief set jitterbuf conf */
enum jb_return_code jb_setconf(jitterbuf *jb, jb_conf *conf);

typedef void __attribute__((format(printf, 1, 2))) (*jb_output_function_t)(const char *fmt, ...);
void jb_setoutput(jb_output_function_t err, jb_output_function_t warn, jb_output_function_t dbg);

#ifdef __cplusplus
}
#endif


#endif<|MERGE_RESOLUTION|>--- conflicted
+++ resolved
@@ -108,17 +108,6 @@
 	jb_info info;
 
 	/* history */
-<<<<<<< HEAD
-	long history[JB_HISTORY_SZ];   		/* history */
-	int  hist_ptr;				/* points to index in history for next entry */
-	long hist_maxbuf[JB_HISTORY_MAXBUF_SZ];	/* a sorted buffer of the max delays (highest first) */
-	long hist_minbuf[JB_HISTORY_MAXBUF_SZ];	/* a sorted buffer of the min delays (lowest first) */
-	int  hist_maxbuf_valid;			/* are the "maxbuf"/minbuf valid? */
-	unsigned int dropem:1;                  /* flag to indicate dropping frames (overload) */
-
-	jb_frame *frames; 		/* queued frames */
-	jb_frame *free; 		/* free frames (avoid malloc?) */
-=======
 	long history[JB_HISTORY_SZ];   		/*!< history */
 	int  hist_ptr;				/*!< points to index in history for next entry */
 	long hist_maxbuf[JB_HISTORY_MAXBUF_SZ];	/*!< a sorted buffer of the max delays (highest first) */
@@ -128,7 +117,6 @@
 
 	jb_frame *frames; 		/*!< queued frames */
 	jb_frame *free; 		/*!< free frames (avoid malloc?) */
->>>>>>> 19898f33
 } jitterbuf;
 
 
