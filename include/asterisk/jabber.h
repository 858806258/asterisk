/*
 * Asterisk -- An open source telephony toolkit.
 *
 * Copyright (C) 1999 - 2010, Digium, Inc.
 *
 * Matt O'Gorman <mogorman@digium.com>
 *
 * See http://www.asterisk.org for more information about
 * the Asterisk project. Please do not directly contact
 * any of the maintainers of this project for assistance;
 * the project provides a web site, mailing lists and IRC
 * channels for your use.
 *
 * This program is free software, distributed under the terms of
 * the GNU General Public License Version 2. See the LICENSE file
 * at the top of the source tree.
 */

/*! \file
 * \brief AJI - The Asterisk Jabber Interface
 * \arg \ref AJI_intro
 * \ref res_jabber.c
 * \author Matt O'Gorman <mogorman@digium.com>
 * \extref IKSEMEL http://iksemel.jabberstudio.org
 *
 * \page AJI_intro AJI - The Asterisk Jabber Interface
 * 
 * The Asterisk Jabber Interface, AJI, publishes an API for
 * modules to use jabber communication. res_jabber.c implements
 * a Jabber client and a component that can connect as a service
 * to Jabber servers.
 *
 * \section External dependencies
 * AJI use the IKSEMEL library found at http://iksemel.jabberstudio.org/
 *
 * \section Files
 * - res_jabber.c
 * - jabber.h
 * - chan_gtalk.c
 *
 */

#ifndef _ASTERISK_JABBER_H
#define _ASTERISK_JABBER_H

#ifdef HAVE_OPENSSL

#include <openssl/ssl.h>
#include <openssl/err.h>
#define TRY_SECURE 2
#define SECURE 4

#endif /* HAVE_OPENSSL */
/* file is read by blocks with this size */
#define NET_IO_BUF_SIZE 4096
/* Return value for timeout connection expiration */
#define IKS_NET_EXPIRED 12

#include <iksemel.h>
#include "asterisk/astobj.h"
#include "asterisk/linkedlists.h"

/* 
 * As per RFC 3920 - section 3.1, the maximum length for a full Jabber ID 
 * is 3071 bytes.
 * The ABNF syntax for jid :
 * jid = [node "@" ] domain [ "/" resource ]
 * Each allowable portion of a JID (node identifier, domain identifier,
 * and resource identifier) MUST NOT be more than 1023 bytes in length,
 * resulting in a maximum total size (including the '@' and '/' separators) 
 * of 3071 bytes.
 */
#define AJI_MAX_JIDLEN 3071
#define AJI_MAX_RESJIDLEN 1023

<<<<<<< HEAD
=======
#define MUC_NS "http://jabber.org/protocol/muc"

>>>>>>> 19898f33
enum aji_state {
	AJI_DISCONNECTING,
	AJI_DISCONNECTED,
	AJI_CONNECTING,
	AJI_CONNECTED
};

enum {
	AJI_AUTOPRUNE = (1 << 0),
	AJI_AUTOREGISTER = (1 << 1),
	AJI_AUTOACCEPT = (1 << 2),
};

enum {
	AJI_XEP0248 = (1 << 0),
	AJI_PUBSUB = (1 << 1),
	AJI_PUBSUB_AUTOCREATE = (1 << 2),
};

<<<<<<< HEAD
=======
enum aji_btype {
	AJI_USER = 0,
	AJI_TRANS = 1,
	AJI_UTRANS = 2,
};

>>>>>>> 19898f33
struct aji_version {
	char version[50];
	int jingle;
	struct aji_capabilities *parent;
	struct aji_version *next;
};

struct aji_capabilities {
	char node[200];
	struct aji_version *versions;
	struct aji_capabilities *next;
};

struct aji_resource {
	int status;
	char resource[AJI_MAX_RESJIDLEN];
	char *description;
	struct aji_version *cap;
	int priority;
	struct aji_resource *next;
};

struct aji_message {
	char *from;
	char *message;
	char id[25];
	struct timeval arrived;
	AST_LIST_ENTRY(aji_message) list;
};

struct aji_buddy {
	ASTOBJ_COMPONENTS_FULL(struct aji_buddy, AJI_MAX_JIDLEN, 1);
<<<<<<< HEAD
	struct aji_resource *resources;
	unsigned int flags;
=======
	char channel[160];
	struct aji_resource *resources;
	enum aji_btype btype;
	struct ast_flags flags;
>>>>>>> 19898f33
};

struct aji_buddy_container {
	ASTOBJ_CONTAINER_COMPONENTS(struct aji_buddy);
};

struct aji_transport_container {
	ASTOBJ_CONTAINER_COMPONENTS(struct aji_transport);
};

struct aji_client {
	ASTOBJ_COMPONENTS(struct aji_client);
	char password[160];
	char user[AJI_MAX_JIDLEN];
	char serverhost[AJI_MAX_RESJIDLEN];
<<<<<<< HEAD
=======
	char pubsub_node[AJI_MAX_RESJIDLEN];
>>>>>>> 19898f33
	char statusmessage[256];
	char name_space[256];
	char sid[10]; /* Session ID */
	char mid[6]; /* Message ID */
	iksid *jid;
	iksparser *p;
	iksfilter *f;
	ikstack *stack;
#ifdef HAVE_OPENSSL
	SSL_CTX *ssl_context;
	SSL *ssl_session;
	SSL_METHOD *ssl_method;
	unsigned int stream_flags;
#endif /* HAVE_OPENSSL */
	enum aji_state state;
	int port;
	int debug;
	int usetls;
	int forcessl;
	int usesasl;
	int keepalive;
	int allowguest;
	int timeout;
	int message_timeout;
	int authorized;
<<<<<<< HEAD
	unsigned int flags;
=======
	int distribute_events;
	struct ast_flags flags;
>>>>>>> 19898f33
	int component; /* 0 client,  1 component */
	struct aji_buddy_container buddies;
	AST_LIST_HEAD(messages,aji_message) messages;
	void *jingle;
	pthread_t thread;
	int priority;
	enum ikshowtype status;
};

struct aji_client_container{
	ASTOBJ_CONTAINER_COMPONENTS(struct aji_client);
};

<<<<<<< HEAD
int ast_aji_send(struct aji_client *client, const char *address, const char *message);
=======
/* !Send XML stanza over the established XMPP connection */
int ast_aji_send(struct aji_client *client, iks *x);
/*! Send jabber chat message from connected client to jabber URI */
int ast_aji_send_chat(struct aji_client *client, const char *address, const char *message);
/*! Send jabber chat message from connected client to a groupchat using 
 *  a given nickname */
int ast_aji_send_groupchat(struct aji_client *client, const char *nick, const char *address, const char *message);
/*! Disconnect jabber client */
>>>>>>> 19898f33
int ast_aji_disconnect(struct aji_client *client);
int ast_aji_check_roster(void);
void ast_aji_increment_mid(char *mid);
/*! Open Chat session */
int ast_aji_create_chat(struct aji_client *client,char *room, char *server, char *topic);
/*! Invite to opened Chat session */
int ast_aji_invite_chat(struct aji_client *client, char *user, char *room, char *message);
<<<<<<< HEAD
int ast_aji_join_chat(struct aji_client *client,char *room);
=======
/*! Join/leave existing Chat session */
int ast_aji_join_chat(struct aji_client *client, char *room, char *nick);
int ast_aji_leave_chat(struct aji_client *client, char *room, char *nick);
>>>>>>> 19898f33
struct aji_client *ast_aji_get_client(const char *name);
struct aji_client_container *ast_aji_get_clients(void);

#endif<|MERGE_RESOLUTION|>--- conflicted
+++ resolved
@@ -73,11 +73,8 @@
 #define AJI_MAX_JIDLEN 3071
 #define AJI_MAX_RESJIDLEN 1023
 
-<<<<<<< HEAD
-=======
 #define MUC_NS "http://jabber.org/protocol/muc"
 
->>>>>>> 19898f33
 enum aji_state {
 	AJI_DISCONNECTING,
 	AJI_DISCONNECTED,
@@ -97,15 +94,12 @@
 	AJI_PUBSUB_AUTOCREATE = (1 << 2),
 };
 
-<<<<<<< HEAD
-=======
 enum aji_btype {
 	AJI_USER = 0,
 	AJI_TRANS = 1,
 	AJI_UTRANS = 2,
 };
 
->>>>>>> 19898f33
 struct aji_version {
 	char version[50];
 	int jingle;
@@ -138,15 +132,10 @@
 
 struct aji_buddy {
 	ASTOBJ_COMPONENTS_FULL(struct aji_buddy, AJI_MAX_JIDLEN, 1);
-<<<<<<< HEAD
-	struct aji_resource *resources;
-	unsigned int flags;
-=======
 	char channel[160];
 	struct aji_resource *resources;
 	enum aji_btype btype;
 	struct ast_flags flags;
->>>>>>> 19898f33
 };
 
 struct aji_buddy_container {
@@ -162,10 +151,7 @@
 	char password[160];
 	char user[AJI_MAX_JIDLEN];
 	char serverhost[AJI_MAX_RESJIDLEN];
-<<<<<<< HEAD
-=======
 	char pubsub_node[AJI_MAX_RESJIDLEN];
->>>>>>> 19898f33
 	char statusmessage[256];
 	char name_space[256];
 	char sid[10]; /* Session ID */
@@ -191,12 +177,8 @@
 	int timeout;
 	int message_timeout;
 	int authorized;
-<<<<<<< HEAD
-	unsigned int flags;
-=======
 	int distribute_events;
 	struct ast_flags flags;
->>>>>>> 19898f33
 	int component; /* 0 client,  1 component */
 	struct aji_buddy_container buddies;
 	AST_LIST_HEAD(messages,aji_message) messages;
@@ -210,9 +192,6 @@
 	ASTOBJ_CONTAINER_COMPONENTS(struct aji_client);
 };
 
-<<<<<<< HEAD
-int ast_aji_send(struct aji_client *client, const char *address, const char *message);
-=======
 /* !Send XML stanza over the established XMPP connection */
 int ast_aji_send(struct aji_client *client, iks *x);
 /*! Send jabber chat message from connected client to jabber URI */
@@ -221,7 +200,6 @@
  *  a given nickname */
 int ast_aji_send_groupchat(struct aji_client *client, const char *nick, const char *address, const char *message);
 /*! Disconnect jabber client */
->>>>>>> 19898f33
 int ast_aji_disconnect(struct aji_client *client);
 int ast_aji_check_roster(void);
 void ast_aji_increment_mid(char *mid);
@@ -229,13 +207,9 @@
 int ast_aji_create_chat(struct aji_client *client,char *room, char *server, char *topic);
 /*! Invite to opened Chat session */
 int ast_aji_invite_chat(struct aji_client *client, char *user, char *room, char *message);
-<<<<<<< HEAD
-int ast_aji_join_chat(struct aji_client *client,char *room);
-=======
 /*! Join/leave existing Chat session */
 int ast_aji_join_chat(struct aji_client *client, char *room, char *nick);
 int ast_aji_leave_chat(struct aji_client *client, char *room, char *nick);
->>>>>>> 19898f33
 struct aji_client *ast_aji_get_client(const char *name);
 struct aji_client_container *ast_aji_get_clients(void);
 
