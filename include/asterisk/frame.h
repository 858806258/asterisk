/*
 * Asterisk -- An open source telephony toolkit.
 *
 * Copyright (C) 1999 - 2005, Digium, Inc.
 *
 * Mark Spencer <markster@digium.com>
 *
 * See http://www.asterisk.org for more information about
 * the Asterisk project. Please do not directly contact
 * any of the maintainers of this project for assistance;
 * the project provides a web site, mailing lists and IRC
 * channels for your use.
 *
 * This program is free software, distributed under the terms of
 * the GNU General Public License Version 2. See the LICENSE file
 * at the top of the source tree.
 */

/*! \file
 * \brief Asterisk internal frame definitions.
 * \arg For an explanation of frames, see \ref Def_Frame
 * \arg Frames are send of Asterisk channels, see \ref Def_Channel
 */

#ifndef _ASTERISK_FRAME_H
#define _ASTERISK_FRAME_H

#if defined(__cplusplus) || defined(c_plusplus)
extern "C" {
#endif

#include <sys/time.h>

#include "asterisk/frame_defs.h"
#include "asterisk/endian.h"
#include "asterisk/linkedlists.h"

struct ast_codec_pref {
	char order[sizeof(format_t) * 8];
	int framing[64]; /*!< Magic numbers are bad, but this just needs to be bigger than ARRAY_LEN(AST_FORMAT_LIST) */
};

<<<<<<< HEAD
/*! \page Def_Frame AST Multimedia and signalling frames
	\section Def_AstFrame What is an ast_frame ?
 	A frame of data read used to communicate between 
 	between channels and applications.
	Frames are divided into frame types and subclasses.

	\par Frame types 
	\arg \b VOICE:	Voice data, subclass is codec (AST_FORMAT_*)
	\arg \b VIDEO:	Video data, subclass is codec (AST_FORMAT_*)
	\arg \b DTMF:	A DTMF digit, subclass is the digit
	\arg \b IMAGE:	Image transport, mostly used in IAX
	\arg \b TEXT:	Text messages
	\arg \b HTML:	URL's and web pages
	\arg \b MODEM:	Modulated data encodings, such as T.38 and V.150
	\arg \b IAX:	Private frame type for the IAX protocol
	\arg \b CNG:	Comfort noice frames
	\arg \b CONTROL:	A control frame, subclass defined as AST_CONTROL_
	\arg \b NULL:	Empty, useless frame

	\par Files
	\arg frame.h	Definitions
	\arg frame.c	Function library
	\arg \ref Def_Channel Asterisk channels
	\section Def_ControlFrame Control Frames
	Control frames send signalling information between channels
	and devices. They are prefixed with AST_CONTROL_, like AST_CONTROL_FRAME_HANGUP
	\arg \b HANGUP	The other end has hungup
	\arg \b RING	Local ring
	\arg \b RINGING	The other end is ringing
	\arg \b ANSWER	The other end has answered
	\arg \b BUSY	Remote end is busy
	\arg \b TAKEOFFHOOK	Make it go off hook (what's "it" ? )
	\arg \b OFFHOOK	Line is off hook
	\arg \b CONGESTION	Congestion (circuit is busy, not available)
	\arg \b FLASH	Other end sends flash hook
	\arg \b WINK	Other end sends wink
	\arg \b OPTION	Send low-level option
	\arg \b RADIO_KEY	Key radio (see app_rpt.c)
	\arg \b RADIO_UNKEY	Un-key radio (see app_rpt.c)
	\arg \b PROGRESS	Other end indicates call progress
	\arg \b PROCEEDING	Indicates proceeding
	\arg \b HOLD	Call is placed on hold
	\arg \b UNHOLD	Call is back from hold
	\arg \b VIDUPDATE	Video update requested
	\arg \b SRCUPDATE The source of media has changed (RTP marker bit must change)
	\arg \b SRCCHANGE Media source has changed (RTP marker bit and SSRC must change)

*/
=======
/*!
 * \page Def_Frame AST Multimedia and signalling frames
 * \section Def_AstFrame What is an ast_frame ?
 * A frame of data read used to communicate between 
 * between channels and applications.
 * Frames are divided into frame types and subclasses.
 *
 * \par Frame types 
 * \arg \b VOICE:  Voice data, subclass is codec (AST_FORMAT_*)
 * \arg \b VIDEO:  Video data, subclass is codec (AST_FORMAT_*)
 * \arg \b DTMF:   A DTMF digit, subclass is the digit
 * \arg \b IMAGE:  Image transport, mostly used in IAX
 * \arg \b TEXT:   Text messages and character by character (real time text)
 * \arg \b HTML:   URL's and web pages
 * \arg \b MODEM:  Modulated data encodings, such as T.38 and V.150
 * \arg \b IAX:    Private frame type for the IAX protocol
 * \arg \b CNG:    Comfort noice frames
 * \arg \b CONTROL:A control frame, subclass defined as AST_CONTROL_
 * \arg \b NULL:   Empty, useless frame
 *
 * \par Files
 * \arg frame.h    Definitions
 * \arg frame.c    Function library
 * \arg \ref Def_Channel Asterisk channels
 * \section Def_ControlFrame Control Frames
 * Control frames send signalling information between channels
 * and devices. They are prefixed with AST_CONTROL_, like AST_CONTROL_FRAME_HANGUP
 * \arg \b HANGUP          The other end has hungup
 * \arg \b RING            Local ring
 * \arg \b RINGING         The other end is ringing
 * \arg \b ANSWER          The other end has answered
 * \arg \b BUSY            Remote end is busy
 * \arg \b TAKEOFFHOOK     Make it go off hook (what's "it" ? )
 * \arg \b OFFHOOK         Line is off hook
 * \arg \b CONGESTION      Congestion (circuit is busy, not available)
 * \arg \b FLASH           Other end sends flash hook
 * \arg \b WINK            Other end sends wink
 * \arg \b OPTION          Send low-level option
 * \arg \b RADIO_KEY       Key radio (see app_rpt.c)
 * \arg \b RADIO_UNKEY     Un-key radio (see app_rpt.c)
 * \arg \b PROGRESS        Other end indicates call progress
 * \arg \b PROCEEDING      Indicates proceeding
 * \arg \b HOLD            Call is placed on hold
 * \arg \b UNHOLD          Call is back from hold
 * \arg \b VIDUPDATE       Video update requested
 * \arg \b SRCUPDATE       The source of media has changed (RTP marker bit must change)
 * \arg \b SRCCHANGE       Media source has changed (RTP marker bit and SSRC must change)
 * \arg \b CONNECTED_LINE  Connected line has changed
 * \arg \b REDIRECTING     Call redirecting information has changed.
 */
>>>>>>> 5cf67a7a

/*!
 * \brief Frame types 
 *
 * \note It is important that the values of each frame type are never changed,
 *       because it will break backwards compatability with older versions.
 *       This is because these constants are transmitted directly over IAX2.
 */
enum ast_frame_type {
	/*! DTMF end event, subclass is the digit */
	AST_FRAME_DTMF_END = 1,
	/*! Voice data, subclass is AST_FORMAT_* */
	AST_FRAME_VOICE,
	/*! Video frame, maybe?? :) */
	AST_FRAME_VIDEO,
	/*! A control frame, subclass is AST_CONTROL_* */
	AST_FRAME_CONTROL,
	/*! An empty, useless frame */
	AST_FRAME_NULL,
	/*! Inter Asterisk Exchange private frame type */
	AST_FRAME_IAX,
	/*! Text messages */
	AST_FRAME_TEXT,
	/*! Image Frames */
	AST_FRAME_IMAGE,
	/*! HTML Frame */
	AST_FRAME_HTML,
	/*! Comfort Noise frame (subclass is level of CNG in -dBov), 
	    body may include zero or more 8-bit quantization coefficients */
	AST_FRAME_CNG,
	/*! Modem-over-IP data streams */
	AST_FRAME_MODEM,	
	/*! DTMF begin event, subclass is the digit */
	AST_FRAME_DTMF_BEGIN,
};
#define AST_FRAME_DTMF AST_FRAME_DTMF_END

enum {
	/*! This frame contains valid timing information */
	AST_FRFLAG_HAS_TIMING_INFO = (1 << 0),
};

<<<<<<< HEAD
=======
union ast_frame_subclass {
	int integer;
	format_t codec;
};

>>>>>>> 5cf67a7a
/*! \brief Data structure associated with a single frame of data
 */
struct ast_frame {
	/*! Kind of frame */
	enum ast_frame_type frametype;				
	/*! Subclass, frame dependent */
	union ast_frame_subclass subclass;
	/*! Length of data */
	int datalen;				
	/*! Number of samples in this frame */
	int samples;				
	/*! Was the data malloc'd?  i.e. should we free it when we discard the frame? */
	int mallocd;				
	/*! The number of bytes allocated for a malloc'd frame header */
	size_t mallocd_hdr_len;
	/*! How many bytes exist _before_ "data" that can be used if needed */
	int offset;				
	/*! Optional source of frame for debugging */
	const char *src;				
	/*! Pointer to actual data */
	union { void *ptr; uint32_t uint32; char pad[8]; } data;
	/*! Global delivery time */		
	struct timeval delivery;
	/*! For placing in a linked list */
	AST_LIST_ENTRY(ast_frame) frame_list;
	/*! Misc. frame flags */
	unsigned int flags;
	/*! Timestamp in milliseconds */
	long ts;
	/*! Length in milliseconds */
	long len;
	/*! Sequence number */
	int seqno;
};

/*!
 * Set the various field of a frame to point to a buffer.
 * Typically you set the base address of the buffer, the offset as
 * AST_FRIENDLY_OFFSET, and the datalen as the amount of bytes queued.
 * The remaining things (to be done manually) is set the number of
 * samples, which cannot be derived from the datalen unless you know
 * the number of bits per sample.
 */
#define	AST_FRAME_SET_BUFFER(fr, _base, _ofs, _datalen)	\
	{					\
	(fr)->data.ptr = (char *)_base + (_ofs);	\
	(fr)->offset = (_ofs);			\
	(fr)->datalen = (_datalen);		\
	}

/*! Queueing a null frame is fairly common, so we declare a global null frame object
    for this purpose instead of having to declare one on the stack */
extern struct ast_frame ast_null_frame;

/*! \brief Offset into a frame's data buffer.
 *
 * By providing some "empty" space prior to the actual data of an ast_frame,
 * this gives any consumer of the frame ample space to prepend other necessary
 * information without having to create a new buffer.
 *
 * As an example, RTP can use the data from an ast_frame and simply prepend the
 * RTP header information into the space provided by AST_FRIENDLY_OFFSET instead
 * of having to create a new buffer with the necessary space allocated.
 */
#define AST_FRIENDLY_OFFSET 	64	
#define AST_MIN_OFFSET 		32	/*! Make sure we keep at least this much handy */

/*! Need the header be free'd? */
#define AST_MALLOCD_HDR		(1 << 0)
/*! Need the data be free'd? */
#define AST_MALLOCD_DATA	(1 << 1)
/*! Need the source be free'd? (haha!) */
#define AST_MALLOCD_SRC		(1 << 2)

/* MODEM subclasses */
/*! T.38 Fax-over-IP */
#define AST_MODEM_T38		1
/*! V.150 Modem-over-IP */
#define AST_MODEM_V150		2

/* HTML subclasses */
/*! Sending a URL */
#define AST_HTML_URL		1
/*! Data frame */
#define AST_HTML_DATA		2
/*! Beginning frame */
#define AST_HTML_BEGIN		4
/*! End frame */
#define AST_HTML_END		8
/*! Load is complete */
#define AST_HTML_LDCOMPLETE	16
/*! Peer is unable to support HTML */
#define AST_HTML_NOSUPPORT	17
/*! Send URL, and track */
#define AST_HTML_LINKURL	18
/*! No more HTML linkage */
#define AST_HTML_UNLINK		19
/*! Reject link request */
#define AST_HTML_LINKREJECT	20

/* Data formats for capabilities and frames alike */
/*! G.723.1 compression */
#define AST_FORMAT_G723_1     (1ULL << 0)
/*! GSM compression */
#define AST_FORMAT_GSM        (1ULL << 1)
/*! Raw mu-law data (G.711) */
#define AST_FORMAT_ULAW       (1ULL << 2)
/*! Raw A-law data (G.711) */
#define AST_FORMAT_ALAW       (1ULL << 3)
/*! ADPCM (G.726, 32kbps, AAL2 codeword packing) */
#define AST_FORMAT_G726_AAL2  (1ULL << 4)
/*! ADPCM (IMA) */
#define AST_FORMAT_ADPCM      (1ULL << 5)
/*! Raw 16-bit Signed Linear (8000 Hz) PCM */
#define AST_FORMAT_SLINEAR    (1ULL << 6)
/*! LPC10, 180 samples/frame */
#define AST_FORMAT_LPC10      (1ULL << 7)
/*! G.729A audio */
#define AST_FORMAT_G729A      (1ULL << 8)
/*! SpeeX Free Compression */
#define AST_FORMAT_SPEEX      (1ULL << 9)
/*! iLBC Free Compression */
#define AST_FORMAT_ILBC       (1ULL << 10)
/*! ADPCM (G.726, 32kbps, RFC3551 codeword packing) */
<<<<<<< HEAD
#define AST_FORMAT_G726		(1 << 11)
/*! G.722 */
#define AST_FORMAT_G722		(1 << 12)
/*! Unsupported audio bits */
#define AST_FORMAT_AUDIO_UNDEFINED	((1 << 13) | (1 << 14) | (1 << 15))
/*! Maximum audio format */
#define AST_FORMAT_MAX_AUDIO	(1 << 15)
=======
#define AST_FORMAT_G726       (1ULL << 11)
/*! G.722 */
#define AST_FORMAT_G722       (1ULL << 12)
/*! G.722.1 (also known as Siren7, 32kbps assumed) */
#define AST_FORMAT_SIREN7     (1ULL << 13)
/*! G.722.1 Annex C (also known as Siren14, 48kbps assumed) */
#define AST_FORMAT_SIREN14    (1ULL << 14)
/*! Raw 16-bit Signed Linear (16000 Hz) PCM */
#define AST_FORMAT_SLINEAR16  (1ULL << 15)
>>>>>>> 5cf67a7a
/*! Maximum audio mask */
#define AST_FORMAT_AUDIO_MASK 0xFFFF0000FFFFULL
/*! JPEG Images */
#define AST_FORMAT_JPEG       (1ULL << 16)
/*! PNG Images */
#define AST_FORMAT_PNG        (1ULL << 17)
/*! H.261 Video */
#define AST_FORMAT_H261       (1ULL << 18)
#define AST_FORMAT_FIRST_VIDEO_BIT AST_FORMAT_H261
/*! H.263 Video */
#define AST_FORMAT_H263       (1ULL << 19)
/*! H.263+ Video */
#define AST_FORMAT_H263_PLUS  (1ULL << 20)
/*! H.264 Video */
#define AST_FORMAT_H264       (1ULL << 21)
/*! MPEG4 Video */
#define AST_FORMAT_MP4_VIDEO  (1ULL << 22)
#define AST_FORMAT_VIDEO_MASK ((((1ULL << 25)-1) & ~(AST_FORMAT_AUDIO_MASK)) | 0x7FFF000000000000ULL)
/*! T.140 RED Text format RFC 4103 */
#define AST_FORMAT_T140RED    (1ULL << 26)
/*! T.140 Text format - ITU T.140, RFC 4103 */
#define AST_FORMAT_T140       (1ULL << 27)
/*! Maximum text mask */
#define AST_FORMAT_MAX_TEXT   (1ULL << 28)
#define AST_FORMAT_TEXT_MASK  (((1ULL << 30)-1) & ~(AST_FORMAT_AUDIO_MASK) & ~(AST_FORMAT_VIDEO_MASK))
/*! G.719 (64 kbps assumed) */
#define AST_FORMAT_G719	      (1ULL << 32)
/*! SpeeX Wideband (16kHz) Free Compression */
#define AST_FORMAT_SPEEX16    (1ULL << 33)
/*! Raw mu-law data (G.711) */
#define AST_FORMAT_TESTLAW    (1ULL << 47)
/*! Reserved bit - do not use */
#define AST_FORMAT_RESERVED   (1ULL << 63)

enum ast_control_frame_type {
	AST_CONTROL_HANGUP = 1,			/*!< Other end has hungup */
	AST_CONTROL_RING = 2,			/*!< Local ring */
	AST_CONTROL_RINGING = 3,		/*!< Remote end is ringing */
	AST_CONTROL_ANSWER = 4,			/*!< Remote end has answered */
	AST_CONTROL_BUSY = 5,			/*!< Remote end is busy */
	AST_CONTROL_TAKEOFFHOOK = 6,	/*!< Make it go off hook */
	AST_CONTROL_OFFHOOK = 7,		/*!< Line is off hook */
	AST_CONTROL_CONGESTION = 8,		/*!< Congestion (circuits busy) */
	AST_CONTROL_FLASH = 9,			/*!< Flash hook */
	AST_CONTROL_WINK = 10,			/*!< Wink */
	AST_CONTROL_OPTION = 11,		/*!< Set a low-level option */
	AST_CONTROL_RADIO_KEY = 12,		/*!< Key Radio */
	AST_CONTROL_RADIO_UNKEY = 13,	/*!< Un-Key Radio */
	AST_CONTROL_PROGRESS = 14,		/*!< Indicate PROGRESS */
	AST_CONTROL_PROCEEDING = 15,	/*!< Indicate CALL PROCEEDING */
<<<<<<< HEAD
	AST_CONTROL_HOLD = 16,		/*!< Indicate call is placed on hold */
	AST_CONTROL_UNHOLD = 17,	/*!< Indicate call is left from hold */
	AST_CONTROL_VIDUPDATE = 18,	/*!< Indicate video frame update */
	AST_CONTROL_SRCUPDATE = 20,     /*!< Indicate source of media has changed */
	AST_CONTROL_SRCCHANGE = 21,     /*!< Media has changed and requires a new RTP SSRC */
	AST_CONTROL_END_OF_Q = 22,		/*!< Indicate that this position was the end of the channel queue for a softhangup. */
=======
	AST_CONTROL_HOLD = 16,			/*!< Indicate call is placed on hold */
	AST_CONTROL_UNHOLD = 17,		/*!< Indicate call is left from hold */
	AST_CONTROL_VIDUPDATE = 18,		/*!< Indicate video frame update */
	_XXX_AST_CONTROL_T38 = 19,		/*!< T38 state change request/notification \deprecated This is no longer supported. Use AST_CONTROL_T38_PARAMETERS instead. */
	AST_CONTROL_SRCUPDATE = 20,		/*!< Indicate source of media has changed */
	AST_CONTROL_TRANSFER = 21,		/*!< Indicate status of a transfer request */
	AST_CONTROL_CONNECTED_LINE = 22,/*!< Indicate connected line has changed */
	AST_CONTROL_REDIRECTING = 23,	/*!< Indicate redirecting id has changed */
	AST_CONTROL_T38_PARAMETERS = 24,/*!< T38 state change request/notification with parameters */
	AST_CONTROL_CC = 25,			/*!< Indication that Call completion service is possible */
	AST_CONTROL_SRCCHANGE = 26,		/*!< Media source has changed and requires a new RTP SSRC */
	AST_CONTROL_READ_ACTION = 27,	/*!< Tell ast_read to take a specific action */
	AST_CONTROL_AOC = 28,			/*!< Advice of Charge with encoded generic AOC payload */
	AST_CONTROL_END_OF_Q = 29,		/*!< Indicate that this position was the end of the channel queue for a softhangup. */
	AST_CONTROL_INCOMPLETE = 30,	/*!< Indication that the extension dialed is incomplete */
	AST_CONTROL_UPDATE_RTP_PEER = 31, /*!< Interrupt the bridge and have it update the peer */
};

enum ast_frame_read_action {
	AST_FRAME_READ_ACTION_CONNECTED_LINE_MACRO,
};

struct ast_control_read_action_payload {
	/* An indicator to ast_read of what action to
	 * take with the frame;
	 */
	enum ast_frame_read_action action;
	/* The size of the frame's payload
	 */
	size_t payload_size;
	/* A payload for the frame.
	 */
	unsigned char payload[0];
};

enum ast_control_t38 {
	AST_T38_REQUEST_NEGOTIATE = 1,	/*!< Request T38 on a channel (voice to fax) */
	AST_T38_REQUEST_TERMINATE,	/*!< Terminate T38 on a channel (fax to voice) */
	AST_T38_NEGOTIATED,		/*!< T38 negotiated (fax mode) */
	AST_T38_TERMINATED,		/*!< T38 terminated (back to voice) */
	AST_T38_REFUSED,		/*!< T38 refused for some reason (usually rejected by remote end) */
	AST_T38_REQUEST_PARMS,		/*!< request far end T.38 parameters for a channel in 'negotiating' state */
};

enum ast_control_t38_rate {
	AST_T38_RATE_2400 = 0,
	AST_T38_RATE_4800,
	AST_T38_RATE_7200,
	AST_T38_RATE_9600,
	AST_T38_RATE_12000,
	AST_T38_RATE_14400,
};

enum ast_control_t38_rate_management {
	AST_T38_RATE_MANAGEMENT_TRANSFERRED_TCF = 0,
	AST_T38_RATE_MANAGEMENT_LOCAL_TCF,
};

struct ast_control_t38_parameters {
	enum ast_control_t38 request_response;			/*!< Request or response of the T38 control frame */
	unsigned int version;					/*!< Supported T.38 version */
	unsigned int max_ifp; 					/*!< Maximum IFP size supported */
	enum ast_control_t38_rate rate;				/*!< Maximum fax rate supported */
	enum ast_control_t38_rate_management rate_management;	/*!< Rate management setting */
	unsigned int fill_bit_removal:1;			/*!< Set if fill bit removal can be used */
	unsigned int transcoding_mmr:1;				/*!< Set if MMR transcoding can be used */
	unsigned int transcoding_jbig:1;			/*!< Set if JBIG transcoding can be used */
};

enum ast_control_transfer {
	AST_TRANSFER_SUCCESS = 0, /*!< Transfer request on the channel worked */
	AST_TRANSFER_FAILED,      /*!< Transfer request on the channel failed */
>>>>>>> 5cf67a7a
};

#define AST_SMOOTHER_FLAG_G729		(1 << 0)
#define AST_SMOOTHER_FLAG_BE		(1 << 1)

/* Option identifiers and flags */
#define AST_OPTION_FLAG_REQUEST		0
#define AST_OPTION_FLAG_ACCEPT		1
#define AST_OPTION_FLAG_REJECT		2
#define AST_OPTION_FLAG_QUERY		4
#define AST_OPTION_FLAG_ANSWER		5
#define AST_OPTION_FLAG_WTF		6

/*! Verify touchtones by muting audio transmission 
 * (and reception) and verify the tone is still present
 * Option data is a single signed char value 0 or 1 */
#define AST_OPTION_TONE_VERIFY		1		

/*! Put a compatible channel into TDD (TTY for the hearing-impared) mode
 * Option data is a single signed char value 0 or 1 */
#define	AST_OPTION_TDD			2

/*! Relax the parameters for DTMF reception (mainly for radio use)
 * Option data is a single signed char value 0 or 1 */
#define	AST_OPTION_RELAXDTMF		3

/*! Set (or clear) Audio (Not-Clear) Mode
 * Option data is a single signed char value 0 or 1 */
#define	AST_OPTION_AUDIO_MODE		4

/*! Set channel transmit gain 
 * Option data is a single signed char representing number of decibels (dB)
 * to set gain to (on top of any gain specified in channel driver) */
#define AST_OPTION_TXGAIN		5

/*! Set channel receive gain
 * Option data is a single signed char representing number of decibels (dB)
 * to set gain to (on top of any gain specified in channel driver) */
#define AST_OPTION_RXGAIN		6

/* set channel into "Operator Services" mode 
 * Option data is a struct oprmode
 *
 * \note This option should never be sent over the network */
#define	AST_OPTION_OPRMODE		7

/*! Explicitly enable or disable echo cancelation for the given channel
 * Option data is a single signed char value 0 or 1
 *
 * \note This option appears to be unused in the code. It is handled, but never
 * set or queried. */
#define	AST_OPTION_ECHOCAN		8

/*! \brief Handle channel write data
 * If a channel needs to process the data from a func_channel write operation
 * after func_channel_write executes, it can define the setoption callback
 * and process this option. A pointer to an ast_chan_write_info_t will be passed.
<<<<<<< HEAD
 * */
#define AST_OPTION_CHANNEL_WRITE 9

=======
 *
 * \note This option should never be passed over the network. */
#define AST_OPTION_CHANNEL_WRITE 9

/* !
 * Read-only. Allows query current status of T38 on the channel.
 * data: ast_t38state
 */
#define AST_OPTION_T38_STATE		10

/*! Request that the channel driver deliver frames in a specific format
 * Option data is a format_t */
#define AST_OPTION_FORMAT_READ          11

/*! Request that the channel driver be prepared to accept frames in a specific format
 * Option data is a format_t */
#define AST_OPTION_FORMAT_WRITE         12

/*! Request that the channel driver make two channels of the same tech type compatible if possible
 * Option data is an ast_channel
 *
 * \note This option should never be passed over the network */
#define AST_OPTION_MAKE_COMPATIBLE      13

/*! Get or set the digit detection state of the channel
 * Option data is a single signed char value 0 or 1 */
#define AST_OPTION_DIGIT_DETECT		14

/*! Get or set the fax tone detection state of the channel
 * Option data is a single signed char value 0 or 1 */
#define AST_OPTION_FAX_DETECT		15

/*! Get the device name from the channel (Read only)
 * Option data is a character buffer of suitable length */
#define AST_OPTION_DEVICE_NAME		16

/*! Get the CC agent type from the channel (Read only) 
 * Option data is a character buffer of suitable length */
#define AST_OPTION_CC_AGENT_TYPE    17

/*! Get or set the security options on a channel
 * Option data is an integer value of 0 or 1 */
#define AST_OPTION_SECURE_SIGNALING        18
#define AST_OPTION_SECURE_MEDIA            19

>>>>>>> 5cf67a7a
struct oprmode {
	struct ast_channel *peer;
	int mode;
} ;

struct ast_option_header {
	/* Always keep in network byte order */
#if __BYTE_ORDER == __BIG_ENDIAN
        uint16_t flag:3;
        uint16_t option:13;
#else
#if __BYTE_ORDER == __LITTLE_ENDIAN
        uint16_t option:13;
        uint16_t flag:3;
#else
#error Byte order not defined
#endif
#endif
		uint8_t data[0];
};


/*! \brief Definition of supported media formats (codecs) */
struct ast_format_list {
	format_t bits;	/*!< bitmask value */
	char *name;	/*!< short name */
	int samplespersecond; /*!< Number of samples per second (8000/16000) */
	char *desc;	/*!< Description */
	int fr_len;	/*!< Single frame length in bytes */
	int min_ms;	/*!< Min value */
	int max_ms;	/*!< Max value */
	int inc_ms;	/*!< Increment */
	int def_ms;	/*!< Default value */
	unsigned int flags;	/*!< Smoother flags */
	int cur_ms;	/*!< Current value */
};


/*! \brief  Requests a frame to be allocated 
 * 
 * \param source 
 * Request a frame be allocated.  source is an optional source of the frame, 
 * len is the requested length, or "0" if the caller will supply the buffer 
 */
#if 0 /* Unimplemented */
struct ast_frame *ast_fralloc(char *source, int len);
#endif

/*!  
 * \brief Frees a frame or list of frames
 * 
 * \param fr Frame to free, or head of list to free
 * \param cache Whether to consider this frame for frame caching
 */
void ast_frame_free(struct ast_frame *fr, int cache);

#define ast_frfree(fr) ast_frame_free(fr, 1)

/*! \brief Makes a frame independent of any static storage
 * \param fr frame to act upon
 * Take a frame, and if it's not been malloc'd, make a malloc'd copy
 * and if the data hasn't been malloced then make the
 * data malloc'd.  If you need to store frames, say for queueing, then
 * you should call this function.
 * \return Returns a frame on success, NULL on error
 * \note This function may modify the frame passed to it, so you must
 * not assume the frame will be intact after the isolated frame has
 * been produced. In other words, calling this function on a frame
 * should be the last operation you do with that frame before freeing
 * it (or exiting the block, if the frame is on the stack.)
 */
struct ast_frame *ast_frisolate(struct ast_frame *fr);

/*! \brief Copies a frame 
 * \param fr frame to copy
 * Duplicates a frame -- should only rarely be used, typically frisolate is good enough
 * \return Returns a frame on success, NULL on error
 */
struct ast_frame *ast_frdup(const struct ast_frame *fr);

void ast_swapcopy_samples(void *dst, const void *src, int samples);

/* Helpers for byteswapping native samples to/from 
   little-endian and big-endian. */
#if __BYTE_ORDER == __LITTLE_ENDIAN
#define ast_frame_byteswap_le(fr) do { ; } while(0)
#define ast_frame_byteswap_be(fr) do { struct ast_frame *__f = (fr); ast_swapcopy_samples(__f->data.ptr, __f->data.ptr, __f->samples); } while(0)
#else
#define ast_frame_byteswap_le(fr) do { struct ast_frame *__f = (fr); ast_swapcopy_samples(__f->data.ptr, __f->data.ptr, __f->samples); } while(0)
#define ast_frame_byteswap_be(fr) do { ; } while(0)
#endif


/*! \brief Get the name of a format
 * \param format id of format
 * \return A static string containing the name of the format or "unknown" if unknown.
 */
char* ast_getformatname(format_t format);

/*! \brief Get the names of a set of formats
 * \param buf a buffer for the output string
 * \param size size of buf (bytes)
 * \param format the format (combined IDs of codecs)
 * Prints a list of readable codec names corresponding to "format".
 * ex: for format=AST_FORMAT_GSM|AST_FORMAT_SPEEX|AST_FORMAT_ILBC it will return "0x602 (GSM|SPEEX|ILBC)"
 * \return The return value is buf.
 */
char* ast_getformatname_multiple(char *buf, size_t size, format_t format);

/*!
 * \brief Gets a format from a name.
 * \param name string of format
 * \return This returns the form of the format in binary on success, 0 on error.
 */
format_t ast_getformatbyname(const char *name);

/*! \brief Get a name from a format 
 * Gets a name from a format
 * \param codec codec number (1,2,4,8,16,etc.)
 * \return This returns a static string identifying the format on success, 0 on error.
 */
char *ast_codec2str(format_t codec);

/*! \name AST_Smoother 
*/
/*@{ */
/*! \page ast_smooth The AST Frame Smoother
The ast_smoother interface was designed specifically
to take frames of variant sizes and produce frames of a single expected
size, precisely what you want to do.

The basic interface is:

- Initialize with ast_smoother_new()
- Queue input frames with ast_smoother_feed()
- Get output frames with ast_smoother_read()
- when you're done, free the structure with ast_smoother_free()
- Also see ast_smoother_test_flag(), ast_smoother_set_flags(), ast_smoother_get_flags(), ast_smoother_reset()
*/
struct ast_smoother;

struct ast_smoother *ast_smoother_new(int bytes);
void ast_smoother_set_flags(struct ast_smoother *smoother, int flags);
int ast_smoother_get_flags(struct ast_smoother *smoother);
int ast_smoother_test_flag(struct ast_smoother *s, int flag);
void ast_smoother_free(struct ast_smoother *s);
void ast_smoother_reset(struct ast_smoother *s, int bytes);

/*!
 * \brief Reconfigure an existing smoother to output a different number of bytes per frame
 * \param s the smoother to reconfigure
 * \param bytes the desired number of bytes per output frame
 * \return nothing
 *
 */
void ast_smoother_reconfigure(struct ast_smoother *s, int bytes);

int __ast_smoother_feed(struct ast_smoother *s, struct ast_frame *f, int swap);
struct ast_frame *ast_smoother_read(struct ast_smoother *s);
#define ast_smoother_feed(s,f) __ast_smoother_feed(s, f, 0)
#if __BYTE_ORDER == __LITTLE_ENDIAN
#define ast_smoother_feed_be(s,f) __ast_smoother_feed(s, f, 1)
#define ast_smoother_feed_le(s,f) __ast_smoother_feed(s, f, 0)
#else
#define ast_smoother_feed_be(s,f) __ast_smoother_feed(s, f, 0)
#define ast_smoother_feed_le(s,f) __ast_smoother_feed(s, f, 1)
#endif
/*@} Doxygen marker */

const struct ast_format_list *ast_get_format_list_index(int index);
const struct ast_format_list *ast_get_format_list(size_t *size);
void ast_frame_dump(const char *name, struct ast_frame *f, char *prefix);

/*! \page AudioCodecPref Audio Codec Preferences
<<<<<<< HEAD
=======

>>>>>>> 5cf67a7a
	In order to negotiate audio codecs in the order they are configured
	in \<channel\>.conf for a device, we set up codec preference lists
	in addition to the codec capabilities setting. The capabilities
	setting is a bitmask of audio and video codecs with no internal
	order. This will reflect the offer given to the other side, where
	the prefered codecs will be added to the top of the list in the
	order indicated by the "allow" lines in the device configuration.
	
	Video codecs are not included in the preference lists since they
	can't be transcoded and we just have to pick whatever is supported
*/

/*! 
 *\brief Initialize an audio codec preference to "no preference".
 * \arg \ref AudioCodecPref 
*/
void ast_codec_pref_init(struct ast_codec_pref *pref);

/*! 
 * \brief Codec located at a particular place in the preference index.
 * \arg \ref AudioCodecPref 
*/
format_t ast_codec_pref_index(struct ast_codec_pref *pref, int index);

/*! \brief Remove audio a codec from a preference list */
void ast_codec_pref_remove(struct ast_codec_pref *pref, format_t format);

/*! \brief Append a audio codec to a preference list, removing it first if it was already there 
*/
int ast_codec_pref_append(struct ast_codec_pref *pref, format_t format);

/*! \brief Prepend an audio codec to a preference list, removing it first if it was already there 
*/
void ast_codec_pref_prepend(struct ast_codec_pref *pref, format_t format, int only_if_existing);

/*! \brief Prepend an audio codec to a preference list, removing it first if it was already there 
*/
void ast_codec_pref_prepend(struct ast_codec_pref *pref, int format, int only_if_existing);

/*! \brief Select the best audio format according to preference list from supplied options. 
   If "find_best" is non-zero then if nothing is found, the "Best" format of 
   the format list is selected, otherwise 0 is returned. */
format_t ast_codec_choose(struct ast_codec_pref *pref, format_t formats, int find_best);

/*! \brief Set packet size for codec
*/
int ast_codec_pref_setsize(struct ast_codec_pref *pref, format_t format, int framems);

/*! \brief Get packet size for codec
*/
struct ast_format_list ast_codec_pref_getsize(struct ast_codec_pref *pref, format_t format);

/*! \brief Parse an "allow" or "deny" line in a channel or device configuration 
        and update the capabilities mask and pref if provided.
	Video codecs are not added to codec preference lists, since we can not transcode
	\return Returns number of errors encountered during parsing
 */
int ast_parse_allow_disallow(struct ast_codec_pref *pref, format_t *mask, const char *list, int allowing);

/*! \brief Dump audio codec preference list into a string */
int ast_codec_pref_string(struct ast_codec_pref *pref, char *buf, size_t size);

/*! \brief Shift an audio codec preference list up or down 65 bytes so that it becomes an ASCII string
 * \note Due to a misunderstanding in how codec preferences are stored, this
 * list starts at 'B', not 'A'.  For backwards compatibility reasons, this
 * cannot change.
 * \param pref A codec preference list structure
 * \param buf A string denoting codec preference, appropriate for use in line transmission
 * \param size Size of \a buf
 * \param right Boolean:  if 0, convert from \a buf to \a pref; if 1, convert from \a pref to \a buf.
 */
void ast_codec_pref_convert(struct ast_codec_pref *pref, char *buf, size_t size, int right);

/*! \brief Returns the number of samples contained in the frame */
int ast_codec_get_samples(struct ast_frame *f);

/*! \brief Returns the number of bytes for the number of samples of the given format */
int ast_codec_get_len(format_t format, int samples);

/*! \brief Appends a frame to the end of a list of frames, truncating the maximum length of the list */
struct ast_frame *ast_frame_enqueue(struct ast_frame *head, struct ast_frame *f, int maxlen, int dupe);


/*! \brief Gets duration in ms of interpolation frame for a format */
static inline int ast_codec_interp_len(format_t format) 
{ 
	return (format == AST_FORMAT_ILBC) ? 30 : 20;
}

/*!
  \brief Adjusts the volume of the audio samples contained in a frame.
  \param f The frame containing the samples (must be AST_FRAME_VOICE and AST_FORMAT_SLINEAR)
  \param adjustment The number of dB to adjust up or down.
  \return 0 for success, non-zero for an error
 */
int ast_frame_adjust_volume(struct ast_frame *f, int adjustment);

/*!
  \brief Sums two frames of audio samples.
  \param f1 The first frame (which will contain the result)
  \param f2 The second frame
  \return 0 for success, non-zero for an error

  The frames must be AST_FRAME_VOICE and must contain AST_FORMAT_SLINEAR samples,
  and must contain the same number of samples.
 */
int ast_frame_slinear_sum(struct ast_frame *f1, struct ast_frame *f2);

/*!
 * \brief Get the sample rate for a given format.
 */
<<<<<<< HEAD
static force_inline int ast_format_rate(int format)
{
	if (format == AST_FORMAT_G722)
		return 16000;

	return 8000;
}

=======
static force_inline int ast_format_rate(format_t format)
{
	switch (format) {
	case AST_FORMAT_G722:
	case AST_FORMAT_SLINEAR16:
	case AST_FORMAT_SIREN7:
	case AST_FORMAT_SPEEX16:
		return 16000;
	case AST_FORMAT_SIREN14:
		return 32000;
	case AST_FORMAT_G719:
		return 48000;
	default:
		return 8000;
	}
}

/*!
 * \brief Clear all audio samples from an ast_frame. The frame must be AST_FRAME_VOICE and AST_FORMAT_SLINEAR 
 */
int ast_frame_clear(struct ast_frame *frame);

>>>>>>> 5cf67a7a
#if defined(__cplusplus) || defined(c_plusplus)
}
#endif

#endif /* _ASTERISK_FRAME_H */<|MERGE_RESOLUTION|>--- conflicted
+++ resolved
@@ -40,56 +40,6 @@
 	int framing[64]; /*!< Magic numbers are bad, but this just needs to be bigger than ARRAY_LEN(AST_FORMAT_LIST) */
 };
 
-<<<<<<< HEAD
-/*! \page Def_Frame AST Multimedia and signalling frames
-	\section Def_AstFrame What is an ast_frame ?
- 	A frame of data read used to communicate between 
- 	between channels and applications.
-	Frames are divided into frame types and subclasses.
-
-	\par Frame types 
-	\arg \b VOICE:	Voice data, subclass is codec (AST_FORMAT_*)
-	\arg \b VIDEO:	Video data, subclass is codec (AST_FORMAT_*)
-	\arg \b DTMF:	A DTMF digit, subclass is the digit
-	\arg \b IMAGE:	Image transport, mostly used in IAX
-	\arg \b TEXT:	Text messages
-	\arg \b HTML:	URL's and web pages
-	\arg \b MODEM:	Modulated data encodings, such as T.38 and V.150
-	\arg \b IAX:	Private frame type for the IAX protocol
-	\arg \b CNG:	Comfort noice frames
-	\arg \b CONTROL:	A control frame, subclass defined as AST_CONTROL_
-	\arg \b NULL:	Empty, useless frame
-
-	\par Files
-	\arg frame.h	Definitions
-	\arg frame.c	Function library
-	\arg \ref Def_Channel Asterisk channels
-	\section Def_ControlFrame Control Frames
-	Control frames send signalling information between channels
-	and devices. They are prefixed with AST_CONTROL_, like AST_CONTROL_FRAME_HANGUP
-	\arg \b HANGUP	The other end has hungup
-	\arg \b RING	Local ring
-	\arg \b RINGING	The other end is ringing
-	\arg \b ANSWER	The other end has answered
-	\arg \b BUSY	Remote end is busy
-	\arg \b TAKEOFFHOOK	Make it go off hook (what's "it" ? )
-	\arg \b OFFHOOK	Line is off hook
-	\arg \b CONGESTION	Congestion (circuit is busy, not available)
-	\arg \b FLASH	Other end sends flash hook
-	\arg \b WINK	Other end sends wink
-	\arg \b OPTION	Send low-level option
-	\arg \b RADIO_KEY	Key radio (see app_rpt.c)
-	\arg \b RADIO_UNKEY	Un-key radio (see app_rpt.c)
-	\arg \b PROGRESS	Other end indicates call progress
-	\arg \b PROCEEDING	Indicates proceeding
-	\arg \b HOLD	Call is placed on hold
-	\arg \b UNHOLD	Call is back from hold
-	\arg \b VIDUPDATE	Video update requested
-	\arg \b SRCUPDATE The source of media has changed (RTP marker bit must change)
-	\arg \b SRCCHANGE Media source has changed (RTP marker bit and SSRC must change)
-
-*/
-=======
 /*!
  * \page Def_Frame AST Multimedia and signalling frames
  * \section Def_AstFrame What is an ast_frame ?
@@ -140,7 +90,6 @@
  * \arg \b CONNECTED_LINE  Connected line has changed
  * \arg \b REDIRECTING     Call redirecting information has changed.
  */
->>>>>>> 5cf67a7a
 
 /*!
  * \brief Frame types 
@@ -183,14 +132,11 @@
 	AST_FRFLAG_HAS_TIMING_INFO = (1 << 0),
 };
 
-<<<<<<< HEAD
-=======
 union ast_frame_subclass {
 	int integer;
 	format_t codec;
 };
 
->>>>>>> 5cf67a7a
 /*! \brief Data structure associated with a single frame of data
  */
 struct ast_frame {
@@ -315,15 +261,6 @@
 /*! iLBC Free Compression */
 #define AST_FORMAT_ILBC       (1ULL << 10)
 /*! ADPCM (G.726, 32kbps, RFC3551 codeword packing) */
-<<<<<<< HEAD
-#define AST_FORMAT_G726		(1 << 11)
-/*! G.722 */
-#define AST_FORMAT_G722		(1 << 12)
-/*! Unsupported audio bits */
-#define AST_FORMAT_AUDIO_UNDEFINED	((1 << 13) | (1 << 14) | (1 << 15))
-/*! Maximum audio format */
-#define AST_FORMAT_MAX_AUDIO	(1 << 15)
-=======
 #define AST_FORMAT_G726       (1ULL << 11)
 /*! G.722 */
 #define AST_FORMAT_G722       (1ULL << 12)
@@ -333,7 +270,6 @@
 #define AST_FORMAT_SIREN14    (1ULL << 14)
 /*! Raw 16-bit Signed Linear (16000 Hz) PCM */
 #define AST_FORMAT_SLINEAR16  (1ULL << 15)
->>>>>>> 5cf67a7a
 /*! Maximum audio mask */
 #define AST_FORMAT_AUDIO_MASK 0xFFFF0000FFFFULL
 /*! JPEG Images */
@@ -384,14 +320,6 @@
 	AST_CONTROL_RADIO_UNKEY = 13,	/*!< Un-Key Radio */
 	AST_CONTROL_PROGRESS = 14,		/*!< Indicate PROGRESS */
 	AST_CONTROL_PROCEEDING = 15,	/*!< Indicate CALL PROCEEDING */
-<<<<<<< HEAD
-	AST_CONTROL_HOLD = 16,		/*!< Indicate call is placed on hold */
-	AST_CONTROL_UNHOLD = 17,	/*!< Indicate call is left from hold */
-	AST_CONTROL_VIDUPDATE = 18,	/*!< Indicate video frame update */
-	AST_CONTROL_SRCUPDATE = 20,     /*!< Indicate source of media has changed */
-	AST_CONTROL_SRCCHANGE = 21,     /*!< Media has changed and requires a new RTP SSRC */
-	AST_CONTROL_END_OF_Q = 22,		/*!< Indicate that this position was the end of the channel queue for a softhangup. */
-=======
 	AST_CONTROL_HOLD = 16,			/*!< Indicate call is placed on hold */
 	AST_CONTROL_UNHOLD = 17,		/*!< Indicate call is left from hold */
 	AST_CONTROL_VIDUPDATE = 18,		/*!< Indicate video frame update */
@@ -464,7 +392,6 @@
 enum ast_control_transfer {
 	AST_TRANSFER_SUCCESS = 0, /*!< Transfer request on the channel worked */
 	AST_TRANSFER_FAILED,      /*!< Transfer request on the channel failed */
->>>>>>> 5cf67a7a
 };
 
 #define AST_SMOOTHER_FLAG_G729		(1 << 0)
@@ -522,11 +449,6 @@
  * If a channel needs to process the data from a func_channel write operation
  * after func_channel_write executes, it can define the setoption callback
  * and process this option. A pointer to an ast_chan_write_info_t will be passed.
-<<<<<<< HEAD
- * */
-#define AST_OPTION_CHANNEL_WRITE 9
-
-=======
  *
  * \note This option should never be passed over the network. */
 #define AST_OPTION_CHANNEL_WRITE 9
@@ -572,7 +494,6 @@
 #define AST_OPTION_SECURE_SIGNALING        18
 #define AST_OPTION_SECURE_MEDIA            19
 
->>>>>>> 5cf67a7a
 struct oprmode {
 	struct ast_channel *peer;
 	int mode;
@@ -747,10 +668,7 @@
 void ast_frame_dump(const char *name, struct ast_frame *f, char *prefix);
 
 /*! \page AudioCodecPref Audio Codec Preferences
-<<<<<<< HEAD
-=======
-
->>>>>>> 5cf67a7a
+
 	In order to negotiate audio codecs in the order they are configured
 	in \<channel\>.conf for a device, we set up codec preference lists
 	in addition to the codec capabilities setting. The capabilities
@@ -786,10 +704,6 @@
 */
 void ast_codec_pref_prepend(struct ast_codec_pref *pref, format_t format, int only_if_existing);
 
-/*! \brief Prepend an audio codec to a preference list, removing it first if it was already there 
-*/
-void ast_codec_pref_prepend(struct ast_codec_pref *pref, int format, int only_if_existing);
-
 /*! \brief Select the best audio format according to preference list from supplied options. 
    If "find_best" is non-zero then if nothing is found, the "Best" format of 
    the format list is selected, otherwise 0 is returned. */
@@ -862,16 +776,6 @@
 /*!
  * \brief Get the sample rate for a given format.
  */
-<<<<<<< HEAD
-static force_inline int ast_format_rate(int format)
-{
-	if (format == AST_FORMAT_G722)
-		return 16000;
-
-	return 8000;
-}
-
-=======
 static force_inline int ast_format_rate(format_t format)
 {
 	switch (format) {
@@ -894,7 +798,6 @@
  */
 int ast_frame_clear(struct ast_frame *frame);
 
->>>>>>> 5cf67a7a
 #if defined(__cplusplus) || defined(c_plusplus)
 }
 #endif
