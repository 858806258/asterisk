/*
 * Asterisk -- An open source telephony toolkit.
 *
 * Copyright (C) 1999 - 2005, Digium, Inc.
 *
 * Mark Spencer <markster@digium.com>
 *
 * See http://www.asterisk.org for more information about
 * the Asterisk project. Please do not directly contact
 * any of the maintainers of this project for assistance;
 * the project provides a web site, mailing lists and IRC
 * channels for your use.
 *
 * This program is free software, distributed under the terms of
 * the GNU General Public License Version 2. See the LICENSE file
 * at the top of the source tree.
 */

/*!
  \file logger.h
  \brief Support for logging to various files, console and syslog
	Configuration in file logger.conf
*/

#ifndef _ASTERISK_LOGGER_H
#define _ASTERISK_LOGGER_H

#include "asterisk/options.h"	/* need option_debug */

#if defined(__cplusplus) || defined(c_plusplus)
extern "C" {
#endif

#define EVENTLOG "event_log"
#define	QUEUELOG	"queue_log"

#define DEBUG_M(a) { \
	a; \
}

#define VERBOSE_PREFIX_1 " "
#define VERBOSE_PREFIX_2 "  == "
#define VERBOSE_PREFIX_3 "    -- "
#define VERBOSE_PREFIX_4 "       > "

<<<<<<< HEAD
/*! Used for sending a log message */
/*!
	\brief This is the standard logger function.  Probably the only way you will invoke it would be something like this:
	ast_log(LOG_WHATEVER, "Problem with the %s Captain.  We should get some more.  Will %d be enough?\n", "flux capacitor", 10);
=======
/*! \brief Used for sending a log message
	This is the standard logger function.  Probably the only way you will invoke it would be something like this:
	ast_log(AST_LOG_WHATEVER, "Problem with the %s Captain.  We should get some more.  Will %d be enough?\n", "flux capacitor", 10);
>>>>>>> 5cf67a7a
	where WHATEVER is one of ERROR, DEBUG, EVENT, NOTICE, or WARNING depending
	on which log you wish to output to. These are implemented as macros, that
	will provide the function with the needed arguments.

 	\param level	Type of log event
	\param file	Will be provided by the AST_LOG_* macro
	\param line	Will be provided by the AST_LOG_* macro
	\param function	Will be provided by the AST_LOG_* macro
	\param fmt	This is what is important.  The format is the same as your favorite breed of printf.  You know how that works, right? :-)
 */

void ast_log(int level, const char *file, int line, const char *function, const char *fmt, ...)
	__attribute__((format(printf, 5, 6)));

void ast_backtrace(void);

/*! \brief Reload logger without rotating log files */
int logger_reload(void);

<<<<<<< HEAD
void ast_queue_log(const char *queuename, const char *callid, const char *agent, const char *event, const char *fmt, ...)
	__attribute__((format(printf, 5, 6)));
=======
void __attribute__((format(printf, 5, 6))) ast_queue_log(const char *queuename, const char *callid, const char *agent, const char *event, const char *fmt, ...);
>>>>>>> 5cf67a7a

/*! Send a verbose message (based on verbose level)
 	\brief This works like ast_log, but prints verbose messages to the console depending on verbosity level set.
 	ast_verbose(VERBOSE_PREFIX_3 "Whatever %s is happening\n", "nothing");
 	This will print the message to the console if the verbose level is set to a level >= 3
 	Note the abscence of a comma after the VERBOSE_PREFIX_3.  This is important.
 	VERBOSE_PREFIX_1 through VERBOSE_PREFIX_3 are defined.
 */
<<<<<<< HEAD
void ast_verbose(const char *fmt, ...)
	__attribute__((format(printf, 1, 2)));
=======
void __attribute__((format(printf, 4, 5))) __ast_verbose(const char *file, int line, const char *func, const char *fmt, ...);

#define ast_verbose(...) __ast_verbose(__FILE__, __LINE__, __PRETTY_FUNCTION__,  __VA_ARGS__)
>>>>>>> 5cf67a7a

void __attribute__((format(printf, 4, 0))) __ast_verbose_ap(const char *file, int line, const char *func, const char *fmt, va_list ap);

#define ast_verbose_ap(fmt, ap)	__ast_verbose_ap(__FILE__, __LINE__, __PRETTY_FUNCTION__, fmt, ap)

void __attribute__((format(printf, 2, 3))) ast_child_verbose(int level, const char *fmt, ...);

int ast_register_verbose(void (*verboser)(const char *string)) attribute_warn_unused_result;
int ast_unregister_verbose(void (*verboser)(const char *string)) attribute_warn_unused_result;

void ast_console_puts(const char *string);

<<<<<<< HEAD
void ast_console_puts_mutable(const char *string);
void ast_console_toggle_mute(int fd, int silent);
=======
/*!
 * \brief log the string to the console, and all attached
 * console clients
 * \version 1.6.1 added level parameter
 */
void ast_console_puts_mutable(const char *string, int level);
void ast_console_toggle_mute(int fd, int silent);

/*!
 * \brief enables or disables logging of a specified level to the console
 * fd specifies the index of the console receiving the level change
 * level specifies the index of the logging level being toggled
 * state indicates whether logging will be on or off (0 for off, 1 for on)
 */
void ast_console_toggle_loglevel(int fd, int level, int state);

/* Note: The AST_LOG_* macros below are the same as
 * the LOG_* macros and are intended to eventually replace
 * the LOG_* macros to avoid name collisions with the syslog(3)
 * log levels. However, please do NOT remove
 * the LOG_* macros from the source since these may be still
 * needed for third-party modules
 */
>>>>>>> 5cf67a7a

#define _A_ __FILE__, __LINE__, __PRETTY_FUNCTION__

#ifdef LOG_DEBUG
#undef LOG_DEBUG
#endif
#define __LOG_DEBUG    0
#define LOG_DEBUG      __LOG_DEBUG, _A_

#ifdef AST_LOG_DEBUG
#undef AST_LOG_DEBUG
#endif
#define AST_LOG_DEBUG      __LOG_DEBUG, _A_

#ifdef LOG_NOTICE
#undef LOG_NOTICE
#endif
#define __LOG_NOTICE   2
#define LOG_NOTICE     __LOG_NOTICE, _A_

#ifdef AST_LOG_NOTICE
#undef AST_LOG_NOTICE
#endif
#define AST_LOG_NOTICE     __LOG_NOTICE, _A_

#ifdef LOG_WARNING
#undef LOG_WARNING
#endif
#define __LOG_WARNING  3
#define LOG_WARNING    __LOG_WARNING, _A_

#ifdef AST_LOG_WARNING
#undef AST_LOG_WARNING
#endif
#define AST_LOG_WARNING    __LOG_WARNING, _A_

#ifdef LOG_ERROR
#undef LOG_ERROR
#endif
#define __LOG_ERROR    4
#define LOG_ERROR      __LOG_ERROR, _A_

#ifdef AST_LOG_ERROR
#undef AST_LOG_ERROR
#endif
#define AST_LOG_ERROR      __LOG_ERROR, _A_

#ifdef LOG_VERBOSE
#undef LOG_VERBOSE
#endif
#define __LOG_VERBOSE  5
#define LOG_VERBOSE    __LOG_VERBOSE, _A_

#ifdef AST_LOG_VERBOSE
#undef AST_LOG_VERBOSE
#endif
#define AST_LOG_VERBOSE    __LOG_VERBOSE, _A_

#ifdef LOG_DTMF
#undef LOG_DTMF
#endif
#define __LOG_DTMF  6
#define LOG_DTMF    __LOG_DTMF, _A_

#ifdef AST_LOG_DTMF
#undef AST_LOG_DTMF
#endif
#define AST_LOG_DTMF    __LOG_DTMF, _A_

#define NUMLOGLEVELS 32

/*!
 * \brief Get the debug level for a module
 * \param module the name of module
 * \return the debug level
 */
unsigned int ast_debug_get_by_module(const char *module);

/*!
 * \brief Get the verbose level for a module
 * \param module the name of module
 * \return the verbose level
 */
unsigned int ast_verbose_get_by_module(const char *module);

/*!
 * \brief Register a new logger level
 * \param name The name of the level to be registered
 * \retval -1 if an error occurs
 * \retval non-zero level to be used with ast_log for sending messages to this level
 * \since 1.8
 */
int ast_logger_register_level(const char *name);

/*!
 * \brief Unregister a previously registered logger level
 * \param name The name of the level to be unregistered
 * \return nothing
 * \since 1.8
 */
void ast_logger_unregister_level(const char *name);

/*!
 * \brief Send a log message to a dynamically registered log level
 * \param level The log level to send the message to
 *
 * Like ast_log, the log message may include printf-style formats, and
 * the data for these must be provided as additional parameters after
 * the log message.
 *
 * \return nothing
 * \since 1.8
 */

#define ast_log_dynamic_level(level, ...) ast_log(level, __FILE__, __LINE__, __PRETTY_FUNCTION__, __VA_ARGS__)

/*!
 * \brief Log a DEBUG message
 * \param level The minimum value of option_debug for this message
 *        to get logged
 */
#define ast_debug(level, ...) do {       \
	if (option_debug >= (level) || (ast_opt_dbg_module && ast_debug_get_by_module(AST_MODULE) >= (level)) ) \
		ast_log(AST_LOG_DEBUG, __VA_ARGS__); \
} while (0)

#define VERBOSITY_ATLEAST(level) (option_verbose >= (level) || (ast_opt_verb_module && ast_verbose_get_by_module(AST_MODULE) >= (level)))

#define ast_verb(level, ...) do { \
	if (VERBOSITY_ATLEAST((level)) ) { \
		if (level >= 4) \
			ast_verbose(VERBOSE_PREFIX_4 __VA_ARGS__); \
		else if (level == 3) \
			ast_verbose(VERBOSE_PREFIX_3 __VA_ARGS__); \
		else if (level == 2) \
			ast_verbose(VERBOSE_PREFIX_2 __VA_ARGS__); \
		else if (level == 1) \
			ast_verbose(VERBOSE_PREFIX_1 __VA_ARGS__); \
		else \
			ast_verbose(__VA_ARGS__); \
	} \
} while (0)

#ifndef _LOGGER_BACKTRACE_H
#define _LOGGER_BACKTRACE_H
#ifdef HAVE_BKTR
#define AST_MAX_BT_FRAMES 32
/* \brief
 *
 * A structure to hold backtrace information. This structure provides an easy means to
 * store backtrace information or pass backtraces to other functions.
 */
struct ast_bt {
	/*! The addresses of the stack frames. This is filled in by calling the glibc backtrace() function */
	void *addresses[AST_MAX_BT_FRAMES];
	/*! The number of stack frames in the backtrace */
	int num_frames;
	/*! Tells if the ast_bt structure was dynamically allocated */
	unsigned int alloced:1;
};

/* \brief
 * Allocates memory for an ast_bt and stores addresses and symbols.
 *
 * \return Returns NULL on failure, or the allocated ast_bt on success
 * \since 1.6.1
 */
struct ast_bt *ast_bt_create(void);

/* \brief
 * Fill an allocated ast_bt with addresses
 *
 * \retval 0 Success
 * \retval -1 Failure
 * \since 1.6.1
 */
int ast_bt_get_addresses(struct ast_bt *bt);

/* \brief
 *
 * Free dynamically allocated portions of an ast_bt
 *
 * \retval NULL.
 * \since 1.6.1
 */
void *ast_bt_destroy(struct ast_bt *bt);

/* \brief Retrieve symbols for a set of backtrace addresses
 *
 * \param addresses A list of addresses, such as the ->addresses structure element of struct ast_bt.
 * \param num_frames Number of addresses in the addresses list
 * \retval NULL Unable to allocate memory
 * \return List of strings
 * \since 1.6.2.16
 */
char **ast_bt_get_symbols(void **addresses, size_t num_frames);

#endif /* HAVE_BKTR */
#endif /* _LOGGER_BACKTRACE_H */

#if defined(__cplusplus) || defined(c_plusplus)
}
#endif

#endif /* _ASTERISK_LOGGER_H */<|MERGE_RESOLUTION|>--- conflicted
+++ resolved
@@ -43,16 +43,9 @@
 #define VERBOSE_PREFIX_3 "    -- "
 #define VERBOSE_PREFIX_4 "       > "
 
-<<<<<<< HEAD
-/*! Used for sending a log message */
-/*!
-	\brief This is the standard logger function.  Probably the only way you will invoke it would be something like this:
-	ast_log(LOG_WHATEVER, "Problem with the %s Captain.  We should get some more.  Will %d be enough?\n", "flux capacitor", 10);
-=======
 /*! \brief Used for sending a log message
 	This is the standard logger function.  Probably the only way you will invoke it would be something like this:
 	ast_log(AST_LOG_WHATEVER, "Problem with the %s Captain.  We should get some more.  Will %d be enough?\n", "flux capacitor", 10);
->>>>>>> 5cf67a7a
 	where WHATEVER is one of ERROR, DEBUG, EVENT, NOTICE, or WARNING depending
 	on which log you wish to output to. These are implemented as macros, that
 	will provide the function with the needed arguments.
@@ -72,12 +65,7 @@
 /*! \brief Reload logger without rotating log files */
 int logger_reload(void);
 
-<<<<<<< HEAD
-void ast_queue_log(const char *queuename, const char *callid, const char *agent, const char *event, const char *fmt, ...)
-	__attribute__((format(printf, 5, 6)));
-=======
 void __attribute__((format(printf, 5, 6))) ast_queue_log(const char *queuename, const char *callid, const char *agent, const char *event, const char *fmt, ...);
->>>>>>> 5cf67a7a
 
 /*! Send a verbose message (based on verbose level)
  	\brief This works like ast_log, but prints verbose messages to the console depending on verbosity level set.
@@ -86,14 +74,9 @@
  	Note the abscence of a comma after the VERBOSE_PREFIX_3.  This is important.
  	VERBOSE_PREFIX_1 through VERBOSE_PREFIX_3 are defined.
  */
-<<<<<<< HEAD
-void ast_verbose(const char *fmt, ...)
-	__attribute__((format(printf, 1, 2)));
-=======
 void __attribute__((format(printf, 4, 5))) __ast_verbose(const char *file, int line, const char *func, const char *fmt, ...);
 
 #define ast_verbose(...) __ast_verbose(__FILE__, __LINE__, __PRETTY_FUNCTION__,  __VA_ARGS__)
->>>>>>> 5cf67a7a
 
 void __attribute__((format(printf, 4, 0))) __ast_verbose_ap(const char *file, int line, const char *func, const char *fmt, va_list ap);
 
@@ -106,10 +89,6 @@
 
 void ast_console_puts(const char *string);
 
-<<<<<<< HEAD
-void ast_console_puts_mutable(const char *string);
-void ast_console_toggle_mute(int fd, int silent);
-=======
 /*!
  * \brief log the string to the console, and all attached
  * console clients
@@ -133,7 +112,6 @@
  * the LOG_* macros from the source since these may be still
  * needed for third-party modules
  */
->>>>>>> 5cf67a7a
 
 #define _A_ __FILE__, __LINE__, __PRETTY_FUNCTION__
 
