/*
 * Asterisk -- An open source telephony toolkit.
 *
 * Copyright (C) 1999 - 2005, Digium, Inc.
 *
 * Mark Spencer <markster@digium.com>
 *
 * See http://www.asterisk.org for more information about
 * the Asterisk project. Please do not directly contact
 * any of the maintainers of this project for assistance;
 * the project provides a web site, mailing lists and IRC
 * channels for your use.
 *
 * This program is free software, distributed under the terms of
 * the GNU General Public License Version 2. See the LICENSE file
 * at the top of the source tree.
 */

/*! \file
 * \brief Call Parking and Pickup API 
 * Includes code and algorithms from the Zapata library.
 */

#ifndef _AST_FEATURES_H
#define _AST_FEATURES_H

<<<<<<< HEAD
=======
#include "asterisk/pbx.h"
>>>>>>> 5cf67a7a
#include "asterisk/linkedlists.h"

#define FEATURE_MAX_LEN		11
#define FEATURE_APP_LEN		64
#define FEATURE_APP_ARGS_LEN	256
#define FEATURE_SNAME_LEN	32
#define FEATURE_EXTEN_LEN	32
#define FEATURE_MOH_LEN		80  /* same as MAX_MUSICCLASS from channel.h */

<<<<<<< HEAD
#define PARK_APP_NAME "Park"

#define FEATURE_RETURN_HANGUP           -1
#define FEATURE_RETURN_SUCCESSBREAK     0
#define FEATURE_RETURN_PBX_KEEPALIVE    AST_PBX_KEEPALIVE
#define FEATURE_RETURN_NO_HANGUP_PEER   AST_PBX_NO_HANGUP_PEER
#define FEATURE_RETURN_PASSDIGITS       21
#define FEATURE_RETURN_STOREDIGITS      22
#define FEATURE_RETURN_SUCCESS          23
#define FEATURE_RETURN_KEEPTRYING       24
#define FEATURE_RETURN_PARKFAILED       25
=======
#define DEFAULT_PARKINGLOT "default"	/*!< Default parking lot */

#define AST_FEATURE_RETURN_HANGUP           -1
#define AST_FEATURE_RETURN_SUCCESSBREAK     0
#define AST_FEATURE_RETURN_PBX_KEEPALIVE    AST_PBX_KEEPALIVE
#define AST_FEATURE_RETURN_NO_HANGUP_PEER   AST_PBX_NO_HANGUP_PEER
#define AST_FEATURE_RETURN_PASSDIGITS       21
#define AST_FEATURE_RETURN_STOREDIGITS      22
#define AST_FEATURE_RETURN_SUCCESS          23
#define AST_FEATURE_RETURN_KEEPTRYING       24
#define AST_FEATURE_RETURN_PARKFAILED       25
>>>>>>> 5cf67a7a

#define FEATURE_SENSE_CHAN	(1 << 0)
#define FEATURE_SENSE_PEER	(1 << 1)

<<<<<<< HEAD
typedef int (*ast_feature_operation)(struct ast_channel *chan, struct ast_channel *peer, struct ast_bridge_config *config, char *code, int sense, void *data);
=======
typedef int (*ast_feature_operation)(struct ast_channel *chan, struct ast_channel *peer, struct ast_bridge_config *config, const char *code, int sense, void *data);
>>>>>>> 5cf67a7a

/*! \brief main call feature structure */

enum {
	AST_FEATURE_FLAG_NEEDSDTMF = (1 << 0),
	AST_FEATURE_FLAG_ONPEER =    (1 << 1),
	AST_FEATURE_FLAG_ONSELF =    (1 << 2),
	AST_FEATURE_FLAG_BYCALLEE =  (1 << 3),
	AST_FEATURE_FLAG_BYCALLER =  (1 << 4),
	AST_FEATURE_FLAG_BYBOTH	 =   (3 << 3),
};

struct ast_call_feature {
	int feature_mask;
	char *fname;
	char sname[FEATURE_SNAME_LEN];
	char exten[FEATURE_MAX_LEN];
	char default_exten[FEATURE_MAX_LEN];
<<<<<<< HEAD
	int (*operation)(struct ast_channel *chan, struct ast_channel *peer, struct ast_bridge_config *config, char *code, int sense, void *data);
=======
	ast_feature_operation operation;
>>>>>>> 5cf67a7a
	unsigned int flags;
	char app[FEATURE_APP_LEN];		
	char app_args[FEATURE_APP_ARGS_LEN];
	char moh_class[FEATURE_MOH_LEN];
	AST_LIST_ENTRY(ast_call_feature) feature_entry;
};

/*!
 * \brief Park a call and read back parked location
 *
 * \param park_me Channel to be parked.
 * \param parker Channel parking the call.
 * \param timeout is a timeout in milliseconds
 * \param park_exten Parking lot access extension (Not used)
 * \param extout is a parameter to an int that will hold the parked location, or NULL if you want.
 *
 * \details
 * Park the park_me channel, and read back the parked location
 * to the parker channel.  If the call is not picked up within a
 * specified period of time, then the call will return to the
 * last step that it was in (in terms of exten, priority and
 * context).
 *
 * \note Use ast_park_call_exten() instead.
 *
 * \retval 0 on success.
 * \retval -1 on failure.
 */
int ast_park_call(struct ast_channel *park_me, struct ast_channel *parker, int timeout, const char *park_exten, int *extout);

/*!
 * \brief Park a call and read back parked location
 * \since 1.8.9
 *
 * \param park_me Channel to be parked.
 * \param parker Channel parking the call.
 * \param park_exten Parking lot access extension
 * \param park_context Parking lot context
 * \param timeout is a timeout in milliseconds
 * \param extout is a parameter to an int that will hold the parked location, or NULL if you want.
 *
 * \details
 * Park the park_me channel, and read back the parked location
 * to the parker channel.  If the call is not picked up within a
 * specified period of time, then the call will return to the
 * last step that it was in (in terms of exten, priority and
 * context).
 *
 * \retval 0 on success.
 * \retval -1 on failure.
 */
int ast_park_call_exten(struct ast_channel *park_me, struct ast_channel *parker, const char *park_exten, const char *park_context, int timeout, int *extout);

/*!
 * \brief Park a call via a masqueraded channel
 *
 * \param park_me Channel to be parked.
 * \param parker Channel parking the call.
 * \param timeout is a timeout in milliseconds
 * \param extout is a parameter to an int that will hold the parked location, or NULL if you want.
 *
 * \details
 * Masquerade the park_me channel into a new, empty channel which is then parked.
 *
 * \note Use ast_masq_park_call_exten() instead.
 *
 * \retval 0 on success.
 * \retval -1 on failure.
 */
int ast_masq_park_call(struct ast_channel *park_me, struct ast_channel *parker, int timeout, int *extout);

/*!
 * \brief Park a call via a masqueraded channel
 * \since 1.8.9
 *
 * \param park_me Channel to be parked.
 * \param parker Channel parking the call.
 * \param park_exten Parking lot access extension
 * \param park_context Parking lot context
 * \param timeout is a timeout in milliseconds
 * \param extout is a parameter to an int that will hold the parked location, or NULL if you want.
 *
 * \details
 * Masquerade the park_me channel into a new, empty channel which is then parked.
 *
 * \retval 0 on success.
 * \retval -1 on failure.
 */
int ast_masq_park_call_exten(struct ast_channel *park_me, struct ast_channel *parker, const char *park_exten, const char *park_context, int timeout, int *extout);

/*! 
 * \brief Determine if parking extension exists in a given context
 * \retval 0 if extension does not exist
 * \retval 1 if extension does exist
*/
int ast_parking_ext_valid(const char *exten_str, struct ast_channel *chan, const char *context);

/*! \brief Determine system call pickup extension */
const char *ast_pickup_ext(void);

/*!
 * \brief Simulate a DTMF end on a broken bridge channel.
 *
 * \param chan Channel sending DTMF that has not ended.
 * \param digit DTMF digit to stop.
 * \param start DTMF digit start time.
 * \param why Reason bridge broken.
 *
 * \return Nothing
 */
void ast_bridge_end_dtmf(struct ast_channel *chan, char digit, struct timeval start, const char *why);

/*! \brief Bridge a call, optionally allowing redirection */
int ast_bridge_call(struct ast_channel *chan, struct ast_channel *peer,struct ast_bridge_config *config);

<<<<<<< HEAD
/*! \brief detect a feature before bridging 
    \param chan
    \param ast_flags ptr
    \param char ptr of input code
    \retval ast_call_feature ptr to be set if found 
    \return result, was feature found or not */
int ast_feature_detect(struct ast_channel *chan, struct ast_flags *features, char *code, struct ast_call_feature *feature);
=======
/*!
 * \brief Test if a channel can be picked up.
 *
 * \param chan Channel to test if can be picked up.
 *
 * \note This function assumes that chan is locked.
 *
 * \return TRUE if channel can be picked up.
 */
int ast_can_pickup(struct ast_channel *chan);
>>>>>>> 5cf67a7a

/*! \brief Pickup a call */
int ast_pickup_call(struct ast_channel *chan);

/*!
 * \brief Pickup a call target.
 *
 * \param chan channel that initiated pickup.
 * \param target channel to be picked up.
 *
 * \note This function assumes that target is locked.
 *
 * \retval 0 on success.
 * \retval -1 on failure.
 */
int ast_do_pickup(struct ast_channel *chan, struct ast_channel *target);

/*! 
 * \brief register new feature into feature_set 
 * \param feature an ast_call_feature object which contains a keysequence
 * and a callback function which is called when this keysequence is pressed
 * during a call. 
*/
void ast_register_feature(struct ast_call_feature *feature);

/*! 
 * \brief unregister feature from feature_set
 * \param feature the ast_call_feature object which was registered before
*/
void ast_unregister_feature(struct ast_call_feature *feature);

/*! 
 * \brief detect a feature before bridging 
 * \param chan
 * \param features an ast_flags ptr
 * \param code ptr of input code
 * \param feature
 * \retval ast_call_feature ptr to be set if found 
*/
int ast_feature_detect(struct ast_channel *chan, struct ast_flags *features, const char *code, struct ast_call_feature *feature);

/*! 
 * \brief look for a call feature entry by its sname
 * \param name a string ptr, should match "automon", "blindxfer", "atxfer", etc. 
*/
struct ast_call_feature *ast_find_call_feature(const char *name);

void ast_rdlock_call_features(void);
void ast_unlock_call_features(void);

/*! \brief Reload call features from features.conf */
int ast_features_reload(void);

/*!
 * \brief parse L option and read associated channel variables to set warning, warning frequency, and timelimit
 * \note caller must be aware of freeing memory for warning_sound, end_sound, and start_sound
*/
int ast_bridge_timelimit(struct ast_channel *chan, struct ast_bridge_config *config, char *parse, struct timeval *calldurationlimit);

#endif /* _AST_FEATURES_H */<|MERGE_RESOLUTION|>--- conflicted
+++ resolved
@@ -24,10 +24,7 @@
 #ifndef _AST_FEATURES_H
 #define _AST_FEATURES_H
 
-<<<<<<< HEAD
-=======
 #include "asterisk/pbx.h"
->>>>>>> 5cf67a7a
 #include "asterisk/linkedlists.h"
 
 #define FEATURE_MAX_LEN		11
@@ -37,19 +34,6 @@
 #define FEATURE_EXTEN_LEN	32
 #define FEATURE_MOH_LEN		80  /* same as MAX_MUSICCLASS from channel.h */
 
-<<<<<<< HEAD
-#define PARK_APP_NAME "Park"
-
-#define FEATURE_RETURN_HANGUP           -1
-#define FEATURE_RETURN_SUCCESSBREAK     0
-#define FEATURE_RETURN_PBX_KEEPALIVE    AST_PBX_KEEPALIVE
-#define FEATURE_RETURN_NO_HANGUP_PEER   AST_PBX_NO_HANGUP_PEER
-#define FEATURE_RETURN_PASSDIGITS       21
-#define FEATURE_RETURN_STOREDIGITS      22
-#define FEATURE_RETURN_SUCCESS          23
-#define FEATURE_RETURN_KEEPTRYING       24
-#define FEATURE_RETURN_PARKFAILED       25
-=======
 #define DEFAULT_PARKINGLOT "default"	/*!< Default parking lot */
 
 #define AST_FEATURE_RETURN_HANGUP           -1
@@ -61,16 +45,11 @@
 #define AST_FEATURE_RETURN_SUCCESS          23
 #define AST_FEATURE_RETURN_KEEPTRYING       24
 #define AST_FEATURE_RETURN_PARKFAILED       25
->>>>>>> 5cf67a7a
 
 #define FEATURE_SENSE_CHAN	(1 << 0)
 #define FEATURE_SENSE_PEER	(1 << 1)
 
-<<<<<<< HEAD
-typedef int (*ast_feature_operation)(struct ast_channel *chan, struct ast_channel *peer, struct ast_bridge_config *config, char *code, int sense, void *data);
-=======
 typedef int (*ast_feature_operation)(struct ast_channel *chan, struct ast_channel *peer, struct ast_bridge_config *config, const char *code, int sense, void *data);
->>>>>>> 5cf67a7a
 
 /*! \brief main call feature structure */
 
@@ -89,11 +68,7 @@
 	char sname[FEATURE_SNAME_LEN];
 	char exten[FEATURE_MAX_LEN];
 	char default_exten[FEATURE_MAX_LEN];
-<<<<<<< HEAD
-	int (*operation)(struct ast_channel *chan, struct ast_channel *peer, struct ast_bridge_config *config, char *code, int sense, void *data);
-=======
 	ast_feature_operation operation;
->>>>>>> 5cf67a7a
 	unsigned int flags;
 	char app[FEATURE_APP_LEN];		
 	char app_args[FEATURE_APP_ARGS_LEN];
@@ -209,15 +184,6 @@
 /*! \brief Bridge a call, optionally allowing redirection */
 int ast_bridge_call(struct ast_channel *chan, struct ast_channel *peer,struct ast_bridge_config *config);
 
-<<<<<<< HEAD
-/*! \brief detect a feature before bridging 
-    \param chan
-    \param ast_flags ptr
-    \param char ptr of input code
-    \retval ast_call_feature ptr to be set if found 
-    \return result, was feature found or not */
-int ast_feature_detect(struct ast_channel *chan, struct ast_flags *features, char *code, struct ast_call_feature *feature);
-=======
 /*!
  * \brief Test if a channel can be picked up.
  *
@@ -228,7 +194,6 @@
  * \return TRUE if channel can be picked up.
  */
 int ast_can_pickup(struct ast_channel *chan);
->>>>>>> 5cf67a7a
 
 /*! \brief Pickup a call */
 int ast_pickup_call(struct ast_channel *chan);
