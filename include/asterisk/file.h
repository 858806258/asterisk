/*
 * Asterisk -- An open source telephony toolkit.
 *
 * Copyright (C) 1999 - 2006, Digium, Inc.
 *
 * Mark Spencer <markster@digium.com>
 *
 * See http://www.asterisk.org for more information about
 * the Asterisk project. Please do not directly contact
 * any of the maintainers of this project for assistance;
 * the project provides a web site, mailing lists and IRC
 * channels for your use.
 *
 * This program is free software, distributed under the terms of
 * the GNU General Public License Version 2. See the LICENSE file
 * at the top of the source tree.
 */

/*! \file
 * \brief Generic File Format Support.
 * Should be included by clients of the file handling routines.
 * File service providers should instead include mod_format.h
 */

#ifndef _ASTERISK_FILE_H
#define _ASTERISK_FILE_H

#ifdef HAVE_FCNTL_H
#include <fcntl.h>
#endif

#ifdef HAVE_MMAP
#include <sys/mman.h>
#endif

#if defined(__cplusplus) || defined(c_plusplus)
extern "C" {
#endif

<<<<<<< HEAD
=======
struct ast_filestream;
struct ast_format;

>>>>>>> 19898f33
/*! The maximum number of formats we expect to see in a format string */
#define AST_MAX_FORMATS 10

/*! Convenient for waiting */
#define AST_DIGIT_ANY "0123456789#*ABCD"
#define AST_DIGIT_ANYNUM "0123456789"

<<<<<<< HEAD
/*! structure used for lock and refcount of format handlers.
 * Should not be here, but this is a temporary workaround
 * until we implement a more general mechanism.
 * The format handler should include a pointer to
 * this structure.
 * As a trick, if usecnt is initialized with -1,
 * ast_format_register will init the mutex for you.
 */
struct ast_format_lock {
	ast_mutex_t lock;
	int usecnt;	/* number of active clients */
};

/*!
 * Each supported file format is described by the following fields.
 * Not all are necessary, the support routine implement default
 * values for some of them.
 * A handler typically fills a structure initializing the desired
 * fields, and then calls ast_format_register() with the (readonly)
 * structure as an argument.
 */
struct ast_format {
	char name[80];		/*! Name of format */
	char exts[80];		/*! Extensions (separated by | if more than one) 
	    			this format can read.  First is assumed for writing (e.g. .mp3) */
	int format;		/*! Format of frames it uses/provides (one only) */
	/*! Prepare an input stream for playback. Return 0 on success, -1 on error.
	 * The FILE is already open (in s->f) so this function only needs to perform
	 * any applicable validity checks on the file. If none is required, the
	 * function can be omitted.
	 */
	int (*open)(struct ast_filestream *s);
	/*! Prepare a stream for output, and comment it appropriately if applicable.
	 *  Return 0 on success, -1 on error. Same as the open, the FILE is already
	 * open so the function just needs to prepare any header and other fields,
	 * if any. The function can be omitted if nothing is needed.
	 */
	int (*rewrite)(struct ast_filestream *s, const char *comment);
	/*! Write a frame to a channel */
	int (*write)(struct ast_filestream *, struct ast_frame *);
	/*! seek num samples into file, whence - like a normal seek but with offset in samples */
	int (*seek)(struct ast_filestream *, off_t, int);
	int (*trunc)(struct ast_filestream *fs);	/*! trunc file to current position */
	off_t (*tell)(struct ast_filestream *fs);	/*! tell current position */
	/*! Read the next frame from the filestream (if available) and report
	 * when to get next frame (in samples)
	 */
	struct ast_frame * (*read)(struct ast_filestream *, int *whennext);
	/*! Do any closing actions, if any. The descriptor and structure are closed
	 * and destroyed by the generic routines, so they must not be done here. */
	void (*close)(struct ast_filestream *);
	char * (*getcomment)(struct ast_filestream *);		/*! Retrieve file comment */

	AST_LIST_ENTRY(ast_format) list;			/*! Link */

	/*!
	 * If the handler needs a buffer (for read, typically)
	 * and/or a private descriptor, put here the
	 * required size (in bytes) and the support routine will allocate them
	 * for you, pointed by s->buf and s->private, respectively.
	 * When allocating a buffer, remember to leave AST_FRIENDLY_OFFSET
	 * spare bytes at the bginning.
	 */
	int buf_size;			/*! size of frame buffer, if any, aligned to 8 bytes. */
	int desc_size;			/*! size of private descriptor, if any */

	struct ast_module *module;
};

/*
 * This structure is allocated by file.c in one chunk,
 * together with buf_size and desc_size bytes of memory
 * to be used for private purposes (e.g. buffers etc.)
 */
struct ast_filestream {
	/*! Everybody reserves a block of AST_RESERVED_POINTERS pointers for us */
	struct ast_format *fmt;	/* need to write to the lock and usecnt */
	int flags;
	mode_t mode;
	char *filename;
	char *realfilename;
	/*! Video file stream */
	struct ast_filestream *vfs;
	/*! Transparently translate from another format -- just once */
	struct ast_trans_pvt *trans;
	struct ast_tranlator_pvt *tr;
	int lastwriteformat;
	int lasttimeout;
	struct ast_channel *owner;
	FILE *f;
	struct ast_frame fr;	/* frame produced by read, typically */
	char *buf;		/* buffer pointed to by ast_frame; */
	/* pointer to private buffer */
	union {
		void *_private;
#if !defined(__cplusplus) && !defined(c_plusplus)
		void *private attribute_deprecated;
#endif
	};
	const char *orig_chan_name;
};

=======
>>>>>>> 19898f33
#define SEEK_FORCECUR	10
	
/*! 
 * \brief Streams a file 
 * \param c channel to stream the file to
 * \param filename the name of the file you wish to stream, minus the extension
 * \param preflang the preferred language you wish to have the file streamed to you in
 * Prepares a channel for the streaming of a file.  To start the stream, afterward do a ast_waitstream() on the channel
 * Also, it will stop any existing streams on the channel.
 * \retval 0 on success.
 * \retval -1 on failure.
 */
int ast_streamfile(struct ast_channel *c, const char *filename, const char *preflang);

/*!
 * \brief stream file until digit
 * If the file name is non-empty, try to play it.
 * \note If digits == "" then we can simply check for non-zero.
 * \return 0 if success.
 * \retval -1 if error.
 * \retval digit if interrupted by a digit.
 */
int ast_stream_and_wait(struct ast_channel *chan, const char *file, const char *digits);

/*! 
 * \brief Stops a stream 
 *
 * \param c The channel you wish to stop playback on
 *
 * Stop playback of a stream 
 *
 * \retval 0 always
 *
 * \note The channel does not need to be locked before calling this function.
 */
int ast_stopstream(struct ast_channel *c);

/*! 
 * \brief Checks for the existence of a given file 
 * \param filename name of the file you wish to check, minus the extension
 * \param fmt the format you wish to check (the extension)
 * \param preflang (the preferred language you wisht to find the file in)
 * See if a given file exists in a given format.  If fmt is NULL,  any format is accepted.
<<<<<<< HEAD
 * Returns 0 if file does not exist, non-zero positive otherwise.
=======
 * \return 0 if file does not exist, non-zero positive otherwise.
>>>>>>> 19898f33
 */
int ast_fileexists(const char *filename, const char *fmt, const char *preflang);

/*! 
 * \brief Renames a file 
 * \param oldname the name of the file you wish to act upon (minus the extension)
 * \param newname the name you wish to rename the file to (minus the extension)
 * \param fmt the format of the file
 * Rename a given file in a given format, or if fmt is NULL, then do so for all 
 * \return -1 on failure
 */
int ast_filerename(const char *oldname, const char *newname, const char *fmt);

/*!
 * \brief  Deletes a file
 * \param filename name of the file you wish to delete (minus the extension)
 * \param fmt of the file
 * Delete a given file in a given format, or if fmt is NULL, then do so for all 
 */
int ast_filedelete(const char *filename, const char *fmt);

/*! 
 * \brief Copies a file 
 * \param oldname name of the file you wish to copy (minus extension)
 * \param newname name you wish the file to be copied to (minus extension)
 * \param fmt the format of the file
 * Copy a given file in a given format, or if fmt is NULL, then do so for all 
 */
int ast_filecopy(const char *oldname, const char *newname, const char *fmt);

<<<<<<< HEAD
/*! Waits for a stream to stop or digit to be pressed */
/*!
=======
/*! 
 * \brief Waits for a stream to stop or digit to be pressed
>>>>>>> 19898f33
 * \param c channel to waitstream on
 * \param breakon string of DTMF digits to break upon
 * Begins playback of a stream...
 * Wait for a stream to stop or for any one of a given digit to arrive,  
 * \retval 0 if the stream finishes
 * \retval the character if it was interrupted,
 * \retval -1 on error 
 */
int ast_waitstream(struct ast_channel *c, const char *breakon);

<<<<<<< HEAD
/*! Waits for a stream to stop or digit matching a valid one digit exten to be pressed */
/*!
=======
/*! 
 * \brief Waits for a stream to stop or digit matching a valid one digit exten to be pressed 
>>>>>>> 19898f33
 * \param c channel to waitstream on
 * \param context string of context to match digits to break upon
 * Begins playback of a stream...
 * Wait for a stream to stop or for any one of a valid extension digit to arrive,  
 * \retval 0 if the stream finishes.
 * \retval the character if it was interrupted.
 * \retval -1 on error.
 */
int ast_waitstream_exten(struct ast_channel *c, const char *context);

<<<<<<< HEAD
/*! Same as waitstream but allows stream to be forwarded or rewound */
/*!
=======
/*! 
 * \brief Same as waitstream but allows stream to be forwarded or rewound 
>>>>>>> 19898f33
 * \param c channel to waitstream on
 * \param breakon string of DTMF digits to break upon
 * \param forward DTMF digit to fast forward upon
 * \param rewind DTMF digit to rewind upon
 * \param ms How many miliseconds to skip forward/back
 * Begins playback of a stream...
 * Wait for a stream to stop or for any one of a given digit to arrive,  
 * \retval 0 if the stream finishes.
 * \retval the character if it was interrupted.
 * \retval -1 on error.
 */
int ast_waitstream_fr(struct ast_channel *c, const char *breakon, const char *forward, const char *rewind, int ms);

/*!
 * Same as waitstream, but with audio output to fd and monitored fd checking.  
 *
 * \return 1 if monfd is ready for reading 
 */
int ast_waitstream_full(struct ast_channel *c, const char *breakon, int audiofd, int monfd);

/*! 
 * \brief Starts reading from a file
 * \param filename the name of the file to read from
 * \param type format of file you wish to read from
 * \param comment comment to go with
 * \param flags file flags
 * \param check (unimplemented, hence negligible)
 * \param mode Open mode
 * Open an incoming file stream.  flags are flags for the open() command, and 
 * if check is non-zero, then it will not read a file if there are any files that 
 * start with that name and have an extension
 * Please note, this is a blocking function.  Program execution will not return until ast_waitstream completes it's execution.
 * \retval a struct ast_filestream on success.
 * \retval NULL on failure.
 */
struct ast_filestream *ast_readfile(const char *filename, const char *type, const char *comment, int flags, int check, mode_t mode);

/*! 
 * \brief Starts writing a file 
 * \param filename the name of the file to write to
 * \param type format of file you wish to write out to
 * \param comment comment to go with
 * \param flags output file flags
 * \param check (unimplemented, hence negligible)
 * \param mode Open mode
 * Create an outgoing file stream.  oflags are flags for the open() command, and 
 * if check is non-zero, then it will not write a file if there are any files that 
 * start with that name and have an extension
 * Please note, this is a blocking function.  Program execution will not return until ast_waitstream completes it's execution.
 * \retval a struct ast_filestream on success.
 * \retval NULL on failure.
 */
struct ast_filestream *ast_writefile(const char *filename, const char *type, const char *comment, int flags, int check, mode_t mode);

/*! 
 * \brief Writes a frame to a stream 
 * \param fs filestream to write to
 * \param f frame to write to the filestream
 * Send a frame to a filestream -- note: does NOT free the frame, call ast_frfree manually
 * \retval 0 on success.
 * \retval -1 on failure.
 */
int ast_writestream(struct ast_filestream *fs, struct ast_frame *f);

/*! 
 * \brief Closes a stream 
 * \param f filestream to close
 * Close a playback or recording stream
 * \retval 0 on success.
 * \retval -1 on failure.
 */
int ast_closestream(struct ast_filestream *f);

/*! 
 * \brief Opens stream for use in seeking, playing 
 * \param chan channel to work with
 * \param filename to use
 * \param preflang prefered language to use
 * \retval a ast_filestream pointer if it opens the file.
 * \retval NULL on error.
 */
struct ast_filestream *ast_openstream(struct ast_channel *chan, const char *filename, const char *preflang);

/*! 
 * \brief Opens stream for use in seeking, playing 
 * \param chan channel to work with
 * \param filename to use
 * \param preflang prefered language to use
 * \param asis if set, don't clear generators
 * \retval a ast_filestream pointer if it opens the file.
 * \retval NULL on error.
 */
struct ast_filestream *ast_openstream_full(struct ast_channel *chan, const char *filename, const char *preflang, int asis);
/*! 
 * \brief Opens stream for use in seeking, playing 
 * \param chan channel to work with
 * \param filename to use
 * \param preflang prefered language to use
 * \retval a ast_filestream pointer if it opens the file.
 * \retval NULL on error.
 */
struct ast_filestream *ast_openvstream(struct ast_channel *chan, const char *filename, const char *preflang);

/*! 
 * \brief Applys a open stream to a channel. 
 * \param chan channel to work
 * \param s ast_filestream to apply
 * \retval 0 on success.
 * \retval -1 on failure.
 */
int ast_applystream(struct ast_channel *chan, struct ast_filestream *s);

/*! 
 * \brief Play a open stream on a channel. 
 * \param s filestream to play
 * \retval 0 on success.
 * \retval -1 on failure.
 */
int ast_playstream(struct ast_filestream *s);

/*! 
 * \brief Seeks into stream 
 * \param fs ast_filestream to perform seek on
 * \param sample_offset numbers of samples to seek
 * \param whence SEEK_SET, SEEK_CUR, SEEK_END 
 * \retval 0 on success.
 * \retval -1 on failure.
 */
int ast_seekstream(struct ast_filestream *fs, off_t sample_offset, int whence);

/*! 
 * \brief Trunc stream at current location 
 * \param fs filestream to act on
 * \retval 0 on success.
 * \retval -1 on failure.
 */
int ast_truncstream(struct ast_filestream *fs);

/*! 
 * \brief Fast forward stream ms 
 * \param fs filestream to act on
 * \param ms milliseconds to move
 * \retval 0 on success.
 * \retval -1 on failure.
 */
int ast_stream_fastforward(struct ast_filestream *fs, off_t ms);

/*! 
 * \brief Rewind stream ms 
 * \param fs filestream to act on
 * \param ms milliseconds to move
 * \retval 0 on success.
 * \retval -1 on failure.
 */
int ast_stream_rewind(struct ast_filestream *fs, off_t ms);

/*! 
 * \brief Tell where we are in a stream 
 * \param fs fs to act on
 * \return a long as a sample offset into stream
 */
off_t ast_tellstream(struct ast_filestream *fs);

/*! 
 * \brief Read a frame from a filestream 
 * \param s ast_filestream to act on
 * \return a frame.
 * \retval NULL if read failed.
 */ 
struct ast_frame *ast_readframe(struct ast_filestream *s);

/*! Remove duplicate formats from a format string. */
/*!
 * \param fmts a format string, this string will be modified
 * \retval NULL error
 * \return a pointer to the reduced format string, this is a pointer to fmts
 */
char *ast_format_str_reduce(char *fmts);

/*! Initialize file stuff */
/*!
 * Initializes all the various file stuff.  Basically just registers the cli stuff
 * Returns 0 all the time
 */
int ast_file_init(void);


#define AST_RESERVED_POINTERS 20

/*! Remove duplicate formats from a format string. */
/*!
 * \param fmts a format string, this string will be modified
 * \retval NULL error
 * \return a pointer to the reduced format string, this is a pointer to fmts
 */
char *ast_format_str_reduce(char *fmts);

#if defined(__cplusplus) || defined(c_plusplus)
}
#endif

#endif /* _ASTERISK_FILE_H */<|MERGE_RESOLUTION|>--- conflicted
+++ resolved
@@ -37,12 +37,9 @@
 extern "C" {
 #endif
 
-<<<<<<< HEAD
-=======
 struct ast_filestream;
 struct ast_format;
 
->>>>>>> 19898f33
 /*! The maximum number of formats we expect to see in a format string */
 #define AST_MAX_FORMATS 10
 
@@ -50,111 +47,6 @@
 #define AST_DIGIT_ANY "0123456789#*ABCD"
 #define AST_DIGIT_ANYNUM "0123456789"
 
-<<<<<<< HEAD
-/*! structure used for lock and refcount of format handlers.
- * Should not be here, but this is a temporary workaround
- * until we implement a more general mechanism.
- * The format handler should include a pointer to
- * this structure.
- * As a trick, if usecnt is initialized with -1,
- * ast_format_register will init the mutex for you.
- */
-struct ast_format_lock {
-	ast_mutex_t lock;
-	int usecnt;	/* number of active clients */
-};
-
-/*!
- * Each supported file format is described by the following fields.
- * Not all are necessary, the support routine implement default
- * values for some of them.
- * A handler typically fills a structure initializing the desired
- * fields, and then calls ast_format_register() with the (readonly)
- * structure as an argument.
- */
-struct ast_format {
-	char name[80];		/*! Name of format */
-	char exts[80];		/*! Extensions (separated by | if more than one) 
-	    			this format can read.  First is assumed for writing (e.g. .mp3) */
-	int format;		/*! Format of frames it uses/provides (one only) */
-	/*! Prepare an input stream for playback. Return 0 on success, -1 on error.
-	 * The FILE is already open (in s->f) so this function only needs to perform
-	 * any applicable validity checks on the file. If none is required, the
-	 * function can be omitted.
-	 */
-	int (*open)(struct ast_filestream *s);
-	/*! Prepare a stream for output, and comment it appropriately if applicable.
-	 *  Return 0 on success, -1 on error. Same as the open, the FILE is already
-	 * open so the function just needs to prepare any header and other fields,
-	 * if any. The function can be omitted if nothing is needed.
-	 */
-	int (*rewrite)(struct ast_filestream *s, const char *comment);
-	/*! Write a frame to a channel */
-	int (*write)(struct ast_filestream *, struct ast_frame *);
-	/*! seek num samples into file, whence - like a normal seek but with offset in samples */
-	int (*seek)(struct ast_filestream *, off_t, int);
-	int (*trunc)(struct ast_filestream *fs);	/*! trunc file to current position */
-	off_t (*tell)(struct ast_filestream *fs);	/*! tell current position */
-	/*! Read the next frame from the filestream (if available) and report
-	 * when to get next frame (in samples)
-	 */
-	struct ast_frame * (*read)(struct ast_filestream *, int *whennext);
-	/*! Do any closing actions, if any. The descriptor and structure are closed
-	 * and destroyed by the generic routines, so they must not be done here. */
-	void (*close)(struct ast_filestream *);
-	char * (*getcomment)(struct ast_filestream *);		/*! Retrieve file comment */
-
-	AST_LIST_ENTRY(ast_format) list;			/*! Link */
-
-	/*!
-	 * If the handler needs a buffer (for read, typically)
-	 * and/or a private descriptor, put here the
-	 * required size (in bytes) and the support routine will allocate them
-	 * for you, pointed by s->buf and s->private, respectively.
-	 * When allocating a buffer, remember to leave AST_FRIENDLY_OFFSET
-	 * spare bytes at the bginning.
-	 */
-	int buf_size;			/*! size of frame buffer, if any, aligned to 8 bytes. */
-	int desc_size;			/*! size of private descriptor, if any */
-
-	struct ast_module *module;
-};
-
-/*
- * This structure is allocated by file.c in one chunk,
- * together with buf_size and desc_size bytes of memory
- * to be used for private purposes (e.g. buffers etc.)
- */
-struct ast_filestream {
-	/*! Everybody reserves a block of AST_RESERVED_POINTERS pointers for us */
-	struct ast_format *fmt;	/* need to write to the lock and usecnt */
-	int flags;
-	mode_t mode;
-	char *filename;
-	char *realfilename;
-	/*! Video file stream */
-	struct ast_filestream *vfs;
-	/*! Transparently translate from another format -- just once */
-	struct ast_trans_pvt *trans;
-	struct ast_tranlator_pvt *tr;
-	int lastwriteformat;
-	int lasttimeout;
-	struct ast_channel *owner;
-	FILE *f;
-	struct ast_frame fr;	/* frame produced by read, typically */
-	char *buf;		/* buffer pointed to by ast_frame; */
-	/* pointer to private buffer */
-	union {
-		void *_private;
-#if !defined(__cplusplus) && !defined(c_plusplus)
-		void *private attribute_deprecated;
-#endif
-	};
-	const char *orig_chan_name;
-};
-
-=======
->>>>>>> 19898f33
 #define SEEK_FORCECUR	10
 	
 /*! 
@@ -198,11 +90,7 @@
  * \param fmt the format you wish to check (the extension)
  * \param preflang (the preferred language you wisht to find the file in)
  * See if a given file exists in a given format.  If fmt is NULL,  any format is accepted.
-<<<<<<< HEAD
- * Returns 0 if file does not exist, non-zero positive otherwise.
-=======
  * \return 0 if file does not exist, non-zero positive otherwise.
->>>>>>> 19898f33
  */
 int ast_fileexists(const char *filename, const char *fmt, const char *preflang);
 
@@ -233,13 +121,8 @@
  */
 int ast_filecopy(const char *oldname, const char *newname, const char *fmt);
 
-<<<<<<< HEAD
-/*! Waits for a stream to stop or digit to be pressed */
-/*!
-=======
 /*! 
  * \brief Waits for a stream to stop or digit to be pressed
->>>>>>> 19898f33
  * \param c channel to waitstream on
  * \param breakon string of DTMF digits to break upon
  * Begins playback of a stream...
@@ -250,13 +133,8 @@
  */
 int ast_waitstream(struct ast_channel *c, const char *breakon);
 
-<<<<<<< HEAD
-/*! Waits for a stream to stop or digit matching a valid one digit exten to be pressed */
-/*!
-=======
 /*! 
  * \brief Waits for a stream to stop or digit matching a valid one digit exten to be pressed 
->>>>>>> 19898f33
  * \param c channel to waitstream on
  * \param context string of context to match digits to break upon
  * Begins playback of a stream...
@@ -267,13 +145,8 @@
  */
 int ast_waitstream_exten(struct ast_channel *c, const char *context);
 
-<<<<<<< HEAD
-/*! Same as waitstream but allows stream to be forwarded or rewound */
-/*!
-=======
 /*! 
  * \brief Same as waitstream but allows stream to be forwarded or rewound 
->>>>>>> 19898f33
  * \param c channel to waitstream on
  * \param breakon string of DTMF digits to break upon
  * \param forward DTMF digit to fast forward upon
@@ -445,6 +318,16 @@
  */ 
 struct ast_frame *ast_readframe(struct ast_filestream *s);
 
+/*! Initialize file stuff */
+/*!
+ * Initializes all the various file stuff.  Basically just registers the cli stuff
+ * Returns 0 all the time
+ */
+int ast_file_init(void);
+
+
+#define AST_RESERVED_POINTERS 20
+
 /*! Remove duplicate formats from a format string. */
 /*!
  * \param fmts a format string, this string will be modified
@@ -453,24 +336,6 @@
  */
 char *ast_format_str_reduce(char *fmts);
 
-/*! Initialize file stuff */
-/*!
- * Initializes all the various file stuff.  Basically just registers the cli stuff
- * Returns 0 all the time
- */
-int ast_file_init(void);
-
-
-#define AST_RESERVED_POINTERS 20
-
-/*! Remove duplicate formats from a format string. */
-/*!
- * \param fmts a format string, this string will be modified
- * \retval NULL error
- * \return a pointer to the reduced format string, this is a pointer to fmts
- */
-char *ast_format_str_reduce(char *fmts);
-
 #if defined(__cplusplus) || defined(c_plusplus)
 }
 #endif
