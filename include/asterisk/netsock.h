/*
 * Asterisk -- An open source telephony toolkit.
 *
 * Copyright (C) 1999 - 2005, Digium, Inc.
 *
 * Mark Spencer <markster@digium.com>
 * Kevin P. Fleming <kpfleming@digium.com>
 *
 * See http://www.asterisk.org for more information about
 * the Asterisk project. Please do not directly contact
 * any of the maintainers of this project for assistance;
 * the project provides a web site, mailing lists and IRC
 * channels for your use.
 *
 * This program is free software, distributed under the terms of
 * the GNU General Public License Version 2. See the LICENSE file
 * at the top of the source tree.
 */

/*! \file
 * \brief Network socket handling
 */

#ifndef _ASTERISK_NETSOCK_H
#define _ASTERISK_NETSOCK_H

#if defined(__cplusplus) || defined(c_plusplus)
extern "C" {
#endif

#include "asterisk/network.h"
#include "asterisk/io.h"

struct ast_netsock;

struct ast_netsock_list;

struct ast_netsock_list *ast_netsock_list_alloc(void);

int ast_netsock_init(struct ast_netsock_list *list);

struct ast_netsock *ast_netsock_bind(struct ast_netsock_list *list, struct io_context *ioc,
				     const char *bindinfo, int defaultport, int tos, int cos, ast_io_cb callback, void *data);

struct ast_netsock *ast_netsock_bindaddr(struct ast_netsock_list *list, struct io_context *ioc,
<<<<<<< HEAD
					 struct sockaddr_in *bindaddr, int tos, ast_io_cb callback, void *data);
=======
					 struct sockaddr_in *bindaddr, int tos, int cos, ast_io_cb callback, void *data);
>>>>>>> 5cf67a7a

int ast_netsock_release(struct ast_netsock_list *list);

struct ast_netsock *ast_netsock_find(struct ast_netsock_list *list,
				     struct sockaddr_in *sa);

int ast_netsock_set_qos(int netsocket, int tos, int cos, const char *desc);

int ast_netsock_sockfd(const struct ast_netsock *ns);

const struct sockaddr_in *ast_netsock_boundaddr(const struct ast_netsock *ns);

void *ast_netsock_data(const struct ast_netsock *ns);

void ast_netsock_unref(struct ast_netsock *ns);

#if defined(__cplusplus) || defined(c_plusplus)
}
#endif

#endif /* _ASTERISK_NETSOCK_H */<|MERGE_RESOLUTION|>--- conflicted
+++ resolved
@@ -43,11 +43,7 @@
 				     const char *bindinfo, int defaultport, int tos, int cos, ast_io_cb callback, void *data);
 
 struct ast_netsock *ast_netsock_bindaddr(struct ast_netsock_list *list, struct io_context *ioc,
-<<<<<<< HEAD
-					 struct sockaddr_in *bindaddr, int tos, ast_io_cb callback, void *data);
-=======
 					 struct sockaddr_in *bindaddr, int tos, int cos, ast_io_cb callback, void *data);
->>>>>>> 5cf67a7a
 
 int ast_netsock_release(struct ast_netsock_list *list);
 
