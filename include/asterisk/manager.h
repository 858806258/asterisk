--- conflicted
+++ resolved
@@ -101,10 +101,6 @@
 	AST_RWLIST_ENTRY(manager_custom_hook) list;
 };
 
-<<<<<<< HEAD
-/* Export manager structures */
-#define AST_MAX_MANHEADERS 128
-=======
 /*! \brief Check if AMI is enabled */
 int check_manager_enabled(void);
 
@@ -129,7 +125,6 @@
  * \retval non-zero on Failure
 */
 int ast_hook_send_action(struct manager_custom_hook *hook, const char *msg);
->>>>>>> 19898f33
 
 struct mansession;
 
@@ -152,11 +147,8 @@
 	int authority;
 	/*! Function to be called */
 	int (*func)(struct mansession *s, const struct message *m);
-<<<<<<< HEAD
-=======
 	/*! Where the documentation come from. */
 	enum ast_doc_src docsrc;
->>>>>>> 19898f33
 	/*! For easy linking */
 	AST_RWLIST_ENTRY(manager_action) list;
 };
@@ -182,13 +174,8 @@
 	const char *synopsis,
 	const char *description);
 
-<<<<<<< HEAD
-/*! Unregister a registered manager command */
-/*!	\param action Name of registered Action:
-=======
 /*! \brief Unregister a registered manager command 
 	\param action Name of registered Action:
->>>>>>> 19898f33
 */
 int ast_manager_unregister( char *action );
 
@@ -196,12 +183,8 @@
  * \brief Verify a session's read permissions against a permission mask.  
  * \param ident session identity
  * \param perm permission mask to verify
-<<<<<<< HEAD
- * \returns 1 if the session has the permission mask capabilities, otherwise 0
-=======
  * \retval 1 if the session has the permission mask capabilities
  * \retval 0 otherwise
->>>>>>> 19898f33
  */
 int astman_verify_session_readpermissions(uint32_t ident, int perm);
 
@@ -209,29 +192,6 @@
  * \brief Verify a session's write permissions against a permission mask.  
  * \param ident session identity
  * \param perm permission mask to verify
-<<<<<<< HEAD
- * \returns 1 if the session has the permission mask capabilities, otherwise 0
- */
-int astman_verify_session_writepermissions(uint32_t ident, int perm);
-
-/*! External routines may send asterisk manager events this way */
-/*! 	\param category	Event category, matches manager authorization
-	\param event	Event name
-	\param contents	Contents of event
-*/
-int __attribute__((format(printf, 3,4))) manager_event(int category, const char *event, const char *contents, ...);
-
-/*! Get header from mananger transaction */
-const char *astman_get_header(const struct message *m, char *var);
-
-/*! Get a linked list of the Variable: headers */
-struct ast_variable *astman_get_variables(const struct message *m);
-
-/*! Send error in manager transaction */
-void astman_send_error(struct mansession *s, const struct message *m, char *error);
-void astman_send_response(struct mansession *s, const struct message *m, char *resp, char *msg);
-void astman_send_ack(struct mansession *s, const struct message *m, char *msg);
-=======
  * \retval 1 if the session has the permission mask capabilities, otherwise 0
  * \retval 0 otherwise
  */
@@ -284,7 +244,6 @@
 
 /*! \brief Send ack in manager list transaction */
 void astman_send_listack(struct mansession *s, const struct message *m, char *msg, char *listflag);
->>>>>>> 19898f33
 
 void __attribute__((format(printf, 2, 3))) astman_append(struct mansession *s, const char *fmt, ...);
 
@@ -293,11 +252,8 @@
 
 /*! \brief Called by Asterisk initialization */
 int init_manager(void);
-<<<<<<< HEAD
-=======
 
 /*! \brief Called by Asterisk module functions and the CLI command */
->>>>>>> 19898f33
 int reload_manager(void);
 
 /*! 
