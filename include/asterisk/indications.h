--- conflicted
+++ resolved
@@ -113,29 +113,6 @@
 	unsigned int midinote:1;
 };
 
-<<<<<<< HEAD
-/* set the default tone country */
-int ast_set_indication_country(const char *country);
-
-/* locate ind_tone_zone, given the country. if country == NULL, use the default country */
-struct tone_zone *ast_get_indication_zone(const char *country);
-/* locate a tone_zone_sound, given the tone_zone. if tone_zone == NULL, use the default tone_zone */
-struct tone_zone_sound *ast_get_indication_tone(const struct tone_zone *zone, const char *indication);
-
-/* add a new country, if country exists, it will be replaced. */
-int ast_register_indication_country(struct tone_zone *country);
-/* remove an existing country and all its indications, country must exist */
-int ast_unregister_indication_country(const char *country);
-/* add a new indication to a tone_zone. tone_zone must exist. if the indication already
- * exists, it will be replaced. */
-int ast_register_indication(struct tone_zone *zone, const char *indication, const char *tonelist);
-/* remove an existing tone_zone's indication. tone_zone must exist */
-int ast_unregister_indication(struct tone_zone *zone, const char *indication);
-
-/* Start a tone-list going */
-int ast_playtones_start(struct ast_channel *chan, int vol, const char* tonelist, int interruptible);
-/*! Stop the tones from playing */
-=======
 /*!
  * \brief Parse a tone part
  *
@@ -185,7 +162,6 @@
  *
  * \param chan the channel to stop tones on
  */
->>>>>>> 5cf67a7a
 void ast_playtones_stop(struct ast_channel *chan);
 
 /*!
