--- conflicted
+++ resolved
@@ -25,32 +25,15 @@
 
 #include "asterisk/network.h"
 
-<<<<<<< HEAD
-#include <stdlib.h>
-#include <stdio.h>
-#include <stdarg.h>
-#include <netinet/in.h>
-#include <arpa/inet.h>	/* we want to override inet_ntoa */
-#include <netdb.h>
-#include <limits.h>
-#include <time.h>	/* we want to override localtime_r */
-#include <unistd.h>
-=======
 #include <time.h>	/* we want to override localtime_r */
 #include <unistd.h>
 #include <string.h>
->>>>>>> 19898f33
 
 #include "asterisk/lock.h"
 #include "asterisk/time.h"
 #include "asterisk/logger.h"
-<<<<<<< HEAD
-#include "asterisk/compiler.h"
-#include "asterisk/localtime.h"
-=======
 #include "asterisk/localtime.h"
 #include "asterisk/stringfields.h"
->>>>>>> 19898f33
 
 /*!
 \note \verbatim
@@ -334,28 +317,6 @@
 	*input /= *value;
 }
 
-<<<<<<< HEAD
-/*!
- * \brief thread-safe replacement for inet_ntoa().
- *
- * \note It is very important to note that even though this is a thread-safe
- *       replacement for inet_ntoa(), it is *not* reentrant.  In a single
- *       thread, the result from a previous call to this function is no longer
- *       valid once it is called again.  If the result from multiple calls to
- *       this function need to be kept or used at once, then the result must be
- *       copied to a local buffer before calling this function again.
- */
-const char *ast_inet_ntoa(struct in_addr ia);
-
-#ifdef inet_ntoa
-#undef inet_ntoa
-=======
-#ifdef localtime_r
-#undef localtime_r
->>>>>>> 19898f33
-#endif
-#define localtime_r __dont_use_localtime_r_use_ast_localtime_instead__
-
 #ifdef localtime_r
 #undef localtime_r
 #endif
@@ -394,13 +355,10 @@
  */
 int ast_careful_fwrite(FILE *f, int fd, const char *s, size_t len, int timeoutms);
 
-<<<<<<< HEAD
-=======
 /*
  * Thread management support (should be moved to lock.h or a different header)
  */
 
->>>>>>> 19898f33
 #define AST_STACKSIZE (((sizeof(void *) * 8 * 8) - 16) * 1024)
 
 #if defined(LOW_MEMORY)
@@ -416,17 +374,6 @@
 			     void *data, size_t stacksize, const char *file, const char *caller,
 			     int line, const char *start_fn);
 
-<<<<<<< HEAD
-#define ast_pthread_create(a, b, c, d) ast_pthread_create_stack(a, b, c, d,			\
-							        0,				\
-	 						        __FILE__, __FUNCTION__,		\
- 							        __LINE__, #c)
-
-#define ast_pthread_create_background(a, b, c, d) ast_pthread_create_stack(a, b, c, d,			\
-									   AST_BACKGROUND_STACKSIZE,	\
-									   __FILE__, __FUNCTION__,	\
-									   __LINE__, #c)
-=======
 int ast_pthread_create_detached_stack(pthread_t *thread, pthread_attr_t *attr, void*(*start_routine)(void *),
 				 void *data, size_t stacksize, const char *file, const char *caller,
 				 int line, const char *start_fn);
@@ -450,7 +397,6 @@
 		__FILE__, __FUNCTION__, __LINE__, #c)
 
 /* End of thread management support */
->>>>>>> 19898f33
 
 /*!
 	\brief Process a string to find and replace characters
@@ -635,12 +581,8 @@
 #define ast_asprintf(ret, fmt, ...) \
 	_ast_asprintf((ret), __FILE__, __LINE__, __PRETTY_FUNCTION__, fmt, __VA_ARGS__)
 
-<<<<<<< HEAD
-int _ast_asprintf(char **ret, const char *file, int lineno, const char *func, const char *fmt, ...) __attribute__((format(printf, 5, 6)));
-=======
 int __attribute__((format(printf, 5, 6)))
 	_ast_asprintf(char **ret, const char *file, int lineno, const char *func, const char *fmt, ...);
->>>>>>> 19898f33
 
 /*!
  * \brief A wrapper for vasprintf()
@@ -654,12 +596,8 @@
 	_ast_vasprintf((ret), __FILE__, __LINE__, __PRETTY_FUNCTION__, (fmt), (ap))
 
 AST_INLINE_API(
-<<<<<<< HEAD
-int __attribute__((format(printf, 5, 0))) _ast_vasprintf(char **ret, const char *file, int lineno, const char *func, const char *fmt, va_list ap),
-=======
 __attribute__((format(printf, 5, 0)))
 int _ast_vasprintf(char **ret, const char *file, int lineno, const char *func, const char *fmt, va_list ap),
->>>>>>> 19898f33
 {
 	int res;
 
@@ -706,9 +644,6 @@
  */
 void ast_enable_packet_fragmentation(int sock);
 
-<<<<<<< HEAD
-#define ARRAY_LEN(a) (sizeof(a) / sizeof(a[0]))
-=======
 /*!
   \brief Recursively create directory path
   \param path The directory path to create
@@ -747,7 +682,6 @@
  */
 int ast_parse_digest(const char *digest, struct ast_http_digest *d, int request, int pedantic);
 
->>>>>>> 19898f33
 
 #ifdef AST_DEVMODE
 #define ast_assert(a) _ast_assert(a, # a, __FILE__, __LINE__, __PRETTY_FUNCTION__)
@@ -757,13 +691,8 @@
 	if (__builtin_expect(!condition, 1)) {
 		/* Attempt to put it into the logger, but hope that at least someone saw the
 		 * message on stderr ... */
-<<<<<<< HEAD
-		ast_log(LOG_ERROR, "FRACK!, Failed assertion %s (%d) at line %d in %s of %s\n",
-			condition_str, condition, line, function, file);
-=======
 		ast_log(__LOG_ERROR, file, line, function, "FRACK!, Failed assertion %s (%d)\n",
 			condition_str, condition);
->>>>>>> 19898f33
 		fprintf(stderr, "FRACK!, Failed assertion %s (%d) at line %d in %s of %s\n",
 			condition_str, condition, line, function, file);
 		/* Give the logger a chance to get the message out, just in case we abort(), or
@@ -781,8 +710,6 @@
 #define ast_assert(a)
 #endif
 
-<<<<<<< HEAD
-=======
 #include "asterisk/strings.h"
 
 /*!
@@ -831,5 +758,4 @@
  */
 int ast_eid_cmp(const struct ast_eid *eid1, const struct ast_eid *eid2);
 
->>>>>>> 19898f33
 #endif /* _ASTERISK_UTILS_H */