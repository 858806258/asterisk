--- conflicted
+++ resolved
@@ -25,32 +25,15 @@
 
 #include "asterisk/network.h"
 
-<<<<<<< HEAD
-#include <stdlib.h>
-#include <stdio.h>
-#include <stdarg.h>
-#include <netinet/in.h>
-#include <arpa/inet.h>	/* we want to override inet_ntoa */
-#include <netdb.h>
-#include <limits.h>
-#include <time.h>	/* we want to override localtime_r */
-#include <unistd.h>
-=======
 #include <time.h>	/* we want to override localtime_r */
 #include <unistd.h>
 #include <string.h>
->>>>>>> 5cf67a7a
 
 #include "asterisk/lock.h"
 #include "asterisk/time.h"
 #include "asterisk/logger.h"
-<<<<<<< HEAD
-#include "asterisk/compiler.h"
-#include "asterisk/localtime.h"
-=======
 #include "asterisk/localtime.h"
 #include "asterisk/stringfields.h"
->>>>>>> 5cf67a7a
 
 /*!
 \note \verbatim
@@ -361,28 +344,6 @@
 	*input /= *value;
 }
 
-<<<<<<< HEAD
-/*!
- * \brief thread-safe replacement for inet_ntoa().
- *
- * \note It is very important to note that even though this is a thread-safe
- *       replacement for inet_ntoa(), it is *not* reentrant.  In a single
- *       thread, the result from a previous call to this function is no longer
- *       valid once it is called again.  If the result from multiple calls to
- *       this function need to be kept or used at once, then the result must be
- *       copied to a local buffer before calling this function again.
- */
-const char *ast_inet_ntoa(struct in_addr ia);
-
-#ifdef inet_ntoa
-#undef inet_ntoa
-=======
-#ifdef localtime_r
-#undef localtime_r
->>>>>>> 5cf67a7a
-#endif
-#define localtime_r __dont_use_localtime_r_use_ast_localtime_instead__
-
 #ifdef localtime_r
 #undef localtime_r
 #endif
@@ -427,11 +388,6 @@
 
 #define AST_STACKSIZE (((sizeof(void *) * 8 * 8) - 16) * 1024)
 
-<<<<<<< HEAD
-#define AST_STACKSIZE (((sizeof(void *) * 8 * 8) - 16) * 1024)
-
-=======
->>>>>>> 5cf67a7a
 #if defined(LOW_MEMORY)
 #define AST_BACKGROUND_STACKSIZE (((sizeof(void *) * 8 * 2) - 16) * 1024)
 #else
@@ -445,17 +401,6 @@
 			     void *data, size_t stacksize, const char *file, const char *caller,
 			     int line, const char *start_fn);
 
-<<<<<<< HEAD
-#define ast_pthread_create(a, b, c, d) ast_pthread_create_stack(a, b, c, d,			\
-							        0,				\
-	 						        __FILE__, __FUNCTION__,		\
- 							        __LINE__, #c)
-
-#define ast_pthread_create_background(a, b, c, d) ast_pthread_create_stack(a, b, c, d,			\
-									   AST_BACKGROUND_STACKSIZE,	\
-									   __FILE__, __FUNCTION__,	\
-									   __LINE__, #c)
-=======
 int ast_pthread_create_detached_stack(pthread_t *thread, pthread_attr_t *attr, void*(*start_routine)(void *),
 				 void *data, size_t stacksize, const char *file, const char *caller,
 				 int line, const char *start_fn);
@@ -479,7 +424,6 @@
 		__FILE__, __FUNCTION__, __LINE__, #c)
 
 /* End of thread management support */
->>>>>>> 5cf67a7a
 
 /*!
 	\brief Process a string to find and replace characters
@@ -664,12 +608,8 @@
 #define ast_asprintf(ret, fmt, ...) \
 	_ast_asprintf((ret), __FILE__, __LINE__, __PRETTY_FUNCTION__, fmt, __VA_ARGS__)
 
-<<<<<<< HEAD
-int _ast_asprintf(char **ret, const char *file, int lineno, const char *func, const char *fmt, ...) __attribute__((format(printf, 5, 6)));
-=======
 int __attribute__((format(printf, 5, 6)))
 	_ast_asprintf(char **ret, const char *file, int lineno, const char *func, const char *fmt, ...);
->>>>>>> 5cf67a7a
 
 /*!
  * \brief A wrapper for vasprintf()
@@ -683,12 +623,8 @@
 	_ast_vasprintf((ret), __FILE__, __LINE__, __PRETTY_FUNCTION__, (fmt), (ap))
 
 AST_INLINE_API(
-<<<<<<< HEAD
-int __attribute__((format(printf, 5, 0))) _ast_vasprintf(char **ret, const char *file, int lineno, const char *func, const char *fmt, va_list ap),
-=======
 __attribute__((format(printf, 5, 0)))
 int _ast_vasprintf(char **ret, const char *file, int lineno, const char *func, const char *fmt, va_list ap),
->>>>>>> 5cf67a7a
 {
 	int res;
 
@@ -700,8 +636,6 @@
 )
 
 #endif /* AST_DEBUG_MALLOC */
-<<<<<<< HEAD
-=======
 
 /*!
   \brief call __builtin_alloca to ensure we get gcc builtin semantics
@@ -711,7 +645,6 @@
   you won't get a NULL returned, but a SEGFAULT if you're lucky.
 */
 #define ast_alloca(size) __builtin_alloca(size)
->>>>>>> 5cf67a7a
 
 #if !defined(ast_strdupa) && defined(__GNUC__)
 /*!
@@ -747,31 +680,6 @@
  */
 void ast_enable_packet_fragmentation(int sock);
 
-<<<<<<< HEAD
-#define ARRAY_LEN(a) (sizeof(a) / sizeof(a[0]))
-
-#ifdef AST_DEVMODE
-#define ast_assert(a) _ast_assert(a, # a, __FILE__, __LINE__, __PRETTY_FUNCTION__)
-static void force_inline _ast_assert(int condition, const char *condition_str, 
-	const char *file, int line, const char *function)
-{
-	if (__builtin_expect(!condition, 1)) {
-		/* Attempt to put it into the logger, but hope that at least someone saw the
-		 * message on stderr ... */
-		ast_log(LOG_ERROR, "FRACK!, Failed assertion %s (%d) at line %d in %s of %s\n",
-			condition_str, condition, line, function, file);
-		fprintf(stderr, "FRACK!, Failed assertion %s (%d) at line %d in %s of %s\n",
-			condition_str, condition, line, function, file);
-		/* Give the logger a chance to get the message out, just in case we abort(), or
-		 * Asterisk crashes due to whatever problem just happened after we exit ast_assert(). */
-		usleep(1);
-#ifdef DO_CRASH
-		abort();
-		/* Just in case abort() doesn't work or something else super silly,
-		 * and for Qwell's amusement. */
-		*((int*)0)=0;
-#endif
-=======
 /*!
   \brief Recursively create directory path
   \param path The directory path to create
@@ -818,15 +726,12 @@
 {
 	if (__builtin_expect(!condition, 1)) {
 		__ast_assert_failed(condition, condition_str, file, line, function);
->>>>>>> 5cf67a7a
 	}
 }
 #else
 #define ast_assert(a)
 #endif
 
-<<<<<<< HEAD
-=======
 /*!
  * \brief Force a crash if DO_CRASH is defined.
  *
@@ -937,7 +842,6 @@
  */
 int ast_eid_cmp(const struct ast_eid *eid1, const struct ast_eid *eid2);
 
->>>>>>> 5cf67a7a
 /*!\brief Resolve a binary to a full pathname
  * \param binary Name of the executable to resolve
  * \param fullpath Buffer to hold the complete pathname
