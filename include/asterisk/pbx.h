--- conflicted
+++ resolved
@@ -24,10 +24,6 @@
 #define _ASTERISK_PBX_H
 
 #include "asterisk/channel.h"
-<<<<<<< HEAD
-#include "asterisk/linkedlists.h"
-#include "asterisk/devicestate.h"
-=======
 #include "asterisk/sched.h"
 #include "asterisk/devicestate.h"
 #include "asterisk/chanvars.h"
@@ -35,7 +31,6 @@
 #include "asterisk/stringfields.h"
 #include "asterisk/xmldoc.h"
 #include "asterisk/frame_defs.h"
->>>>>>> 5cf67a7a
 
 #if defined(__cplusplus) || defined(c_plusplus)
 extern "C" {
@@ -47,11 +42,6 @@
 #define AST_PBX_KEEP    0
 #define AST_PBX_REPLACE 1
 
-<<<<<<< HEAD
-/*! \brief Special return values from applications to the PBX { */
-#define AST_PBX_KEEPALIVE               10	/*!< Destroy the thread, but don't hang up the channel */
-/*! } */
-=======
 /*! \brief Special return values from applications to the PBX
  * @{ */
 #define AST_PBX_HANGUP                -1    /*!< Jump to the 'h' exten */
@@ -59,7 +49,6 @@
 #define AST_PBX_ERROR                  1    /*!< Jump to the 'e' exten */
 #define AST_PBX_INCOMPLETE             12   /*!< Return to PBX matching, allowing more digits for the extension */
 /*! @} */
->>>>>>> 5cf67a7a
 
 #define PRIORITY_HINT	-1	/*!< Special Priority for a hint */
 
@@ -94,15 +83,6 @@
 
 /*! \brief Data structure associated with a custom dialplan function */
 struct ast_custom_function {
-<<<<<<< HEAD
-	const char *name;		/*!< Name */
-	const char *synopsis;		/*!< Short description for "show functions" */
-	const char *desc;		/*!< Help text that explains it all */
-	const char *syntax;		/*!< Syntax description */
-	ast_acf_read_fn_t read;		/*!< Read function, if read is supported */
-	ast_acf_write_fn_t write;	/*!< Write function, if write is supported */
-	AST_LIST_ENTRY(ast_custom_function) acflist;
-=======
 	const char *name;			/*!< Name */
 	AST_DECLARE_STRING_FIELDS(
 		AST_STRING_FIELD(synopsis);     /*!< Synopsis text for 'show functions' */
@@ -128,7 +108,6 @@
 	ast_acf_write_fn_t write;	/*!< Write function, if write is supported */
 	struct ast_module *mod;         /*!< Module this custom function belongs to */
 	AST_RWLIST_ENTRY(ast_custom_function) acflist;
->>>>>>> 5cf67a7a
 };
 
 /*! \brief All switch functions have the same interface, so define a type for them */
@@ -405,47 +384,9 @@
 /*!
  * \brief Map devstate to an extension state.
  *
-<<<<<<< HEAD
- * \param[in] device state
+ * \param[in] devstate device state
  *
  * \return the extension state mapping.
- */
-enum ast_extension_states ast_devstate_to_extenstate(enum ast_device_state devstate);
-
-/*! 
- * \brief Register an application.
- *
- * \param app Short name of the application
- * \param execute a function callback to execute the application. It should return
- *                non-zero if the channel needs to be hung up.
- * \param synopsis a short description (one line synopsis) of the application
- * \param description long description with all of the details about the use of 
- *                    the application
- * 
- * This registers an application with Asterisk's internal application list. 
- * \note The individual applications themselves are responsible for registering and unregistering
- *       and unregistering their own CLI commands.
- * 
- * \retval 0 success 
- * \retval -1 failure.
- */
-int ast_register_application(const char *app, int (*execute)(struct ast_channel *, void *),
-			     const char *synopsis, const char *description);
-
-/*! 
- * \brief Unregister an application
- * 
- * \param app name of the application (does not have to be the same string as the one that was registered)
- * 
- * This unregisters an application from Asterisk's internal application list.
- * 
- * \retval 0 success 
- * \retval -1 failure
-=======
- * \param[in] devstate device state
- *
- * \return the extension state mapping.
->>>>>>> 5cf67a7a
  */
 enum ast_extension_states ast_devstate_to_extenstate(enum ast_device_state devstate);
 
@@ -568,11 +509,7 @@
  * function call, it is important that c is not locked prior to calling this. Otherwise
  * a deadlock may occur
  *
-<<<<<<< HEAD
- * \return If an extension within the given context(or callerid) with the given priority 
-=======
  * \return If an extension within the given context(or callerid) with the given priority
->>>>>>> 5cf67a7a
  *         is found a non zero value will be returned. Otherwise, 0 is returned.
  */
 int ast_exists_extension(struct ast_channel *c, const char *context, const char *exten,
@@ -591,12 +528,8 @@
  * function call, it is important that c is not locked prior to calling this. Otherwise
  * a deadlock may occur
  *
-<<<<<<< HEAD
- * \return the priority which matches the given label in the extension or -1 if not found.
-=======
  * \retval the priority which matches the given label in the extension
  * \retval -1 if not found.
->>>>>>> 5cf67a7a
  */
 int ast_findlabel_extension(struct ast_channel *c, const char *context,
 	const char *exten, const char *label, const char *callerid);
@@ -702,11 +635,7 @@
  * function call, it is important that c is not locked prior to calling this. Otherwise
  * a deadlock may occur
  *
-<<<<<<< HEAD
- * \retval 0 on success 
-=======
- * \retval 0 on success
->>>>>>> 5cf67a7a
+ * \retval 0 on success
  * \retval -1 on failure.
  */
 int ast_spawn_extension(struct ast_channel *c, const char *context,
@@ -821,11 +750,6 @@
  * \param context context to remove extension from
  * \param extension which extension to remove
  * \param priority priority of extension to remove (0 to remove all)
-<<<<<<< HEAD
- * \param callerid NULL to remove all; non-NULL to match a single record per priority
- * \param matchcid non-zero to match callerid element (if non-NULL); 0 to match default case
-=======
->>>>>>> 5cf67a7a
  * \param registrar registrar of the extension
  *
  * This function removes an extension from a given context.
@@ -844,22 +768,12 @@
 int ast_context_remove_extension_callerid(const char *context, const char *extension,
 	int priority, const char *callerid, int matchcid, const char *registrar);
 
-<<<<<<< HEAD
-int ast_context_remove_extension_callerid(const char *context, const char *extension,
-	int priority, const char *callerid, int matchcid, const char *registrar);
-
-int ast_context_remove_extension_callerid2(struct ast_context *con, const char *extension,
-	int priority, const char *callerid, int matchcid, const char *registrar);
-
-/*! 
-=======
 int ast_context_remove_extension_callerid2(struct ast_context *con, const char *extension,
 	int priority, const char *callerid, int matchcid, const char *registrar,
 	int already_locked);
 /*! @} */
 
 /*!
->>>>>>> 5cf67a7a
  * \brief Add an ignorepat
  *
  * \param context which context to add the ignorpattern to
@@ -920,13 +834,7 @@
  * \retval 0 on success
  * \retval -1 on error
  */
-<<<<<<< HEAD
-int ast_lock_contexts(void); /* equivalent to wrlock */
 int ast_rdlock_contexts(void);
-int ast_wrlock_contexts(void);
-=======
-int ast_rdlock_contexts(void);
->>>>>>> 5cf67a7a
 
 /*!
  * \brief Unlocks contexts
@@ -1078,14 +986,6 @@
 int pbx_builtin_serialize_variables(struct ast_channel *chan, struct ast_str **buf);
 
 /*!
-<<<<<<< HEAD
- * \note Will lock the channel.
- */
-int pbx_builtin_serialize_variables(struct ast_channel *chan, char *buf, size_t size);
-
-/*!
- * \note Will lock the channel.
-=======
  * \brief Return a pointer to the value of the corresponding channel variable.
  * \note Will lock the channel.
  *
@@ -1102,27 +1002,16 @@
  *		}
  *		ast_channel_unlock(chan);
  * \endcode
->>>>>>> 5cf67a7a
  */
 const char *pbx_builtin_getvar_helper(struct ast_channel *chan, const char *name);
 
 /*!
-<<<<<<< HEAD
-=======
  * \brief Add a variable to the channel variable stack, without removing any previously set value.
->>>>>>> 5cf67a7a
  * \note Will lock the channel.
  */
 void pbx_builtin_pushvar_helper(struct ast_channel *chan, const char *name, const char *value);
 
 /*!
-<<<<<<< HEAD
- * \note Will lock the channel.
- */
-void pbx_builtin_setvar_helper(struct ast_channel *chan, const char *name, const char *value);
-
-/*!
-=======
  * \brief Add a variable to the channel variable stack, removing the most recently set value for the same name.
  * \note Will lock the channel.  May also be used to set a channel dialplan function to a particular value.
  * \see ast_func_write
@@ -1133,20 +1022,12 @@
 
 /*!
  * \brief Retrieve the value of a builtin variable or variable from the channel variable stack.
->>>>>>> 5cf67a7a
  * \note Will lock the channel.
  */
 void pbx_retrieve_variable(struct ast_channel *c, const char *var, char **ret, char *workspace, int workspacelen, struct varshead *headp);
 void pbx_builtin_clear_globals(void);
 
 /*!
-<<<<<<< HEAD
- * \note Will lock the channel.
- */
-int pbx_builtin_setvar(struct ast_channel *chan, void *data);
-
-void pbx_substitute_variables_helper(struct ast_channel *c,const char *cp1,char *cp2,int count);
-=======
  * \brief Parse and set a single channel variable, where the name and value are separated with an '=' character.
  * \note Will lock the channel.
  */
@@ -1163,7 +1044,6 @@
 /*! @name Substitution routines, using static string buffers
  * @{ */
 void pbx_substitute_variables_helper(struct ast_channel *c, const char *cp1, char *cp2, int count);
->>>>>>> 5cf67a7a
 void pbx_substitute_variables_varshead(struct varshead *headp, const char *cp1, char *cp2, int count);
 void pbx_substitute_variables_helper_full(struct ast_channel *c, struct varshead *headp, const char *cp1, char *cp2, int cp2_size, size_t *used);
 /*! @} */
@@ -1214,8 +1094,6 @@
   fall through (reads extension instead).  Returns previous value. */
 int pbx_set_autofallthrough(int newval);
 
-<<<<<<< HEAD
-=======
 /*! Set "extenpatternmatchnew" flag, if newval is <0, does not actually set.  If
   set to 1, sets to use the new Trie-based pattern matcher.  If newval set to 0, sets to use
   the old linear-search algorithm.  Returns previous value. */
@@ -1228,20 +1106,12 @@
  */
 void pbx_set_overrideswitch(const char *newval);
 
->>>>>>> 5cf67a7a
 /*!
  * \note This function will handle locking the channel as needed.
  */
 int ast_goto_if_exists(struct ast_channel *chan, const char *context, const char *exten, int priority);
 
 /*!
-<<<<<<< HEAD
- * \note I can find neither parsable nor parseable at dictionary.com, 
- *       but google gives me 169000 hits for parseable and only 49,800 
- *       for parsable 
- *
-=======
->>>>>>> 5cf67a7a
  * \note This function will handle locking the channel as needed.
  */
 int ast_parseable_goto(struct ast_channel *chan, const char *goto_string);
@@ -1249,14 +1119,11 @@
 /*!
  * \note This function will handle locking the channel as needed.
  */
-<<<<<<< HEAD
-=======
 int ast_async_parseable_goto(struct ast_channel *chan, const char *goto_string);
 
 /*!
  * \note This function will handle locking the channel as needed.
  */
->>>>>>> 5cf67a7a
 int ast_explicit_goto(struct ast_channel *chan, const char *context, const char *exten, int priority);
 
 /*!
