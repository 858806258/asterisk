--- conflicted
+++ resolved
@@ -45,12 +45,6 @@
 /*! \brief ODBC container */
 struct odbc_obj {
 	ast_mutex_t lock;
-<<<<<<< HEAD
-	SQLHDBC  con;                   /* ODBC Connection Handle */
-	struct odbc_class *parent;      /* Information about the connection is protected */
-	struct timeval last_used;
-	unsigned int used:1;
-=======
 	SQLHDBC  con;                   /*!< ODBC Connection Handle */
 	struct odbc_class *parent;      /*!< Information about the connection is protected */
 	struct timeval last_used;       /*!< Used by idlecheck to determine if the connection should be renegotiated */
@@ -60,7 +54,6 @@
 	int lineno;
 #endif
 	unsigned int used:1;            /*!< Is this connection currently in use? */
->>>>>>> 19898f33
 	unsigned int up:1;
 	unsigned int tx:1;              /*!< Should this connection be unshared, regardless of the class setting? */
 	struct odbc_txn_frame *txf;     /*!< Reference back to the transaction frame, if applicable */
@@ -161,9 +154,6 @@
  */
 int ast_odbc_backslash_is_escape(struct odbc_obj *obj);
 
-<<<<<<< HEAD
-/*! \brief Prepares, executes, and returns the resulting statement handle.
-=======
 /*! \brief Executes an non prepared statement and returns the resulting
  * statement handle.
  * \param obj The ODBC object
@@ -176,7 +166,6 @@
 
 /*! 
  * \brief Prepares, executes, and returns the resulting statement handle.
->>>>>>> 19898f33
  * \param obj The ODBC object
  * \param prepare_cb A function callback, which, when called, should return a statement handle prepared, with any necessary parameters or result columns bound.
  * \param data A parameter to be passed to the prepare_cb parameter function, indicating which statement handle is to be prepared.
