--- conflicted
+++ resolved
@@ -90,13 +90,8 @@
   and their storage pool must be freed:
   
   \code
-<<<<<<< HEAD
-  ast_string_field_free_memory(sample);
-  free(sample);
-=======
   ast_string_field_free_memory(x);
   ast_free(x);
->>>>>>> 19898f33
   \endcode
 
   This completes the API description.
@@ -193,42 +188,24 @@
   \param format printf-style format string
   \return nothing
 */
-<<<<<<< HEAD
-void __ast_string_field_index_build(struct ast_string_field_mgr *mgr,
-				    ast_string_field *fields, int num_fields,
-				    int index, const char *format, ...) __attribute__((format(printf, 5, 6)));
-=======
 void __ast_string_field_ptr_build(struct ast_string_field_mgr *mgr,
 				  struct ast_string_field_pool **pool_head,
 				  ast_string_field *ptr, const char *format, ...) __attribute__((format(printf, 4, 5)));
->>>>>>> 19898f33
 
 /*!
   \internal
   \brief Set a field to a complex (built) value
   \param mgr Pointer to the pool manager structure
-<<<<<<< HEAD
-  \param fields Pointer to the first entry of the field array
-  \param num_fields Number of fields in the array
-  \param index Index position of the field within the structure
-=======
   \param pool_head Pointer to the current pool
   \param ptr Pointer to a field within the structure
->>>>>>> 19898f33
   \param format printf-style format string
   \param args va_list of the args for the format_string
   \param args_again a copy of the first va_list for the sake of bsd not having a copy routine
   \return nothing
 */
-<<<<<<< HEAD
-void __ast_string_field_index_build_va(struct ast_string_field_mgr *mgr,
-				       ast_string_field *fields, int num_fields,
-				       int index, const char *format, va_list a1, va_list a2)  __attribute__((format(printf, 5, 0)));
-=======
 void __ast_string_field_ptr_build_va(struct ast_string_field_mgr *mgr,
 				     struct ast_string_field_pool **pool_head,
 				     ast_string_field *ptr, const char *format, va_list a1, va_list a2) __attribute__((format(printf, 4, 0)));
->>>>>>> 19898f33
 
 /*!
   \brief Declare a string field
@@ -333,43 +310,6 @@
   \param data String value to be copied into the field 
   \return nothing
 */
-<<<<<<< HEAD
-#define ast_string_field_index_set(x, index, data) do { \
-    char *__zz__ = (char*) (x)->__begin_field[index]; \
-    char *__data__ = (char*) data; \
-    size_t __dlen__ = strlen(__data__) + 1; \
-    if ( __dlen__ == 1 ) {\
-      (x)->__begin_field[index] = __ast_string_field_empty; \
-    } else { \
-      if ((__zz__[0] != 0) && (__dlen__ <= (strlen(__zz__) + 1))) { \
-        memcpy(__zz__, __data__, __dlen__); \
-      } else { \
-        if (((x)->__begin_field[index] = __ast_string_field_alloc_space(&(x)->__field_mgr, __dlen__, &(x)->__begin_field[0], ast_string_field_count(x)))) { \
-          char *__yy__ = (char *) (x)->__begin_field[index]; \
-          memcpy(__yy__, __data__, __dlen__); \
-        } \
-      } \
-     } \
-   } while (0)
-
-#define ast_string_field_index_logset(x, index, data, logstr) do { \
-    char *__zz__ = (char*) (x)->__begin_field[index]; \
-    char *__data__ = (char*) data; \
-    size_t __dlen__ = strlen(__data__) + 1; \
-    if ( __dlen__ == 1 ) {\
-      (x)->__begin_field[index] = __ast_string_field_empty; \
-    } else { \
-      if ((__zz__[0] != 0) && (__dlen__ <= strlen(__zz__) + 1)) { \
-        ast_verbose("%s: ======replacing '%s' with '%s'\n", logstr, __zz__, __data__); \
-        memcpy(__zz__, __data__, __dlen__); \
-      } else { \
-        if (((x)->__begin_field[index] = __ast_string_field_alloc_space(&(x)->__field_mgr, __dlen__, &(x)->__begin_field[0], ast_string_field_count(x)))) \
-          ast_verbose("%s: ++++++allocating room for '%s' to replace '%s'\n", logstr, __data__, __zz__); \
-          memcpy((char*) (x)->__begin_field[index], __data__, __dlen__); \
-      } \
-     } \
-   } while (0)
-=======
 #define ast_string_field_ptr_set(x, ptr, data) do {									\
 	const char *__d__ = (data);											\
 	size_t __dlen__ = (__d__) ? strlen(__d__) + 1 : 1;								\
@@ -386,7 +326,6 @@
 		memcpy(* (void **) __p__, __d__, __dlen__);								\
 	}														\
 	} while (0)
->>>>>>> 19898f33
 
 /*!
   \brief Set a field to a simple string value
@@ -399,12 +338,6 @@
 	ast_string_field_ptr_set(x, &(x)->field, data);		\
 	} while (0)
 
-<<<<<<< HEAD
-#define ast_string_field_logset(x, field, data, logstr) \
-	ast_string_field_index_logset(x, ast_string_field_index(x, field), data, logstr)
-
-=======
->>>>>>> 19898f33
 /*!
   \brief Set a field to a complex (built) value
   \param x Pointer to a structure containing fields
@@ -417,75 +350,30 @@
 	__ast_string_field_ptr_build(&(x)->__field_mgr, &(x)->__field_mgr_pool, (ast_string_field *) ptr, fmt, args)
 
 /*!
+  \brief Set a field to a complex (built) value
+  \param x Pointer to a structure containing fields
+  \param field Name of the field to set
+  \param fmt printf-style format string
+  \param args Arguments for format string
+  \return nothing
+*/
+#define ast_string_field_build(x, field, fmt, args...) \
+	__ast_string_field_ptr_build(&(x)->__field_mgr, &(x)->__field_mgr_pool, (ast_string_field *) &(x)->field, fmt, args)
+
+/*!
   \brief Set a field to a complex (built) value with prebuilt va_lists.
   \param x Pointer to a structure containing fields
-  \param index Index position of the field within the structure
+  \param ptr Pointer to a field within the structure
   \param fmt printf-style format string
   \param args1 Arguments for format string in va_list format
   \param args2 a second copy of the va_list for the sake of bsd, with no va_list copy operation
   \return nothing
 */
-#define ast_string_field_index_build_va(x, index, fmt, args1, args2) \
-	__ast_string_field_index_build_va(&(x)->__field_mgr, &(x)->__begin_field[0], ast_string_field_count(x), index, fmt, args1, args2)
-
-/*!
-  \brief Set a field to a complex (built) value
-  \param x Pointer to a structure containing fields
-  \param field Name of the field to set
-  \param fmt printf-style format string
-  \param args Arguments for format string
-  \return nothing
-*/
-#define ast_string_field_build(x, field, fmt, args...) \
-<<<<<<< HEAD
-	ast_string_field_index_build(x, ast_string_field_index(x, field), fmt, args)
-
-/*!
-  \brief Set a field to a complex (built) value
-  \param x Pointer to a structure containing fields
-  \param field Name of the field to set
-  \param fmt printf-style format string
-  \param argslist a va_list of the args
-  \return nothing
-*/
-#define ast_string_field_build_va(x, field, fmt, args1, args2) \
-	ast_string_field_index_build_va(x, ast_string_field_index(x, field), fmt, args1, args2)
-
-/*!
-  \brief Free a field's value.
-  \param x Pointer to a structure containing fields
-  \param index Index position of the field within the structure
-  \return nothing
-
-  \note Because of the storage pool used, the memory
-  occupied by the field's value is \b not recovered; the field
-  pointer is just changed to point to an empty string.
-*/
-#define ast_string_field_index_free(x, index) do { \
-	(x)->__begin_field[index] = __ast_string_field_empty; \
-	} while(0)
-=======
-	__ast_string_field_ptr_build(&(x)->__field_mgr, &(x)->__field_mgr_pool, (ast_string_field *) &(x)->field, fmt, args)
->>>>>>> 19898f33
-
-/*!
-  \brief Set a field to a complex (built) value with prebuilt va_lists.
-  \param x Pointer to a structure containing fields
-  \param ptr Pointer to a field within the structure
-  \param fmt printf-style format string
-  \param args1 Arguments for format string in va_list format
-  \param args2 a second copy of the va_list for the sake of bsd, with no va_list copy operation
-  \return nothing
-*/
 #define ast_string_field_ptr_build_va(x, ptr, fmt, args1, args2) \
 	__ast_string_field_ptr_build_va(&(x)->__field_mgr, &(x)->__field_mgr_pool, (ast_string_field *) ptr, fmt, args1, args2)
 
 /*!
-<<<<<<< HEAD
-  \brief Free the stringfield storage pools attached to a structure
-=======
-  \brief Set a field to a complex (built) value
->>>>>>> 19898f33
+  \brief Set a field to a complex (built) value
   \param x Pointer to a structure containing fields
   \param field Name of the field to set
   \param fmt printf-style format string
@@ -493,34 +381,7 @@
   \param args2 argument two
   \return nothing
 */
-<<<<<<< HEAD
-#define ast_string_field_free_memory(x) do { \
-	struct ast_string_field_pool *this, *prev; \
-	for (this = (x)->__field_mgr.pool; this; this = prev) { \
-		prev = this->prev; \
-		free(this); \
-	} \
-	} while(0)
-=======
 #define ast_string_field_build_va(x, field, fmt, args1, args2) \
 	__ast_string_field_ptr_build_va(&(x)->__field_mgr, &(x)->__field_mgr_pool, (ast_string_field *) &(x)->field, fmt, args1, args2)
->>>>>>> 19898f33
-
-/*!
-  \brief Free the stringfields in a structure
-  \param x Pointer to a structure containing fields
-  \return nothing
-
-  After calling this macro, the most recently allocated pool
-  attached to the structure will be available for use by
-  stringfields again.
-*/
-#define ast_string_field_reset_all(x) do { \
-	int index; \
-	for (index = 0; index < ast_string_field_count(x); index++) \
-		ast_string_field_index_free(x, index); \
-	(x)->__field_mgr.used = 0; \
-	(x)->__field_mgr.space = (x)->__field_mgr.size; \
-	} while(0)
 
 #endif /* _ASTERISK_STRINGFIELDS_H */