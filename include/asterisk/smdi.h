--- conflicted
+++ resolved
@@ -84,9 +84,10 @@
  * queue of messages that have been received on the interface.
  */
 struct ast_smdi_interface;
-<<<<<<< HEAD
-
-void ast_smdi_interface_unref(struct ast_smdi_interface *iface);
+
+AST_OPTIONAL_API(void, ast_smdi_interface_unref,
+		 (struct ast_smdi_interface *iface),
+		 { return; });
 
 /*! 
  * \brief Get the next SMDI message from the queue.
@@ -98,15 +99,40 @@
  *
  * \return the next SMDI message, or NULL if there were no pending messages.
  */
-struct ast_smdi_md_message *ast_smdi_md_message_pop(struct ast_smdi_interface *iface);
-
-=======
-
-AST_OPTIONAL_API(void, ast_smdi_interface_unref,
+AST_OPTIONAL_API(struct ast_smdi_md_message *, ast_smdi_md_message_pop,
 		 (struct ast_smdi_interface *iface),
-		 { return; });
-
-/*! 
+		 { return NULL; });
+
+/*!
+ * \brief Get the next SMDI message from the queue.
+ * \param iface a pointer to the interface to use.
+ * \param timeout the time to wait before returning in milliseconds.
+ *
+ * This function pulls a message from the SMDI message queue on the specified
+ * interface.  If no message is available this function will wait the specified
+ * amount of time before returning.
+ *
+ * \return the next SMDI message, or NULL if there were no pending messages and
+ * the timeout has expired.
+ */
+AST_OPTIONAL_API(struct ast_smdi_md_message *, ast_smdi_md_message_wait,
+		 (struct ast_smdi_interface *iface, int timeout),
+		 { return NULL; });
+
+/*!
+ * \brief Put an SMDI message back in the front of the queue.
+ * \param iface a pointer to the interface to use.
+ * \param msg a pointer to the message to use.
+ *
+ * This function puts a message back in the front of the specified queue.  It
+ * should be used if a message was popped but is not going to be processed for
+ * some reason, and the message needs to be returned to the queue.
+ */
+AST_OPTIONAL_API(void, ast_smdi_md_message_putback,
+		 (struct ast_smdi_interface *iface, struct ast_smdi_md_message *msg),
+		 { return; });
+
+/*!
  * \brief Get the next SMDI message from the queue.
  * \param iface a pointer to the interface to use.
  *
@@ -116,7 +142,7 @@
  *
  * \return the next SMDI message, or NULL if there were no pending messages.
  */
-AST_OPTIONAL_API(struct ast_smdi_md_message *, ast_smdi_md_message_pop,
+AST_OPTIONAL_API(struct ast_smdi_mwi_message *, ast_smdi_mwi_message_pop,
 		 (struct ast_smdi_interface *iface),
 		 { return NULL; });
 
@@ -132,8 +158,12 @@
  * \return the next SMDI message, or NULL if there were no pending messages and
  * the timeout has expired.
  */
-AST_OPTIONAL_API(struct ast_smdi_md_message *, ast_smdi_md_message_wait,
+AST_OPTIONAL_API(struct ast_smdi_mwi_message *, ast_smdi_mwi_message_wait,
 		 (struct ast_smdi_interface *iface, int timeout),
+		 { return NULL; });
+
+AST_OPTIONAL_API(struct ast_smdi_mwi_message *, ast_smdi_mwi_message_wait_station,
+		 (struct ast_smdi_interface *iface, int	timeout, const char *station),
 		 { return NULL; });
 
 /*!
@@ -145,89 +175,9 @@
  * should be used if a message was popped but is not going to be processed for
  * some reason, and the message needs to be returned to the queue.
  */
-AST_OPTIONAL_API(void, ast_smdi_md_message_putback,
-		 (struct ast_smdi_interface *iface, struct ast_smdi_md_message *msg),
-		 { return; });
-
-/*!
- * \brief Get the next SMDI message from the queue.
- * \param iface a pointer to the interface to use.
- *
- * This function pulls the first unexpired message from the SMDI message queue
- * on the specified interface.  It will purge all expired SMDI messages before
- * returning.
- *
- * \return the next SMDI message, or NULL if there were no pending messages.
- */
-AST_OPTIONAL_API(struct ast_smdi_mwi_message *, ast_smdi_mwi_message_pop,
-		 (struct ast_smdi_interface *iface),
-		 { return NULL; });
-
->>>>>>> 5cf67a7a
-/*!
- * \brief Get the next SMDI message from the queue.
- * \param iface a pointer to the interface to use.
- * \param timeout the time to wait before returning in milliseconds.
- *
- * This function pulls a message from the SMDI message queue on the specified
- * interface.  If no message is available this function will wait the specified
- * amount of time before returning.
- *
- * \return the next SMDI message, or NULL if there were no pending messages and
- * the timeout has expired.
- */
-<<<<<<< HEAD
-struct ast_smdi_md_message *ast_smdi_md_message_wait(struct ast_smdi_interface *iface, int timeout);
-
-/*!
- * \brief Put an SMDI message back in the front of the queue.
- * \param iface a pointer to the interface to use.
- * \param md_msg a pointer to the message to use.
- *
- * This function puts a message back in the front of the specified queue.  It
- * should be used if a message was popped but is not going to be processed for
- * some reason, and the message needs to be returned to the queue.
- */
-void ast_smdi_md_message_putback(struct ast_smdi_interface *iface, struct ast_smdi_md_message *msg);
-
-/*!
- * \brief Get the next SMDI message from the queue.
- * \param iface a pointer to the interface to use.
- *
- * This function pulls the first unexpired message from the SMDI message queue
- * on the specified interface.  It will purge all expired SMDI messages before
- * returning.
- *
- * \return the next SMDI message, or NULL if there were no pending messages.
- */
-struct ast_smdi_mwi_message *ast_smdi_mwi_message_pop(struct ast_smdi_interface *iface);
-
-/*!
- * \brief Get the next SMDI message from the queue.
- * \param iface a pointer to the interface to use.
- * \param timeout the time to wait before returning in milliseconds.
- *
- * This function pulls a message from the SMDI message queue on the specified
- * interface.  If no message is available this function will wait the specified
- * amount of time before returning.
- *
- * \return the next SMDI message, or NULL if there were no pending messages and
- * the timeout has expired.
- */
-struct ast_smdi_mwi_message *ast_smdi_mwi_message_wait(struct ast_smdi_interface *iface, int timeout);
-struct ast_smdi_mwi_message *ast_smdi_mwi_message_wait_station(struct ast_smdi_interface *iface, 
-	int timeout, const char *station);
-
-/*!
- * \brief Put an SMDI message back in the front of the queue.
- * \param iface a pointer to the interface to use.
- * \param mwi_msg a pointer to the message to use.
- *
- * This function puts a message back in the front of the specified queue.  It
- * should be used if a message was popped but is not going to be processed for
- * some reason, and the message needs to be returned to the queue.
- */
-void ast_smdi_mwi_message_putback(struct ast_smdi_interface *iface, struct ast_smdi_mwi_message *msg);
+AST_OPTIONAL_API(void, ast_smdi_mwi_message_putback,
+		 (struct ast_smdi_interface *iface, struct ast_smdi_mwi_message *msg),
+		 { return; });
 
 /*!
  * \brief Find an SMDI interface with the specified name.
@@ -237,75 +187,24 @@
  * actually returns an ASTOBJ reference and should be released using
  * #ASTOBJ_UNREF(iface, ast_smdi_interface_destroy).
  */
-struct ast_smdi_interface *ast_smdi_interface_find(const char *iface_name);
+AST_OPTIONAL_API(struct ast_smdi_interface *, ast_smdi_interface_find,
+		 (const char *iface_name),
+		 { return NULL; });
 
 /*!
  * \brief Set the MWI indicator for a mailbox.
  * \param iface the interface to use.
  * \param mailbox the mailbox to use.
  */
-int ast_smdi_mwi_set(struct ast_smdi_interface *iface, const char *mailbox);
+AST_OPTIONAL_API(int, ast_smdi_mwi_set,
+		 (struct ast_smdi_interface *iface, const char *mailbox),
+		 { return -1; });
 
 /*! 
  * \brief Unset the MWI indicator for a mailbox.
  * \param iface the interface to use.
  * \param mailbox the mailbox to use.
  */
-int ast_smdi_mwi_unset(struct ast_smdi_interface *iface, const char *mailbox);
-
-/*! \brief ast_smdi_md_message destructor. */
-void ast_smdi_md_message_destroy(struct ast_smdi_md_message *msg);
-
-/*! \brief ast_smdi_mwi_message destructor. */
-void ast_smdi_mwi_message_destroy(struct ast_smdi_mwi_message *msg);
-=======
-AST_OPTIONAL_API(struct ast_smdi_mwi_message *, ast_smdi_mwi_message_wait,
-		 (struct ast_smdi_interface *iface, int timeout),
-		 { return NULL; });
-
-AST_OPTIONAL_API(struct ast_smdi_mwi_message *, ast_smdi_mwi_message_wait_station,
-		 (struct ast_smdi_interface *iface, int	timeout, const char *station),
-		 { return NULL; });
-
-/*!
- * \brief Put an SMDI message back in the front of the queue.
- * \param iface a pointer to the interface to use.
- * \param msg a pointer to the message to use.
- *
- * This function puts a message back in the front of the specified queue.  It
- * should be used if a message was popped but is not going to be processed for
- * some reason, and the message needs to be returned to the queue.
- */
-AST_OPTIONAL_API(void, ast_smdi_mwi_message_putback,
-		 (struct ast_smdi_interface *iface, struct ast_smdi_mwi_message *msg),
-		 { return; });
-
-/*!
- * \brief Find an SMDI interface with the specified name.
- * \param iface_name the name/port of the interface to search for.
- *
- * \return a pointer to the interface located or NULL if none was found.  This
- * actually returns an ASTOBJ reference and should be released using
- * #ASTOBJ_UNREF(iface, ast_smdi_interface_destroy).
- */
-AST_OPTIONAL_API(struct ast_smdi_interface *, ast_smdi_interface_find,
-		 (const char *iface_name),
-		 { return NULL; });
-
-/*!
- * \brief Set the MWI indicator for a mailbox.
- * \param iface the interface to use.
- * \param mailbox the mailbox to use.
- */
-AST_OPTIONAL_API(int, ast_smdi_mwi_set,
-		 (struct ast_smdi_interface *iface, const char *mailbox),
-		 { return -1; });
-
-/*! 
- * \brief Unset the MWI indicator for a mailbox.
- * \param iface the interface to use.
- * \param mailbox the mailbox to use.
- */
 AST_OPTIONAL_API(int, ast_smdi_mwi_unset,
 		 (struct ast_smdi_interface *iface, const char *mailbox),
 		 { return -1; });
@@ -319,6 +218,5 @@
 AST_OPTIONAL_API(void, ast_smdi_mwi_message_destroy,
 		 (struct ast_smdi_mwi_message *msg),
 		 { return; });
->>>>>>> 5cf67a7a
 
 #endif /* !ASTERISK_SMDI_H */