--- conflicted
+++ resolved
@@ -314,11 +314,7 @@
 /*! \brief standard module glue */
 static int reload(void)
 {
-<<<<<<< HEAD
-	return 0;
-=======
 	return AST_MODULE_LOAD_SUCCESS;
->>>>>>> 5cf67a7a
 }
 
 static int unload_module(void)
