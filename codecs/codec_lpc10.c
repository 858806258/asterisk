/*
 * Asterisk -- An open source telephony toolkit.
 *
 * Copyright (C) 1999 - 2005, Digium, Inc.
 *
 * Mark Spencer <markster@digium.com>
 *
 * The lpc10 code is from a library used by nautilus, modified to be a bit
 * nicer to the compiler.
 * See http://www.arl.wustl.edu/~jaf/ 
 *
 * See http://www.asterisk.org for more information about
 * the Asterisk project. Please do not directly contact
 * any of the maintainers of this project for assistance;
 * the project provides a web site, mailing lists and IRC
 * channels for your use.
 *
 * This program is free software, distributed under the terms of
 * the GNU General Public License Version 2. See the LICENSE file
 * at the top of the source tree.
 */

/*! \file
 *
 * \brief Translate between signed linear and LPC10 (Linear Predictor Code)
 *
 * \ingroup codecs
 */

/*** MODULEINFO
	<support_level>core</support_level>
 ***/

#include "asterisk.h"

ASTERISK_FILE_VERSION(__FILE__, "$Revision$")

#include "asterisk/translate.h"
#include "asterisk/config.h"
#include "asterisk/module.h"
#include "asterisk/utils.h"

#include "lpc10/lpc10.h"

/* Sample frame data */
#include "asterisk/slin.h"
#include "ex_lpc10.h"

/* We use a very strange format here...  I have no idea why...  The frames are 180
   samples long, which isn't even an even number of milliseconds...  Not only that
   but we hvae to waste two bits of each frame to keep them ending on a byte boundary
   because the frames are 54 bits long */

#define LPC10_BYTES_IN_COMPRESSED_FRAME (LPC10_BITS_IN_COMPRESSED_FRAME + 7)/8

#define	BUFFER_SAMPLES	8000

struct lpc10_coder_pvt {
	union {
		struct lpc10_encoder_state *enc;
		struct lpc10_decoder_state *dec;
	} lpc10;
	/* Enough to store a full second */
	short buf[BUFFER_SAMPLES];
	int longer;
};

static int lpc10_enc_new(struct ast_trans_pvt *pvt)
{
	struct lpc10_coder_pvt *tmp = pvt->pvt;

	return (tmp->lpc10.enc = create_lpc10_encoder_state()) ? 0 : -1;
}

static int lpc10_dec_new(struct ast_trans_pvt *pvt)
{
	struct lpc10_coder_pvt *tmp = pvt->pvt;

	return (tmp->lpc10.dec = create_lpc10_decoder_state()) ? 0 : -1;
}

static void extract_bits(INT32 *bits, unsigned char *c)
{
	int x;
	for (x=0;x<LPC10_BITS_IN_COMPRESSED_FRAME;x++) {
		if (*c & (0x80 >> (x & 7)))
			bits[x] = 1;
		else
			bits[x] = 0;
		if ((x & 7) == 7)
			c++;
	}
}

/* XXX note lpc10_encode() produces one bit per word in bits[] */
static void build_bits(unsigned char *c, INT32 *bits)
{
	unsigned char mask=0x80;
	int x;
	*c = 0;
	for (x=0;x<LPC10_BITS_IN_COMPRESSED_FRAME;x++) {
		if (bits[x])
			*c |= mask;
		mask = mask >> 1;
		if ((x % 8)==7) {
			c++;
			*c = 0;
			mask = 0x80;
		}
	}
}

static int lpc10tolin_framein(struct ast_trans_pvt *pvt, struct ast_frame *f)
{
	struct lpc10_coder_pvt *tmp = pvt->pvt;
	int16_t *dst = pvt->outbuf.i16;
	int len = 0;

	while (len + LPC10_BYTES_IN_COMPRESSED_FRAME <= f->datalen) {
		int x;
		float tmpbuf[LPC10_SAMPLES_PER_FRAME];
		INT32 bits[LPC10_BITS_IN_COMPRESSED_FRAME]; /* XXX see note */
		if (pvt->samples + LPC10_SAMPLES_PER_FRAME > BUFFER_SAMPLES) {
			ast_log(LOG_WARNING, "Out of buffer space\n");
			return -1;
		}
		extract_bits(bits, f->data.ptr + len);
		if (lpc10_decode(bits, tmpbuf, tmp->lpc10.dec)) {
			ast_log(LOG_WARNING, "Invalid lpc10 data\n");
			return -1;
		}
		for (x=0;x<LPC10_SAMPLES_PER_FRAME;x++) {
			/* Convert to a short between -1.0 and 1.0 */
			dst[pvt->samples + x] = (int16_t)(32768.0 * tmpbuf[x]);
		}

		pvt->samples += LPC10_SAMPLES_PER_FRAME;
		pvt->datalen += 2*LPC10_SAMPLES_PER_FRAME;
		len += LPC10_BYTES_IN_COMPRESSED_FRAME;
	}
	if (len != f->datalen) 
		printf("Decoded %d, expected %d\n", len, f->datalen);
	return 0;
}

static int lintolpc10_framein(struct ast_trans_pvt *pvt, struct ast_frame *f)
{
	struct lpc10_coder_pvt *tmp = pvt->pvt;

	/* Just add the frames to our stream */
	if (pvt->samples + f->samples > BUFFER_SAMPLES) {
		ast_log(LOG_WARNING, "Out of buffer space\n");
		return -1;
	}
	memcpy(tmp->buf + pvt->samples, f->data.ptr, f->datalen);
	pvt->samples += f->samples;
	return 0;
}

static struct ast_frame *lintolpc10_frameout(struct ast_trans_pvt *pvt)
{
	struct lpc10_coder_pvt *tmp = pvt->pvt;
	int x;
	int datalen = 0;	/* output frame */
	int samples = 0;	/* output samples */
	float tmpbuf[LPC10_SAMPLES_PER_FRAME];
	INT32 bits[LPC10_BITS_IN_COMPRESSED_FRAME];	/* XXX what ??? */
	/* We can't work on anything less than a frame in size */
	if (pvt->samples < LPC10_SAMPLES_PER_FRAME)
		return NULL;
	while (pvt->samples >=  LPC10_SAMPLES_PER_FRAME) {
		/* Encode a frame of data */
		for (x=0;x<LPC10_SAMPLES_PER_FRAME;x++)
			tmpbuf[x] = (float)tmp->buf[x + samples] / 32768.0;
		lpc10_encode(tmpbuf, bits, tmp->lpc10.enc);
		build_bits(pvt->outbuf.uc + datalen, bits);
		datalen += LPC10_BYTES_IN_COMPRESSED_FRAME;
		samples += LPC10_SAMPLES_PER_FRAME;
		pvt->samples -= LPC10_SAMPLES_PER_FRAME;
		/* Use one of the two left over bits to record if this is a 22 or 23 ms frame...
		   important for IAX use */
		tmp->longer = 1 - tmp->longer;
	}
	/* Move the data at the end of the buffer to the front */
	if (pvt->samples)
		memmove(tmp->buf, tmp->buf + samples, pvt->samples * 2);
	return ast_trans_frameout(pvt, datalen, samples);
}


static void lpc10_destroy(struct ast_trans_pvt *arg)
{
	struct lpc10_coder_pvt *pvt = arg->pvt;
	/* Enc and DEC are both just allocated, so they can be freed */
	ast_free(pvt->lpc10.enc);
}

static struct ast_translator lpc10tolin = {
	.name = "lpc10tolin", 
	.srcfmt = AST_FORMAT_LPC10,
	.dstfmt = AST_FORMAT_SLINEAR,
	.newpvt = lpc10_dec_new,
	.framein = lpc10tolin_framein,
	.destroy = lpc10_destroy,
	.sample = lpc10_sample,
	.desc_size = sizeof(struct lpc10_coder_pvt),
	.buffer_samples = BUFFER_SAMPLES,
	.buf_size = BUFFER_SAMPLES * 2,
};

static struct ast_translator lintolpc10 = {
	.name = "lintolpc10", 
	.srcfmt = AST_FORMAT_SLINEAR,
	.dstfmt = AST_FORMAT_LPC10,
	.newpvt = lpc10_enc_new,
	.framein = lintolpc10_framein,
	.frameout = lintolpc10_frameout,
	.destroy = lpc10_destroy,
	.sample = slin8_sample,
	.desc_size = sizeof(struct lpc10_coder_pvt),
	.buffer_samples = BUFFER_SAMPLES,
	.buf_size = LPC10_BYTES_IN_COMPRESSED_FRAME * (1 + BUFFER_SAMPLES / LPC10_SAMPLES_PER_FRAME),
};

static int reload(void)
{
<<<<<<< HEAD
        return 0;
=======
	return AST_MODULE_LOAD_SUCCESS;
>>>>>>> 5cf67a7a
}


static int unload_module(void)
{
	int res;

	res = ast_unregister_translator(&lintolpc10);
	res |= ast_unregister_translator(&lpc10tolin);

	return res;
}

static int load_module(void)
{
	int res;

<<<<<<< HEAD
	res=ast_register_translator(&lpc10tolin);
=======
	res = ast_register_translator(&lpc10tolin);
>>>>>>> 5cf67a7a
	if (!res) 
		res = ast_register_translator(&lintolpc10);
	else
		ast_unregister_translator(&lpc10tolin);
	if (res)
		return AST_MODULE_LOAD_FAILURE;
	return AST_MODULE_LOAD_SUCCESS;
}

AST_MODULE_INFO(ASTERISK_GPL_KEY, AST_MODFLAG_DEFAULT, "LPC10 2.4kbps Coder/Decoder",
		.load = load_module,
		.unload = unload_module,
		.reload = reload,
	       );<|MERGE_RESOLUTION|>--- conflicted
+++ resolved
@@ -224,11 +224,7 @@
 
 static int reload(void)
 {
-<<<<<<< HEAD
-        return 0;
-=======
 	return AST_MODULE_LOAD_SUCCESS;
->>>>>>> 5cf67a7a
 }
 
 
@@ -246,11 +242,7 @@
 {
 	int res;
 
-<<<<<<< HEAD
-	res=ast_register_translator(&lpc10tolin);
-=======
 	res = ast_register_translator(&lpc10tolin);
->>>>>>> 5cf67a7a
 	if (!res) 
 		res = ast_register_translator(&lintolpc10);
 	else
