/*
 * Asterisk -- An open source telephony toolkit.
 *
 * Copyright (C) 1999 - 2008, Digium, Inc.
 *
 * Mark Spencer <markster@digium.com>
 * Russell Bryant <russell@digium.com>
 *
 * See http://www.asterisk.org for more information about
 * the Asterisk project. Please do not directly contact
 * any of the maintainers of this project for assistance;
 * the project provides a web site, mailing lists and IRC
 * channels for your use.
 *
 * This program is free software, distributed under the terms of
 * the GNU General Public License Version 2. See the LICENSE file
 * at the top of the source tree.
 */

/*! \file
 *
 * \brief Automatic channel service routines
 *
 * \author Mark Spencer <markster@digium.com> 
 * \author Russell Bryant <russell@digium.com>
 */

#include "asterisk.h"

ASTERISK_FILE_VERSION(__FILE__, "$Revision$")

#include <sys/time.h>
#include <signal.h>

#include "asterisk/_private.h" /* prototype for ast_autoservice_init() */

#include "asterisk/pbx.h"
#include "asterisk/frame.h"
#include "asterisk/sched.h"
#include "asterisk/channel.h"
#include "asterisk/file.h"
#include "asterisk/translate.h"
#include "asterisk/manager.h"
#include "asterisk/chanvars.h"
#include "asterisk/linkedlists.h"
#include "asterisk/indications.h"
#include "asterisk/lock.h"
#include "asterisk/utils.h"

#define MAX_AUTOMONS 1500

struct asent {
	struct ast_channel *chan;
	/*! This gets incremented each time autoservice gets started on the same
	 *  channel.  It will ensure that it doesn't actually get stopped until 
	 *  it gets stopped for the last time. */
	unsigned int use_count;
	unsigned int orig_end_dtmf_flag:1;
	unsigned int ignore_frame_types;
	/*! Frames go on at the head of deferred_frames, so we have the frames
	 *  from newest to oldest.  As we put them at the head of the readq, we'll
	 *  end up with them in the right order for the channel's readq. */
	AST_LIST_HEAD_NOLOCK(, ast_frame) deferred_frames;
	AST_LIST_ENTRY(asent) list;
};

static AST_LIST_HEAD_STATIC(aslist, asent);
static ast_cond_t as_cond;

static pthread_t asthread = AST_PTHREADT_NULL;

static int as_chan_list_state;

static void *autoservice_run(void *ign)
{
	struct ast_frame hangup_frame = {
		.frametype = AST_FRAME_CONTROL,
<<<<<<< HEAD
		.subclass = AST_CONTROL_HANGUP,
=======
		.subclass.integer = AST_CONTROL_HANGUP,
>>>>>>> 19898f33
	};

	for (;;) {
		struct ast_channel *mons[MAX_AUTOMONS];
		struct asent *ents[MAX_AUTOMONS];
		struct ast_channel *chan;
		struct asent *as;
		int i, x = 0, ms = 50;
		struct ast_frame *f = NULL;
		struct ast_frame *defer_frame = NULL;

		AST_LIST_LOCK(&aslist);

		/* At this point, we know that no channels that have been removed are going
		 * to get used again. */
		as_chan_list_state++;

		if (AST_LIST_EMPTY(&aslist)) {
			ast_cond_wait(&as_cond, &aslist.lock);
		}

		AST_LIST_TRAVERSE(&aslist, as, list) {
<<<<<<< HEAD
			if (!as->chan->_softhangup) {
=======
			if (!ast_check_hangup(as->chan)) {
>>>>>>> 19898f33
				if (x < MAX_AUTOMONS) {
					ents[x] = as;
					mons[x++] = as->chan;
				} else {
					ast_log(LOG_WARNING, "Exceeded maximum number of automatic monitoring events.  Fix autoservice.c\n");
				}
			}
		}

		AST_LIST_UNLOCK(&aslist);

		if (!x) {
			/* If we don't sleep, this becomes a busy loop, which causes
			 * problems when Asterisk runs at a different priority than other
			 * user processes.  As long as we check for new channels at least
			 * once every 10ms, we should be fine. */
			usleep(10000);
			continue;
		}

		chan = ast_waitfor_n(mons, x, &ms);
		if (!chan) {
			continue;
		}

		f = ast_read(chan);

		if (!f) {
			/* No frame means the channel has been hung up.
			 * A hangup frame needs to be queued here as ast_waitfor() may
			 * never return again for the condition to be detected outside
			 * of autoservice.  So, we'll leave a HANGUP queued up so the
			 * thread in charge of this channel will know. */

			defer_frame = &hangup_frame;
		} else if (ast_is_deferrable_frame(f)) {
			defer_frame = f;
		}

		if (defer_frame) {
			for (i = 0; i < x; i++) {
				struct ast_frame *dup_f;
				
				if (mons[i] != chan) {
					continue;
				}
				
				if (defer_frame != f) {
					if ((dup_f = ast_frdup(defer_frame))) {
						AST_LIST_INSERT_HEAD(&ents[i]->deferred_frames, dup_f, frame_list);
					}
				} else {
					if ((dup_f = ast_frisolate(defer_frame))) {
						if (dup_f != defer_frame) {
							ast_frfree(defer_frame);
						}
						AST_LIST_INSERT_HEAD(&ents[i]->deferred_frames, dup_f, frame_list);
					}
				}
				
				break;
			}
		} else if (f) {
			ast_frfree(f);
		}
	}

	asthread = AST_PTHREADT_NULL;

	return NULL;
}

int ast_autoservice_start(struct ast_channel *chan)
{
	int res = 0;
	struct asent *as;

<<<<<<< HEAD
	/* Check if the channel already has autoservice */
=======
>>>>>>> 19898f33
	AST_LIST_LOCK(&aslist);
	AST_LIST_TRAVERSE(&aslist, as, list) {
		if (as->chan == chan) {
			as->use_count++;
			break;
		}
<<<<<<< HEAD
=======
	}
	AST_LIST_UNLOCK(&aslist);

	if (as) {
		/* Entry exists, autoservice is already handling this channel */
		return 0;
>>>>>>> 19898f33
	}
	AST_LIST_UNLOCK(&aslist);

<<<<<<< HEAD
	if (as) {
		/* Entry exists, autoservice is already handling this channel */
		return 0;
	}

=======
>>>>>>> 19898f33
	if (!(as = ast_calloc(1, sizeof(*as))))
		return -1;
	
	/* New entry created */
	as->chan = chan;
	as->use_count = 1;

	ast_channel_lock(chan);
	as->orig_end_dtmf_flag = ast_test_flag(chan, AST_FLAG_END_DTMF_ONLY) ? 1 : 0;
	if (!as->orig_end_dtmf_flag)
		ast_set_flag(chan, AST_FLAG_END_DTMF_ONLY);
	ast_channel_unlock(chan);

	AST_LIST_LOCK(&aslist);

	if (AST_LIST_EMPTY(&aslist) && asthread != AST_PTHREADT_NULL) {
		ast_cond_signal(&as_cond);
	}

	AST_LIST_INSERT_HEAD(&aslist, as, list);

	if (asthread == AST_PTHREADT_NULL) { /* need start the thread */
		if (ast_pthread_create_background(&asthread, NULL, autoservice_run, NULL)) {
			ast_log(LOG_WARNING, "Unable to create autoservice thread :(\n");
			/* There will only be a single member in the list at this point,
			   the one we just added. */
			AST_LIST_REMOVE(&aslist, as, list);
			free(as);
			asthread = AST_PTHREADT_NULL;
			res = -1;
		} else {
			pthread_kill(asthread, SIGURG);
		}
	}

	AST_LIST_UNLOCK(&aslist);

	return res;
}

int ast_autoservice_stop(struct ast_channel *chan)
{
	int res = -1;
	struct asent *as, *removed = NULL;
	struct ast_frame *f;
	int chan_list_state;

	AST_LIST_LOCK(&aslist);

	/* Save the autoservice channel list state.  We _must_ verify that the channel
	 * list has been rebuilt before we return.  Because, after we return, the channel
	 * could get destroyed and we don't want our poor autoservice thread to step on
	 * it after its gone! */
	chan_list_state = as_chan_list_state;

	/* Find the entry, but do not free it because it still can be in the
	   autoservice thread array */
	AST_LIST_TRAVERSE_SAFE_BEGIN(&aslist, as, list) {	
		if (as->chan == chan) {
			as->use_count--;
			if (as->use_count < 1) {
<<<<<<< HEAD
				AST_LIST_REMOVE_CURRENT(&aslist, list);
=======
				AST_LIST_REMOVE_CURRENT(list);
>>>>>>> 19898f33
				removed = as;
			}
			break;
		}
	}
	AST_LIST_TRAVERSE_SAFE_END;

	if (removed && asthread != AST_PTHREADT_NULL) {
		pthread_kill(asthread, SIGURG);
	}

	AST_LIST_UNLOCK(&aslist);

	if (!removed) {
		return 0;
	}

	/* Wait while autoservice thread rebuilds its list. */
	while (chan_list_state == as_chan_list_state) {
		usleep(1000);
	}

	/* Now autoservice thread should have no references to our entry
	   and we can safely destroy it */

	if (!chan->_softhangup) {
		res = 0;
	}

	if (!as->orig_end_dtmf_flag) {
		ast_clear_flag(chan, AST_FLAG_END_DTMF_ONLY);
	}

	ast_channel_lock(chan);
	while ((f = AST_LIST_REMOVE_HEAD(&as->deferred_frames, frame_list))) {
		if (!((1 << f->frametype) & as->ignore_frame_types)) {
			ast_queue_frame_head(chan, f);
		}
		ast_frfree(f);
	}
	ast_channel_unlock(chan);

	free(as);

	return res;
}

int ast_autoservice_ignore(struct ast_channel *chan, enum ast_frame_type ftype)
{
	struct asent *as;
	int res = -1;

	AST_LIST_LOCK(&aslist);
	AST_LIST_TRAVERSE(&aslist, as, list) {
		if (as->chan == chan) {
			res = 0;
			as->ignore_frame_types |= (1 << ftype);
			break;
		}
	}
	AST_LIST_UNLOCK(&aslist);
	return res;
}

void ast_autoservice_init(void)
{
	ast_cond_init(&as_cond, NULL);
}<|MERGE_RESOLUTION|>--- conflicted
+++ resolved
@@ -75,11 +75,7 @@
 {
 	struct ast_frame hangup_frame = {
 		.frametype = AST_FRAME_CONTROL,
-<<<<<<< HEAD
-		.subclass = AST_CONTROL_HANGUP,
-=======
 		.subclass.integer = AST_CONTROL_HANGUP,
->>>>>>> 19898f33
 	};
 
 	for (;;) {
@@ -102,11 +98,7 @@
 		}
 
 		AST_LIST_TRAVERSE(&aslist, as, list) {
-<<<<<<< HEAD
-			if (!as->chan->_softhangup) {
-=======
 			if (!ast_check_hangup(as->chan)) {
->>>>>>> 19898f33
 				if (x < MAX_AUTOMONS) {
 					ents[x] = as;
 					mons[x++] = as->chan;
@@ -184,36 +176,20 @@
 	int res = 0;
 	struct asent *as;
 
-<<<<<<< HEAD
-	/* Check if the channel already has autoservice */
-=======
->>>>>>> 19898f33
 	AST_LIST_LOCK(&aslist);
 	AST_LIST_TRAVERSE(&aslist, as, list) {
 		if (as->chan == chan) {
 			as->use_count++;
 			break;
 		}
-<<<<<<< HEAD
-=======
 	}
 	AST_LIST_UNLOCK(&aslist);
 
 	if (as) {
 		/* Entry exists, autoservice is already handling this channel */
 		return 0;
->>>>>>> 19898f33
-	}
-	AST_LIST_UNLOCK(&aslist);
-
-<<<<<<< HEAD
-	if (as) {
-		/* Entry exists, autoservice is already handling this channel */
-		return 0;
-	}
-
-=======
->>>>>>> 19898f33
+	}
+
 	if (!(as = ast_calloc(1, sizeof(*as))))
 		return -1;
 	
@@ -275,11 +251,7 @@
 		if (as->chan == chan) {
 			as->use_count--;
 			if (as->use_count < 1) {
-<<<<<<< HEAD
-				AST_LIST_REMOVE_CURRENT(&aslist, list);
-=======
 				AST_LIST_REMOVE_CURRENT(list);
->>>>>>> 19898f33
 				removed = as;
 			}
 			break;
