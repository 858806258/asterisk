/*
 * Asterisk -- An open source telephony toolkit.
 *
 * Copyright (C) 1999 - 2006, Digium, Inc.
 *
 * Mark Spencer <markster@digium.com>
 *
 * See http://www.asterisk.org for more information about
 * the Asterisk project. Please do not directly contact
 * any of the maintainers of this project for assistance;
 * the project provides a web site, mailing lists and IRC
 * channels for your use.
 *
 * This program is free software, distributed under the terms of
 * the GNU General Public License Version 2. See the LICENSE file
 * at the top of the source tree.
 */

/*! \file
 *
 * \brief Call Detail Record API
 *
 * \author Mark Spencer <markster@digium.com>
 *
 * \note Includes code and algorithms from the Zapata library.
 *
 * \note We do a lot of checking here in the CDR code to try to be sure we don't ever let a CDR slip
 * through our fingers somehow.  If someone allocates a CDR, it must be completely handled normally
 * or a WARNING shall be logged, so that we can best keep track of any escape condition where the CDR
 * isn't properly generated and posted.
 */


#include "asterisk.h"

ASTERISK_FILE_VERSION(__FILE__, "$Revision$")

#include <signal.h>

#include "asterisk/lock.h"
#include "asterisk/channel.h"
#include "asterisk/cdr.h"
#include "asterisk/callerid.h"
#include "asterisk/manager.h"
#include "asterisk/causes.h"
#include "asterisk/linkedlists.h"
#include "asterisk/utils.h"
#include "asterisk/sched.h"
#include "asterisk/config.h"
#include "asterisk/cli.h"
#include "asterisk/stringfields.h"
#include "asterisk/data.h"

/*! Default AMA flag for billing records (CDR's) */
int ast_default_amaflags = AST_CDR_DOCUMENTATION;
char ast_default_accountcode[AST_MAX_ACCOUNT_CODE];

struct ast_cdr_beitem {
	char name[20];
	char desc[80];
	ast_cdrbe be;
	AST_RWLIST_ENTRY(ast_cdr_beitem) list;
};

static AST_RWLIST_HEAD_STATIC(be_list, ast_cdr_beitem);

struct ast_cdr_batch_item {
	struct ast_cdr *cdr;
	struct ast_cdr_batch_item *next;
};

static struct ast_cdr_batch {
	int size;
	struct ast_cdr_batch_item *head;
	struct ast_cdr_batch_item *tail;
} *batch = NULL;


static int cdr_sequence =  0;

static int cdr_seq_inc(struct ast_cdr *cdr);

static struct sched_context *sched;
static int cdr_sched = -1;
static pthread_t cdr_thread = AST_PTHREADT_NULL;

<<<<<<< HEAD
#define BATCH_SIZE_DEFAULT 100
#define BATCH_TIME_DEFAULT 300
#define BATCH_SCHEDULER_ONLY_DEFAULT 0
#define BATCH_SAFE_SHUTDOWN_DEFAULT 1

static int enabled;		/*! Is the CDR subsystem enabled ? */
static int unanswered;
=======
static int enabled;
static const int ENABLED_DEFAULT = 1;

>>>>>>> 19898f33
static int batchmode;
static const int BATCHMODE_DEFAULT = 0;

static int unanswered;
static const int UNANSWERED_DEFAULT = 0;

static int batchsize;
static const int BATCH_SIZE_DEFAULT = 100;

static int batchtime;
static const int BATCH_TIME_DEFAULT = 300;

static int batchscheduleronly;
static const int BATCH_SCHEDULER_ONLY_DEFAULT = 0;

static int batchsafeshutdown;
static const int BATCH_SAFE_SHUTDOWN_DEFAULT = 1;

AST_MUTEX_DEFINE_STATIC(cdr_batch_lock);

/* these are used to wake up the CDR thread when there's work to do */
AST_MUTEX_DEFINE_STATIC(cdr_pending_lock);
static ast_cond_t cdr_pending_cond;

int check_cdr_enabled()
{
	return enabled;
}

/*! Register a CDR driver. Each registered CDR driver generates a CDR
	\return 0 on success, -1 on failure
*/
int ast_cdr_register(const char *name, const char *desc, ast_cdrbe be)
{
	struct ast_cdr_beitem *i = NULL;

	if (!name)
		return -1;

	if (!be) {
		ast_log(LOG_WARNING, "CDR engine '%s' lacks backend\n", name);
		return -1;
	}

	AST_RWLIST_WRLOCK(&be_list);
	AST_RWLIST_TRAVERSE(&be_list, i, list) {
		if (!strcasecmp(name, i->name)) {
			ast_log(LOG_WARNING, "Already have a CDR backend called '%s'\n", name);
			AST_RWLIST_UNLOCK(&be_list);
			return -1;
		}
	}

	if (!(i = ast_calloc(1, sizeof(*i))))
		return -1;

	i->be = be;
	ast_copy_string(i->name, name, sizeof(i->name));
	ast_copy_string(i->desc, desc, sizeof(i->desc));

	AST_RWLIST_INSERT_HEAD(&be_list, i, list);
	AST_RWLIST_UNLOCK(&be_list);

	return 0;
}

/*! unregister a CDR driver */
void ast_cdr_unregister(const char *name)
{
	struct ast_cdr_beitem *i = NULL;

	AST_RWLIST_WRLOCK(&be_list);
	AST_RWLIST_TRAVERSE_SAFE_BEGIN(&be_list, i, list) {
		if (!strcasecmp(name, i->name)) {
			AST_RWLIST_REMOVE_CURRENT(list);
			break;
		}
	}
	AST_RWLIST_TRAVERSE_SAFE_END;
	AST_RWLIST_UNLOCK(&be_list);

	if (i) {
		ast_verb(2, "Unregistered '%s' CDR backend\n", name);
		ast_free(i);
	}
}

int ast_cdr_isset_unanswered(void)
{
	return unanswered;
}

<<<<<<< HEAD
int ast_cdr_isset_unanswered(void)
{
	return unanswered;
}

/*! Duplicate a CDR record 
=======
struct ast_cdr *ast_cdr_dup_unique(struct ast_cdr *cdr)
{
	struct ast_cdr *newcdr = ast_cdr_dup(cdr);
	if (!newcdr)
		return NULL;

	cdr_seq_inc(newcdr);
	return newcdr;
}

struct ast_cdr *ast_cdr_dup_unique_swap(struct ast_cdr *cdr)
{
	struct ast_cdr *newcdr = ast_cdr_dup(cdr);
	if (!newcdr)
		return NULL;

	cdr_seq_inc(cdr);
	return newcdr;
}

/*! Duplicate a CDR record
>>>>>>> 19898f33
	\returns Pointer to new CDR record
*/
struct ast_cdr *ast_cdr_dup(struct ast_cdr *cdr)
{
	struct ast_cdr *newcdr;
<<<<<<< HEAD
	
=======

>>>>>>> 19898f33
	if (!cdr) /* don't die if we get a null cdr pointer */
		return NULL;
	newcdr = ast_cdr_alloc();
	if (!newcdr)
		return NULL;

	memcpy(newcdr, cdr, sizeof(*newcdr));
	/* The varshead is unusable, volatile even, after the memcpy so we take care of that here */
	memset(&newcdr->varshead, 0, sizeof(newcdr->varshead));
	ast_cdr_copy_vars(newcdr, cdr);
	newcdr->next = NULL;

	return newcdr;
}

static const char *ast_cdr_getvar_internal(struct ast_cdr *cdr, const char *name, int recur)
{
	if (ast_strlen_zero(name))
		return NULL;

	for (; cdr; cdr = recur ? cdr->next : NULL) {
		struct ast_var_t *variables;
		struct varshead *headp = &cdr->varshead;
		AST_LIST_TRAVERSE(headp, variables, entries) {
			if (!strcasecmp(name, ast_var_name(variables)))
				return ast_var_value(variables);
		}
	}

	return NULL;
}

static void cdr_get_tv(struct timeval when, const char *fmt, char *buf, int bufsize)
{
	if (fmt == NULL) {	/* raw mode */
<<<<<<< HEAD
		snprintf(buf, bufsize, "%ld.%06ld", (long)tv.tv_sec, (long)tv.tv_usec);
	} else {  
		time_t t = tv.tv_sec;
		if (t) {
			struct tm tm;

			ast_localtime(&t, &tm, NULL);
			strftime(buf, bufsize, fmt, &tm);
=======
		snprintf(buf, bufsize, "%ld.%06ld", (long)when.tv_sec, (long)when.tv_usec);
	} else {
		if (when.tv_sec) {
			struct ast_tm tm;

			ast_localtime(&when, &tm, NULL);
			ast_strftime(buf, bufsize, fmt, &tm);
>>>>>>> 19898f33
		}
	}
}

/*! CDR channel variable retrieval */
void ast_cdr_getvar(struct ast_cdr *cdr, const char *name, char **ret, char *workspace, int workspacelen, int recur, int raw)
{
	const char *fmt = "%Y-%m-%d %T";
	const char *varbuf;

	if (!cdr)  /* don't die if the cdr is null */
		return;

	*ret = NULL;
	/* special vars (the ones from the struct ast_cdr when requested by name)
	   I'd almost say we should convert all the stringed vals to vars */

	if (!strcasecmp(name, "clid"))
		ast_copy_string(workspace, cdr->clid, workspacelen);
	else if (!strcasecmp(name, "src"))
		ast_copy_string(workspace, cdr->src, workspacelen);
	else if (!strcasecmp(name, "dst"))
		ast_copy_string(workspace, cdr->dst, workspacelen);
	else if (!strcasecmp(name, "dcontext"))
		ast_copy_string(workspace, cdr->dcontext, workspacelen);
	else if (!strcasecmp(name, "channel"))
		ast_copy_string(workspace, cdr->channel, workspacelen);
	else if (!strcasecmp(name, "dstchannel"))
		ast_copy_string(workspace, cdr->dstchannel, workspacelen);
	else if (!strcasecmp(name, "lastapp"))
		ast_copy_string(workspace, cdr->lastapp, workspacelen);
	else if (!strcasecmp(name, "lastdata"))
		ast_copy_string(workspace, cdr->lastdata, workspacelen);
	else if (!strcasecmp(name, "start"))
		cdr_get_tv(cdr->start, raw ? NULL : fmt, workspace, workspacelen);
	else if (!strcasecmp(name, "answer"))
		cdr_get_tv(cdr->answer, raw ? NULL : fmt, workspace, workspacelen);
	else if (!strcasecmp(name, "end"))
		cdr_get_tv(cdr->end, raw ? NULL : fmt, workspace, workspacelen);
	else if (!strcasecmp(name, "duration"))
		snprintf(workspace, workspacelen, "%ld", cdr->duration ? cdr->duration : (long)ast_tvdiff_ms(ast_tvnow(), cdr->start) / 1000);
	else if (!strcasecmp(name, "billsec"))
		snprintf(workspace, workspacelen, "%ld", cdr->billsec || cdr->answer.tv_sec == 0 ? cdr->billsec : (long)ast_tvdiff_ms(ast_tvnow(), cdr->answer) / 1000);
	else if (!strcasecmp(name, "disposition")) {
		if (raw) {
			snprintf(workspace, workspacelen, "%ld", cdr->disposition);
		} else {
			ast_copy_string(workspace, ast_cdr_disp2str(cdr->disposition), workspacelen);
		}
	} else if (!strcasecmp(name, "amaflags")) {
		if (raw) {
			snprintf(workspace, workspacelen, "%ld", cdr->amaflags);
		} else {
			ast_copy_string(workspace, ast_cdr_flags2str(cdr->amaflags), workspacelen);
		}
	} else if (!strcasecmp(name, "accountcode"))
		ast_copy_string(workspace, cdr->accountcode, workspacelen);
	else if (!strcasecmp(name, "peeraccount"))
		ast_copy_string(workspace, cdr->peeraccount, workspacelen);
	else if (!strcasecmp(name, "uniqueid"))
		ast_copy_string(workspace, cdr->uniqueid, workspacelen);
	else if (!strcasecmp(name, "linkedid"))
		ast_copy_string(workspace, cdr->linkedid, workspacelen);
	else if (!strcasecmp(name, "userfield"))
		ast_copy_string(workspace, cdr->userfield, workspacelen);
	else if (!strcasecmp(name, "sequence"))
		snprintf(workspace, workspacelen, "%d", cdr->sequence);
	else if ((varbuf = ast_cdr_getvar_internal(cdr, name, recur)))
		ast_copy_string(workspace, varbuf, workspacelen);
	else
		workspace[0] = '\0';

	if (!ast_strlen_zero(workspace))
		*ret = workspace;
}

/* readonly cdr variables */
static const char * const cdr_readonly_vars[] = { "clid", "src", "dst", "dcontext", "channel", "dstchannel",
						  "lastapp", "lastdata", "start", "answer", "end", "duration",
						  "billsec", "disposition", "amaflags", "accountcode", "uniqueid", "linkedid",
						  "userfield", "sequence", NULL };
/*! Set a CDR channel variable
	\note You can't set the CDR variables that belong to the actual CDR record, like "billsec".
*/
int ast_cdr_setvar(struct ast_cdr *cdr, const char *name, const char *value, int recur)
{
	struct ast_var_t *newvariable;
	struct varshead *headp;
	int x;
<<<<<<< HEAD
	
	if (!cdr)  /* don't die if the cdr is null */
		return -1;
	
	for(x = 0; cdr_readonly_vars[x]; x++) {
=======

	for (x = 0; cdr_readonly_vars[x]; x++) {
>>>>>>> 19898f33
		if (!strcasecmp(name, cdr_readonly_vars[x])) {
			ast_log(LOG_ERROR, "Attempt to set the '%s' read-only variable!.\n", name);
			return -1;
		}
	}

	if (!cdr) {
		ast_log(LOG_ERROR, "Attempt to set a variable on a nonexistent CDR record.\n");
		return -1;
	}

	for (; cdr; cdr = recur ? cdr->next : NULL) {
		if (ast_test_flag(cdr, AST_CDR_FLAG_DONT_TOUCH) && ast_test_flag(cdr, AST_CDR_FLAG_LOCKED))
			continue;
		headp = &cdr->varshead;
		AST_LIST_TRAVERSE_SAFE_BEGIN(headp, newvariable, entries) {
			if (!strcasecmp(ast_var_name(newvariable), name)) {
				/* there is already such a variable, delete it */
				AST_LIST_REMOVE_CURRENT(entries);
				ast_var_delete(newvariable);
				break;
			}
		}
		AST_LIST_TRAVERSE_SAFE_END;
		
		if (value) {
			newvariable = ast_var_assign(name, value);
			AST_LIST_INSERT_HEAD(headp, newvariable, entries);
		}
	}

	return 0;
}

int ast_cdr_copy_vars(struct ast_cdr *to_cdr, struct ast_cdr *from_cdr)
{
	struct ast_var_t *variables, *newvariable = NULL;
	struct varshead *headpa, *headpb;
	const char *var, *val;
	int x = 0;

	if (!to_cdr || !from_cdr) /* don't die if one of the pointers is null */
		return 0;

	headpa = &from_cdr->varshead;
	headpb = &to_cdr->varshead;

	AST_LIST_TRAVERSE(headpa,variables,entries) {
		if (variables &&
		    (var = ast_var_name(variables)) && (val = ast_var_value(variables)) &&
		    !ast_strlen_zero(var) && !ast_strlen_zero(val)) {
			newvariable = ast_var_assign(var, val);
			AST_LIST_INSERT_HEAD(headpb, newvariable, entries);
			x++;
		}
	}

	return x;
}

int ast_cdr_serialize_variables(struct ast_cdr *cdr, struct ast_str **buf, char delim, char sep, int recur)
{
	struct ast_var_t *variables;
	const char *var, *val;
	char *tmp;
	char workspace[256];
	int total = 0, x = 0, i;

	ast_str_reset(*buf);

	for (; cdr; cdr = recur ? cdr->next : NULL) {
		if (++x > 1)
			ast_str_append(buf, 0, "\n");

		AST_LIST_TRAVERSE(&cdr->varshead, variables, entries) {
			if (variables &&
			    (var = ast_var_name(variables)) && (val = ast_var_value(variables)) &&
			    !ast_strlen_zero(var) && !ast_strlen_zero(val)) {
				if (ast_str_append(buf, 0, "level %d: %s%c%s%c", x, var, delim, val, sep) < 0) {
 					ast_log(LOG_ERROR, "Data Buffer Size Exceeded!\n");
 					break;
				} else
					total++;
			} else
				break;
		}

		for (i = 0; cdr_readonly_vars[i]; i++) {
			workspace[0] = 0; /* null out the workspace, because the cdr_get_tv() won't write anything if time is NULL, so you get old vals */
			ast_cdr_getvar(cdr, cdr_readonly_vars[i], &tmp, workspace, sizeof(workspace), 0, 0);
			if (!tmp)
				continue;

			if (ast_str_append(buf, 0, "level %d: %s%c%s%c", x, cdr_readonly_vars[i], delim, tmp, sep) < 0) {
				ast_log(LOG_ERROR, "Data Buffer Size Exceeded!\n");
				break;
			} else
				total++;
		}
	}

	return total;
}


void ast_cdr_free_vars(struct ast_cdr *cdr, int recur)
{

	/* clear variables */
	for (; cdr; cdr = recur ? cdr->next : NULL) {
		struct ast_var_t *vardata;
		struct varshead *headp = &cdr->varshead;
		while ((vardata = AST_LIST_REMOVE_HEAD(headp, entries)))
			ast_var_delete(vardata);
	}
}

/*! \brief  print a warning if cdr already posted */
static void check_post(struct ast_cdr *cdr)
{
	if (!cdr)
		return;
	if (ast_test_flag(cdr, AST_CDR_FLAG_POSTED))
		ast_log(LOG_NOTICE, "CDR on channel '%s' already posted\n", S_OR(cdr->channel, "<unknown>"));
<<<<<<< HEAD
=======
}

void ast_cdr_free(struct ast_cdr *cdr)
{

	while (cdr) {
		struct ast_cdr *next = cdr->next;

		ast_cdr_free_vars(cdr, 0);
		ast_free(cdr);
		cdr = next;
	}
>>>>>>> 19898f33
}

/*! \brief the same as a cdr_free call, only with no checks; just get rid of it */
void ast_cdr_discard(struct ast_cdr *cdr)
{
	while (cdr) {
		struct ast_cdr *next = cdr->next;
<<<<<<< HEAD
		char *chan = S_OR(cdr->channel, "<unknown>");
		if (option_verbose > 1 && !ast_test_flag(cdr, AST_CDR_FLAG_POSTED) && !ast_test_flag(cdr, AST_CDR_FLAG_POST_DISABLED))
			ast_verbose(VERBOSE_PREFIX_2 "CDR on channel '%s' not posted\n", chan);
		if (option_verbose > 1 && ast_tvzero(cdr->end))
			ast_verbose(VERBOSE_PREFIX_2 "CDR on channel '%s' lacks end\n", chan);
		if (option_verbose > 1 && ast_tvzero(cdr->start))
			ast_verbose(VERBOSE_PREFIX_2 "CDR on channel '%s' lacks start\n", chan);

		ast_cdr_free_vars(cdr, 0);
		free(cdr);
		cdr = next;
	}
}

/*! \brief the same as a cdr_free call, only with no checks; just get rid of it */
void ast_cdr_discard(struct ast_cdr *cdr)
{
	while (cdr) {
		struct ast_cdr *next = cdr->next;
=======
>>>>>>> 19898f33

		ast_cdr_free_vars(cdr, 0);
		ast_free(cdr);
		cdr = next;
	}
}

struct ast_cdr *ast_cdr_alloc(void)
{
<<<<<<< HEAD
	struct ast_cdr *x = ast_calloc(1, sizeof(struct ast_cdr));
=======
	struct ast_cdr *x;
	x = ast_calloc(1, sizeof(*x));
>>>>>>> 19898f33
	if (!x)
		ast_log(LOG_ERROR,"Allocation Failure for a CDR!\n");
	return x;
}

static void cdr_merge_vars(struct ast_cdr *to, struct ast_cdr *from)
{
	struct ast_var_t *variablesfrom,*variablesto;
	struct varshead *headpfrom = &to->varshead;
	struct varshead *headpto = &from->varshead;
	AST_LIST_TRAVERSE_SAFE_BEGIN(headpfrom, variablesfrom, entries) {
		/* for every var in from, stick it in to */
<<<<<<< HEAD
		const char *fromvarname = NULL, *fromvarval = NULL;
=======
		const char *fromvarname, *fromvarval;
>>>>>>> 19898f33
		const char *tovarname = NULL, *tovarval = NULL;
		fromvarname = ast_var_name(variablesfrom);
		fromvarval = ast_var_value(variablesfrom);
		tovarname = 0;

		/* now, quick see if that var is in the 'to' cdr already */
		AST_LIST_TRAVERSE(headpto, variablesto, entries) {

			/* now, quick see if that var is in the 'to' cdr already */
			if ( strcasecmp(fromvarname, ast_var_name(variablesto)) == 0 ) {
				tovarname = ast_var_name(variablesto);
				tovarval = ast_var_value(variablesto);
				break;
			}
		}
		if (tovarname && strcasecmp(fromvarval,tovarval) != 0) {  /* this message here to see how irritating the userbase finds it */
			ast_log(LOG_NOTICE, "Merging CDR's: variable %s value %s dropped in favor of value %s\n", tovarname, fromvarval, tovarval);
			continue;
		} else if (tovarname && strcasecmp(fromvarval,tovarval) == 0) /* if they are the same, the job is done */
			continue;

<<<<<<< HEAD
		/*rip this var out of the from cdr, and stick it in the to cdr */
		AST_LIST_REMOVE_CURRENT(headpfrom, entries);
		AST_LIST_INSERT_HEAD(headpto, variablesfrom, entries);
=======
		/* rip this var out of the from cdr, and stick it in the to cdr */
		AST_LIST_MOVE_CURRENT(headpto, entries);
>>>>>>> 19898f33
	}
	AST_LIST_TRAVERSE_SAFE_END;
}

void ast_cdr_merge(struct ast_cdr *to, struct ast_cdr *from)
{
	struct ast_cdr *zcdr;
	struct ast_cdr *lto = NULL;
	struct ast_cdr *lfrom = NULL;
	int discard_from = 0;
<<<<<<< HEAD
	
=======

>>>>>>> 19898f33
	if (!to || !from)
		return;

	/* don't merge into locked CDR's -- it's bad business */
	if (ast_test_flag(to, AST_CDR_FLAG_LOCKED)) {
		zcdr = to; /* safety valve? */
		while (to->next) {
			lto = to;
			to = to->next;
		}
<<<<<<< HEAD
		
=======

>>>>>>> 19898f33
		if (ast_test_flag(to, AST_CDR_FLAG_LOCKED)) {
			ast_log(LOG_WARNING, "Merging into locked CDR... no choice.");
			to = zcdr; /* safety-- if all there are is locked CDR's, then.... ?? */
			lto = NULL;
		}
	}

	if (ast_test_flag(from, AST_CDR_FLAG_LOCKED)) {
<<<<<<< HEAD
		discard_from = 1;
		if (lto) {
			struct ast_cdr *llfrom = NULL;
=======
		struct ast_cdr *llfrom = NULL;
		discard_from = 1;
		if (lto) {
>>>>>>> 19898f33
			/* insert the from stuff after lto */
			lto->next = from;
			lfrom = from;
			while (lfrom && lfrom->next) {
				if (!lfrom->next->next)
					llfrom = lfrom;
<<<<<<< HEAD
				lfrom = lfrom->next; 
=======
				lfrom = lfrom->next;
>>>>>>> 19898f33
			}
			/* rip off the last entry and put a copy of the to at the end */
			llfrom->next = to;
			from = lfrom;
		} else {
			/* save copy of the current *to cdr */
			struct ast_cdr tcdr;
<<<<<<< HEAD
			struct ast_cdr *llfrom = NULL;
=======
>>>>>>> 19898f33
			memcpy(&tcdr, to, sizeof(tcdr));
			/* copy in the locked from cdr */
			memcpy(to, from, sizeof(*to));
			lfrom = from;
			while (lfrom && lfrom->next) {
				if (!lfrom->next->next)
					llfrom = lfrom;
<<<<<<< HEAD
				lfrom = lfrom->next; 
=======
				lfrom = lfrom->next;
>>>>>>> 19898f33
			}
			from->next = NULL;
			/* rip off the last entry and put a copy of the to at the end */
			if (llfrom == from)
				to = to->next = ast_cdr_dup(&tcdr);
			else
				to = llfrom->next = ast_cdr_dup(&tcdr);
			from = lfrom;
		}
	}
<<<<<<< HEAD
	
=======

>>>>>>> 19898f33
	if (!ast_tvzero(from->start)) {
		if (!ast_tvzero(to->start)) {
			if (ast_tvcmp(to->start, from->start) > 0 ) {
				to->start = from->start; /* use the earliest time */
				from->start = ast_tv(0,0); /* we actively "steal" these values */
			}
			/* else nothing to do */
		} else {
			to->start = from->start;
			from->start = ast_tv(0,0); /* we actively "steal" these values */
		}
	}
	if (!ast_tvzero(from->answer)) {
		if (!ast_tvzero(to->answer)) {
			if (ast_tvcmp(to->answer, from->answer) > 0 ) {
				to->answer = from->answer; /* use the earliest time */
				from->answer = ast_tv(0,0); /* we actively "steal" these values */
			}
			/* we got the earliest answer time, so we'll settle for that? */
		} else {
			to->answer = from->answer;
			from->answer = ast_tv(0,0); /* we actively "steal" these values */
		}
	}
	if (!ast_tvzero(from->end)) {
		if (!ast_tvzero(to->end)) {
			if (ast_tvcmp(to->end, from->end) < 0 ) {
				to->end = from->end; /* use the latest time */
				from->end = ast_tv(0,0); /* we actively "steal" these values */
				to->duration = to->end.tv_sec - to->start.tv_sec;  /* don't forget to update the duration, billsec, when we set end */
				to->billsec = ast_tvzero(to->answer) ? 0 : to->end.tv_sec - to->answer.tv_sec;
			}
			/* else, nothing to do */
		} else {
			to->end = from->end;
			from->end = ast_tv(0,0); /* we actively "steal" these values */
			to->duration = to->end.tv_sec - to->start.tv_sec;
			to->billsec = ast_tvzero(to->answer) ? 0 : to->end.tv_sec - to->answer.tv_sec;
		}
	}
	if (to->disposition < from->disposition) {
		to->disposition = from->disposition;
		from->disposition = AST_CDR_NOANSWER;
	}
	if (ast_strlen_zero(to->lastapp) && !ast_strlen_zero(from->lastapp)) {
		ast_copy_string(to->lastapp, from->lastapp, sizeof(to->lastapp));
		from->lastapp[0] = 0; /* theft */
	}
	if (ast_strlen_zero(to->lastdata) && !ast_strlen_zero(from->lastdata)) {
		ast_copy_string(to->lastdata, from->lastdata, sizeof(to->lastdata));
		from->lastdata[0] = 0; /* theft */
	}
	if (ast_strlen_zero(to->dcontext) && !ast_strlen_zero(from->dcontext)) {
		ast_copy_string(to->dcontext, from->dcontext, sizeof(to->dcontext));
		from->dcontext[0] = 0; /* theft */
	}
	if (ast_strlen_zero(to->dstchannel) && !ast_strlen_zero(from->dstchannel)) {
		ast_copy_string(to->dstchannel, from->dstchannel, sizeof(to->dstchannel));
		from->dstchannel[0] = 0; /* theft */
	}
	if (!ast_strlen_zero(from->channel) && (ast_strlen_zero(to->channel) || !strncasecmp(from->channel, "Agent/", 6))) {
		ast_copy_string(to->channel, from->channel, sizeof(to->channel));
		from->channel[0] = 0; /* theft */
	}
	if (ast_strlen_zero(to->src) && !ast_strlen_zero(from->src)) {
		ast_copy_string(to->src, from->src, sizeof(to->src));
		from->src[0] = 0; /* theft */
	}
	if (ast_strlen_zero(to->clid) && !ast_strlen_zero(from->clid)) {
		ast_copy_string(to->clid, from->clid, sizeof(to->clid));
		from->clid[0] = 0; /* theft */
	}
	if (ast_strlen_zero(to->dst) && !ast_strlen_zero(from->dst)) {
		ast_copy_string(to->dst, from->dst, sizeof(to->dst));
		from->dst[0] = 0; /* theft */
	}
	if (!to->amaflags)
		to->amaflags = AST_CDR_DOCUMENTATION;
	if (!from->amaflags)
		from->amaflags = AST_CDR_DOCUMENTATION; /* make sure both amaflags are set to something (DOC is default) */
	if (ast_test_flag(from, AST_CDR_FLAG_LOCKED) || (to->amaflags == AST_CDR_DOCUMENTATION && from->amaflags != AST_CDR_DOCUMENTATION)) {
		to->amaflags = from->amaflags;
	}
	if (ast_test_flag(from, AST_CDR_FLAG_LOCKED) || (ast_strlen_zero(to->accountcode) && !ast_strlen_zero(from->accountcode))) {
		ast_copy_string(to->accountcode, from->accountcode, sizeof(to->accountcode));
	}
<<<<<<< HEAD
=======
	if (ast_test_flag(from, AST_CDR_FLAG_LOCKED) || (ast_strlen_zero(to->peeraccount) && !ast_strlen_zero(from->peeraccount))) {
		ast_copy_string(to->peeraccount, from->peeraccount, sizeof(to->peeraccount));
	}
>>>>>>> 19898f33
	if (ast_test_flag(from, AST_CDR_FLAG_LOCKED) || (ast_strlen_zero(to->userfield) && !ast_strlen_zero(from->userfield))) {
		ast_copy_string(to->userfield, from->userfield, sizeof(to->userfield));
	}
	/* flags, varsead, ? */
	cdr_merge_vars(from, to);

	if (ast_test_flag(from, AST_CDR_FLAG_KEEP_VARS))
		ast_set_flag(to, AST_CDR_FLAG_KEEP_VARS);
	if (ast_test_flag(from, AST_CDR_FLAG_POSTED))
		ast_set_flag(to, AST_CDR_FLAG_POSTED);
	if (ast_test_flag(from, AST_CDR_FLAG_LOCKED))
		ast_set_flag(to, AST_CDR_FLAG_LOCKED);
	if (ast_test_flag(from, AST_CDR_FLAG_CHILD))
		ast_set_flag(to, AST_CDR_FLAG_CHILD);
	if (ast_test_flag(from, AST_CDR_FLAG_POST_DISABLED))
		ast_set_flag(to, AST_CDR_FLAG_POST_DISABLED);

	/* last, but not least, we need to merge any forked CDRs to the 'to' cdr */
	while (from->next) {
		/* just rip 'em off the 'from' and insert them on the 'to' */
		zcdr = from->next;
		from->next = zcdr->next;
		zcdr->next = NULL;
		/* zcdr is now ripped from the current list; */
		ast_cdr_append(to, zcdr);
	}
	if (discard_from)
		ast_cdr_discard(from);
}

void ast_cdr_start(struct ast_cdr *cdr)
{
	char *chan;

	for (; cdr; cdr = cdr->next) {
		if (!ast_test_flag(cdr, AST_CDR_FLAG_LOCKED)) {
			chan = S_OR(cdr->channel, "<unknown>");
			check_post(cdr);
			cdr->start = ast_tvnow();
		}
	}
}

void ast_cdr_answer(struct ast_cdr *cdr)
{

	for (; cdr; cdr = cdr->next) {
<<<<<<< HEAD
		if (ast_test_flag(cdr, AST_CDR_FLAG_ANSLOCKED)) 
=======
		if (ast_test_flag(cdr, AST_CDR_FLAG_ANSLOCKED))
>>>>>>> 19898f33
			continue;
		if (ast_test_flag(cdr, AST_CDR_FLAG_DONT_TOUCH) && ast_test_flag(cdr, AST_CDR_FLAG_LOCKED))
			continue;
		check_post(cdr);
		if (cdr->disposition < AST_CDR_ANSWERED)
			cdr->disposition = AST_CDR_ANSWERED;
		if (ast_tvzero(cdr->answer))
			cdr->answer = ast_tvnow();
	}
}

void ast_cdr_busy(struct ast_cdr *cdr)
{

	for (; cdr; cdr = cdr->next) {
		if (!ast_test_flag(cdr, AST_CDR_FLAG_LOCKED)) {
			check_post(cdr);
			cdr->disposition = AST_CDR_BUSY;
		}
	}
}

void ast_cdr_failed(struct ast_cdr *cdr)
{
	for (; cdr; cdr = cdr->next) {
		check_post(cdr);
		if (!ast_test_flag(cdr, AST_CDR_FLAG_LOCKED)) {
			check_post(cdr);
			if (cdr->disposition < AST_CDR_FAILED)
				cdr->disposition = AST_CDR_FAILED;
		}
	}
}

void ast_cdr_noanswer(struct ast_cdr *cdr)
{
<<<<<<< HEAD
	char *chan; 

	while (cdr) {
		chan = !ast_strlen_zero(cdr->channel) ? cdr->channel : "<unknown>";
		check_post(cdr);
		if (!ast_test_flag(cdr, AST_CDR_FLAG_LOCKED)) {
=======
	char *chan;

	while (cdr) {
		if (!ast_test_flag(cdr, AST_CDR_FLAG_LOCKED)) {
			chan = !ast_strlen_zero(cdr->channel) ? cdr->channel : "<unknown>";
			check_post(cdr);
>>>>>>> 19898f33
			cdr->disposition = AST_CDR_NOANSWER;
		}
		cdr = cdr->next;
	}
}

<<<<<<< HEAD
/* everywhere ast_cdr_disposition is called, it will call ast_cdr_failed() 
=======
/* everywhere ast_cdr_disposition is called, it will call ast_cdr_failed()
>>>>>>> 19898f33
   if ast_cdr_disposition returns a non-zero value */

int ast_cdr_disposition(struct ast_cdr *cdr, int cause)
{
	int res = 0;

	for (; cdr; cdr = cdr->next) {
<<<<<<< HEAD
		switch(cause) {  /* handle all the non failure, busy cases, return 0 not to set disposition,
=======
		switch (cause) {  /* handle all the non failure, busy cases, return 0 not to set disposition,
>>>>>>> 19898f33
							return -1 to set disposition to FAILED */
		case AST_CAUSE_BUSY:
			ast_cdr_busy(cdr);
			break;
		case AST_CAUSE_NO_ANSWER:
			ast_cdr_noanswer(cdr);
			break;
		case AST_CAUSE_NORMAL:
			break;
		default:
			res = -1;
		}
	}
	return res;
}

void ast_cdr_setdestchan(struct ast_cdr *cdr, const char *chann)
{
	for (; cdr; cdr = cdr->next) {
		if (!ast_test_flag(cdr, AST_CDR_FLAG_LOCKED)) {
			check_post(cdr);
			ast_copy_string(cdr->dstchannel, chann, sizeof(cdr->dstchannel));
		}
	}
}

void ast_cdr_setapp(struct ast_cdr *cdr, const char *app, const char *data)
{

	for (; cdr; cdr = cdr->next) {
		if (!ast_test_flag(cdr, AST_CDR_FLAG_LOCKED)) {
			check_post(cdr);
			ast_copy_string(cdr->lastapp, S_OR(app, ""), sizeof(cdr->lastapp));
			ast_copy_string(cdr->lastdata, S_OR(data, ""), sizeof(cdr->lastdata));
		}
	}
}

void ast_cdr_setanswer(struct ast_cdr *cdr, struct timeval t)
{

	for (; cdr; cdr = cdr->next) {
		if (ast_test_flag(cdr, AST_CDR_FLAG_ANSLOCKED))
			continue;
		if (ast_test_flag(cdr, AST_CDR_FLAG_DONT_TOUCH) && ast_test_flag(cdr, AST_CDR_FLAG_LOCKED))
			continue;
		check_post(cdr);
		cdr->answer = t;
	}
}

void ast_cdr_setdisposition(struct ast_cdr *cdr, long int disposition)
{

	for (; cdr; cdr = cdr->next) {
		if (ast_test_flag(cdr, AST_CDR_FLAG_LOCKED))
			continue;
		check_post(cdr);
		cdr->disposition = disposition;
	}
}

/* set cid info for one record */
static void set_one_cid(struct ast_cdr *cdr, struct ast_channel *c)
{
<<<<<<< HEAD
	/* Grab source from ANI or normal Caller*ID */
	const char *num = S_OR(c->cid.cid_ani, c->cid.cid_num);
	if (!cdr)
		return;
	if (!ast_strlen_zero(c->cid.cid_name)) {
		if (!ast_strlen_zero(num))	/* both name and number */
			snprintf(cdr->clid, sizeof(cdr->clid), "\"%s\" <%s>", c->cid.cid_name, num);
		else				/* only name */
			ast_copy_string(cdr->clid, c->cid.cid_name, sizeof(cdr->clid));
	} else if (!ast_strlen_zero(num)) {	/* only number */
		ast_copy_string(cdr->clid, num, sizeof(cdr->clid));
	} else {				/* nothing known */
		cdr->clid[0] = '\0';
=======
	const char *num;

	if (!cdr) {
		return;
>>>>>>> 19898f33
	}

	/* Grab source from ANI or normal Caller*ID */
	num = S_COR(c->caller.ani.number.valid, c->caller.ani.number.str,
		S_COR(c->caller.id.number.valid, c->caller.id.number.str, NULL));
	ast_callerid_merge(cdr->clid, sizeof(cdr->clid),
		S_COR(c->caller.id.name.valid, c->caller.id.name.str, NULL), num, "");
	ast_copy_string(cdr->src, S_OR(num, ""), sizeof(cdr->src));
<<<<<<< HEAD
	ast_cdr_setvar(cdr, "dnid", S_OR(c->cid.cid_dnid, ""), 0);
=======
	ast_cdr_setvar(cdr, "dnid", S_OR(c->dialed.number.str, ""), 0);
>>>>>>> 19898f33

	if (c->caller.id.subaddress.valid) {
		ast_cdr_setvar(cdr, "callingsubaddr", S_OR(c->caller.id.subaddress.str, ""), 0);
	}
	if (c->dialed.subaddress.valid) {
		ast_cdr_setvar(cdr, "calledsubaddr", S_OR(c->dialed.subaddress.str, ""), 0);
	}
}

int ast_cdr_setcid(struct ast_cdr *cdr, struct ast_channel *c)
{
	for (; cdr; cdr = cdr->next) {
		if (!ast_test_flag(cdr, AST_CDR_FLAG_LOCKED))
			set_one_cid(cdr, c);
	}
	return 0;
}

static int cdr_seq_inc(struct ast_cdr *cdr)
{
	return (cdr->sequence = ast_atomic_fetchadd_int(&cdr_sequence, +1));
}

int ast_cdr_init(struct ast_cdr *cdr, struct ast_channel *c)
{
	char *chan;

	for ( ; cdr ; cdr = cdr->next) {
		if (!ast_test_flag(cdr, AST_CDR_FLAG_LOCKED)) {
			chan = S_OR(cdr->channel, "<unknown>");
			ast_copy_string(cdr->channel, c->name, sizeof(cdr->channel));
			set_one_cid(cdr, c);
			cdr_seq_inc(cdr);

			cdr->disposition = (c->_state == AST_STATE_UP) ?  AST_CDR_ANSWERED : AST_CDR_NOANSWER;
			cdr->amaflags = c->amaflags ? c->amaflags :  ast_default_amaflags;
			ast_copy_string(cdr->accountcode, c->accountcode, sizeof(cdr->accountcode));
			ast_copy_string(cdr->peeraccount, c->peeraccount, sizeof(cdr->peeraccount));
			/* Destination information */
			ast_copy_string(cdr->dst, S_OR(c->macroexten,c->exten), sizeof(cdr->dst));
			ast_copy_string(cdr->dcontext, S_OR(c->macrocontext,c->context), sizeof(cdr->dcontext));
			/* Unique call identifier */
			ast_copy_string(cdr->uniqueid, c->uniqueid, sizeof(cdr->uniqueid));
			/* Linked call identifier */
			ast_copy_string(cdr->linkedid, c->linkedid, sizeof(cdr->linkedid));
		}
	}
	return 0;
}

<<<<<<< HEAD
/* Three routines were "fixed" via 10668, and later shown that 
   users were depending on this behavior. ast_cdr_end,
   ast_cdr_setvar and ast_cdr_answer are the three routines.
   While most of the other routines would not touch 
   LOCKED cdr's, these three routines were designed to
   operate on locked CDR's as a matter of course.
   I now appreciate how this plays with the ForkCDR app,
   which forms these cdr chains in the first place. 
=======
/* Three routines were "fixed" via 10668, and later shown that
   users were depending on this behavior. ast_cdr_end,
   ast_cdr_setvar and ast_cdr_answer are the three routines.
   While most of the other routines would not touch
   LOCKED cdr's, these three routines were designed to
   operate on locked CDR's as a matter of course.
   I now appreciate how this plays with the ForkCDR app,
   which forms these cdr chains in the first place.
>>>>>>> 19898f33
   cdr_end is pretty key: all cdrs created are closed
   together. They only vary by start time. Arithmetically,
   users can calculate the subintervals they wish to track. */

void ast_cdr_end(struct ast_cdr *cdr)
{
	for ( ; cdr ; cdr = cdr->next) {
		if (ast_test_flag(cdr, AST_CDR_FLAG_DONT_TOUCH) && ast_test_flag(cdr, AST_CDR_FLAG_LOCKED))
			continue;
		check_post(cdr);
		if (ast_tvzero(cdr->end))
			cdr->end = ast_tvnow();
		if (ast_tvzero(cdr->start)) {
			ast_log(LOG_WARNING, "CDR on channel '%s' has not started\n", S_OR(cdr->channel, "<unknown>"));
			cdr->disposition = AST_CDR_FAILED;
		} else
			cdr->duration = cdr->end.tv_sec - cdr->start.tv_sec;
		if (ast_tvzero(cdr->answer)) {
			if (cdr->disposition == AST_CDR_ANSWERED) {
				ast_log(LOG_WARNING, "CDR on channel '%s' has no answer time but is 'ANSWERED'\n", S_OR(cdr->channel, "<unknown>"));
				cdr->disposition = AST_CDR_FAILED;
			}
<<<<<<< HEAD
		} else
			cdr->billsec = cdr->end.tv_sec - cdr->answer.tv_sec;
=======
		} else {
			cdr->billsec = cdr->end.tv_sec - cdr->answer.tv_sec;
			if (ast_test_flag(&ast_options, AST_OPT_FLAG_INITIATED_SECONDS))
				cdr->billsec += cdr->end.tv_usec > cdr->answer.tv_usec ? 1 : 0;
		}
>>>>>>> 19898f33
	}
}

char *ast_cdr_disp2str(int disposition)
{
	switch (disposition) {
	case AST_CDR_NULL:
		return "NO ANSWER"; /* by default, for backward compatibility */
	case AST_CDR_NOANSWER:
		return "NO ANSWER";
	case AST_CDR_FAILED:
		return "FAILED";
	case AST_CDR_BUSY:
		return "BUSY";
	case AST_CDR_ANSWERED:
		return "ANSWERED";
	}
	return "UNKNOWN";
}

/*! Converts AMA flag to printable string */
char *ast_cdr_flags2str(int flag)
{
	switch (flag) {
	case AST_CDR_OMIT:
		return "OMIT";
	case AST_CDR_BILLING:
		return "BILLING";
	case AST_CDR_DOCUMENTATION:
		return "DOCUMENTATION";
	}
	return "Unknown";
}

int ast_cdr_setaccount(struct ast_channel *chan, const char *account)
{
	struct ast_cdr *cdr = chan->cdr;
	const char *old_acct = "";

	if (!ast_strlen_zero(chan->accountcode)) {
		old_acct = ast_strdupa(chan->accountcode);
	}

	ast_string_field_set(chan, accountcode, account);
	for ( ; cdr ; cdr = cdr->next) {
		if (!ast_test_flag(cdr, AST_CDR_FLAG_LOCKED)) {
			ast_copy_string(cdr->accountcode, chan->accountcode, sizeof(cdr->accountcode));
		}
<<<<<<< HEAD
=======
	}

	ast_manager_event(chan, EVENT_FLAG_CALL, "NewAccountCode",
			"Channel: %s\r\n"
			"Uniqueid: %s\r\n"
			"AccountCode: %s\r\n"
			"OldAccountCode: %s\r\n",
			chan->name, chan->uniqueid, chan->accountcode, old_acct);

	return 0;
}

int ast_cdr_setpeeraccount(struct ast_channel *chan, const char *account)
{
	struct ast_cdr *cdr = chan->cdr;
	const char *old_acct = "";

	if (!ast_strlen_zero(chan->peeraccount)) {
		old_acct = ast_strdupa(chan->peeraccount);
	}

	ast_string_field_set(chan, peeraccount, account);
	for ( ; cdr ; cdr = cdr->next) {
		if (!ast_test_flag(cdr, AST_CDR_FLAG_LOCKED)) {
			ast_copy_string(cdr->peeraccount, chan->peeraccount, sizeof(cdr->peeraccount));
		}
>>>>>>> 19898f33
	}

	ast_manager_event(chan, EVENT_FLAG_CALL, "NewPeerAccount",
			"Channel: %s\r\n"
			"Uniqueid: %s\r\n"
			"PeerAccount: %s\r\n"
			"OldPeerAccount: %s\r\n",
			chan->name, chan->uniqueid, chan->peeraccount, old_acct);

	return 0;
}

int ast_cdr_setamaflags(struct ast_channel *chan, const char *flag)
{
	struct ast_cdr *cdr;
	int newflag = ast_cdr_amaflags2int(flag);
	if (newflag) {
		for (cdr = chan->cdr; cdr; cdr = cdr->next) {
			if (!ast_test_flag(cdr, AST_CDR_FLAG_LOCKED)) {
				cdr->amaflags = newflag;
			}
		}
	}

	return 0;
}

int ast_cdr_setuserfield(struct ast_channel *chan, const char *userfield)
{
	struct ast_cdr *cdr = chan->cdr;

	for ( ; cdr ; cdr = cdr->next) {
		if (!ast_test_flag(cdr, AST_CDR_FLAG_LOCKED))
			ast_copy_string(cdr->userfield, userfield, sizeof(cdr->userfield));
	}

	return 0;
}

int ast_cdr_appenduserfield(struct ast_channel *chan, const char *userfield)
{
	struct ast_cdr *cdr = chan->cdr;

	for ( ; cdr ; cdr = cdr->next) {
		int len = strlen(cdr->userfield);

		if (!ast_test_flag(cdr, AST_CDR_FLAG_LOCKED))
			ast_copy_string(cdr->userfield + len, userfield, sizeof(cdr->userfield) - len);
	}

	return 0;
}

int ast_cdr_update(struct ast_channel *c)
{
	struct ast_cdr *cdr = c->cdr;

	for ( ; cdr ; cdr = cdr->next) {
		if (!ast_test_flag(cdr, AST_CDR_FLAG_LOCKED)) {
			set_one_cid(cdr, c);

			/* Copy account code et-al */
			ast_copy_string(cdr->accountcode, c->accountcode, sizeof(cdr->accountcode));
<<<<<<< HEAD
			
=======
			ast_copy_string(cdr->peeraccount, c->peeraccount, sizeof(cdr->peeraccount));
			ast_copy_string(cdr->linkedid, c->linkedid, sizeof(cdr->linkedid));

>>>>>>> 19898f33
			/* Destination information */ /* XXX privilege macro* ? */
			ast_copy_string(cdr->dst, S_OR(c->macroexten, c->exten), sizeof(cdr->dst));
			ast_copy_string(cdr->dcontext, S_OR(c->macrocontext, c->context), sizeof(cdr->dcontext));
		}
	}

	return 0;
}

int ast_cdr_amaflags2int(const char *flag)
{
	if (!strcasecmp(flag, "default"))
		return 0;
	if (!strcasecmp(flag, "omit"))
		return AST_CDR_OMIT;
	if (!strcasecmp(flag, "billing"))
		return AST_CDR_BILLING;
	if (!strcasecmp(flag, "documentation"))
		return AST_CDR_DOCUMENTATION;
	return -1;
}

static void post_cdr(struct ast_cdr *cdr)
{
	char *chan;
	struct ast_cdr_beitem *i;

	for ( ; cdr ; cdr = cdr->next) {
		if (!unanswered && cdr->disposition < AST_CDR_ANSWERED && (ast_strlen_zero(cdr->channel) || ast_strlen_zero(cdr->dstchannel))) {
			/* For people, who don't want to see unanswered single-channel events */
			ast_set_flag(cdr, AST_CDR_FLAG_POST_DISABLED);
			continue;
		}

		/* don't post CDRs that are for dialed channels unless those
		 * channels were originated from asterisk (pbx_spool, manager,
		 * cli) */
		if (ast_test_flag(cdr, AST_CDR_FLAG_DIALED) && !ast_test_flag(cdr, AST_CDR_FLAG_ORIGINATED)) {
			ast_set_flag(cdr, AST_CDR_FLAG_POST_DISABLED);
			continue;
		}

		chan = S_OR(cdr->channel, "<unknown>");
		check_post(cdr);
<<<<<<< HEAD
		if (option_verbose > 1 && ast_tvzero(cdr->end))
			ast_verbose(VERBOSE_PREFIX_2 "CDR on channel '%s' lacks end\n", chan);
		if (option_verbose > 1 && ast_tvzero(cdr->start))
			ast_verbose(VERBOSE_PREFIX_2 "CDR on channel '%s' lacks start\n", chan);
		ast_set_flag(cdr, AST_CDR_FLAG_POSTED);
		if (ast_test_flag(cdr, AST_CDR_FLAG_POST_DISABLED))
			continue;
		AST_LIST_LOCK(&be_list);
		AST_LIST_TRAVERSE(&be_list, i, list) {
=======
		ast_set_flag(cdr, AST_CDR_FLAG_POSTED);
		if (ast_test_flag(cdr, AST_CDR_FLAG_POST_DISABLED))
			continue;
		AST_RWLIST_RDLOCK(&be_list);
		AST_RWLIST_TRAVERSE(&be_list, i, list) {
>>>>>>> 19898f33
			i->be(cdr);
		}
		AST_RWLIST_UNLOCK(&be_list);
	}
}

void ast_cdr_reset(struct ast_cdr *cdr, struct ast_flags *_flags)
{
	struct ast_cdr *duplicate;
	struct ast_flags flags = { 0 };

	if (_flags)
		ast_copy_flags(&flags, _flags, AST_FLAGS_ALL);

	for ( ; cdr ; cdr = cdr->next) {
		/* Detach if post is requested */
		if (ast_test_flag(&flags, AST_CDR_FLAG_LOCKED) || !ast_test_flag(cdr, AST_CDR_FLAG_LOCKED)) {
			if (ast_test_flag(&flags, AST_CDR_FLAG_POSTED)) {
				ast_cdr_end(cdr);
				if ((duplicate = ast_cdr_dup_unique_swap(cdr))) {
					ast_cdr_detach(duplicate);
				}
				ast_set_flag(cdr, AST_CDR_FLAG_POSTED);
			}

			/* enable CDR only */
			if (ast_test_flag(&flags, AST_CDR_FLAG_POST_ENABLE)) {
				ast_clear_flag(cdr, AST_CDR_FLAG_POST_DISABLED);
				continue;
			}

			/* clear variables */
			if (!ast_test_flag(&flags, AST_CDR_FLAG_KEEP_VARS)) {
				ast_cdr_free_vars(cdr, 0);
			}

			/* Reset to initial state */
			ast_clear_flag(cdr, AST_FLAGS_ALL);
			memset(&cdr->start, 0, sizeof(cdr->start));
			memset(&cdr->end, 0, sizeof(cdr->end));
			memset(&cdr->answer, 0, sizeof(cdr->answer));
			cdr->billsec = 0;
			cdr->duration = 0;
			ast_cdr_start(cdr);
			cdr->disposition = AST_CDR_NOANSWER;
		}
	}
}

void ast_cdr_specialized_reset(struct ast_cdr *cdr, struct ast_flags *_flags)
{
	struct ast_flags flags = { 0 };

	if (_flags)
		ast_copy_flags(&flags, _flags, AST_FLAGS_ALL);
<<<<<<< HEAD
	
	/* Reset to initial state */
	if (ast_test_flag(cdr, AST_CDR_FLAG_POST_DISABLED)) { /* But do NOT lose the NoCDR() setting */
		ast_clear_flag(cdr, AST_FLAGS_ALL);	
		ast_set_flag(cdr, AST_CDR_FLAG_POST_DISABLED);
	} else {
		ast_clear_flag(cdr, AST_FLAGS_ALL);	
	}
	
=======

	/* Reset to initial state */
	if (ast_test_flag(cdr, AST_CDR_FLAG_POST_DISABLED)) { /* But do NOT lose the NoCDR() setting */
		ast_clear_flag(cdr, AST_FLAGS_ALL);
		ast_set_flag(cdr, AST_CDR_FLAG_POST_DISABLED);
	} else {
		ast_clear_flag(cdr, AST_FLAGS_ALL);
	}

>>>>>>> 19898f33
	memset(&cdr->start, 0, sizeof(cdr->start));
	memset(&cdr->end, 0, sizeof(cdr->end));
	memset(&cdr->answer, 0, sizeof(cdr->answer));
	cdr->billsec = 0;
	cdr->duration = 0;
	ast_cdr_start(cdr);
	cdr->disposition = AST_CDR_NULL;
}

<<<<<<< HEAD
struct ast_cdr *ast_cdr_append(struct ast_cdr *cdr, struct ast_cdr *newcdr) 
=======
struct ast_cdr *ast_cdr_append(struct ast_cdr *cdr, struct ast_cdr *newcdr)
>>>>>>> 19898f33
{
	struct ast_cdr *ret;

	if (cdr) {
		ret = cdr;

		while (cdr->next)
			cdr = cdr->next;
		cdr->next = newcdr;
	} else {
		ret = newcdr;
	}

	return ret;
}

/*! \note Don't call without cdr_batch_lock */
static void reset_batch(void)
{
	batch->size = 0;
	batch->head = NULL;
	batch->tail = NULL;
}

/*! \note Don't call without cdr_batch_lock */
static int init_batch(void)
{
	/* This is the single meta-batch used to keep track of all CDRs during the entire life of the program */
	if (!(batch = ast_malloc(sizeof(*batch))))
		return -1;

	reset_batch();

	return 0;
}

static void *do_batch_backend_process(void *data)
{
	struct ast_cdr_batch_item *processeditem;
	struct ast_cdr_batch_item *batchitem = data;

	/* Push each CDR into storage mechanism(s) and free all the memory */
	while (batchitem) {
		post_cdr(batchitem->cdr);
		ast_cdr_free(batchitem->cdr);
		processeditem = batchitem;
		batchitem = batchitem->next;
		ast_free(processeditem);
	}

	return NULL;
}

void ast_cdr_submit_batch(int do_shutdown)
{
	struct ast_cdr_batch_item *oldbatchitems = NULL;
	pthread_t batch_post_thread = AST_PTHREADT_NULL;

	/* if there's no batch, or no CDRs in the batch, then there's nothing to do */
	if (!batch || !batch->head)
		return;

	/* move the old CDRs aside, and prepare a new CDR batch */
	ast_mutex_lock(&cdr_batch_lock);
	oldbatchitems = batch->head;
	reset_batch();
	ast_mutex_unlock(&cdr_batch_lock);

	/* if configured, spawn a new thread to post these CDRs,
	   also try to save as much as possible if we are shutting down safely */
	if (batchscheduleronly || do_shutdown) {
		ast_debug(1, "CDR single-threaded batch processing begins now\n");
		do_batch_backend_process(oldbatchitems);
	} else {
<<<<<<< HEAD
		pthread_attr_init(&attr);
		pthread_attr_setdetachstate(&attr, PTHREAD_CREATE_DETACHED);
		if (ast_pthread_create_background(&batch_post_thread, &attr, do_batch_backend_process, oldbatchitems)) {
=======
		if (ast_pthread_create_detached_background(&batch_post_thread, NULL, do_batch_backend_process, oldbatchitems)) {
>>>>>>> 19898f33
			ast_log(LOG_WARNING, "CDR processing thread could not detach, now trying in this thread\n");
			do_batch_backend_process(oldbatchitems);
		} else {
			ast_debug(1, "CDR multi-threaded batch processing begins now\n");
		}
		pthread_attr_destroy(&attr);
	}
}

static int submit_scheduled_batch(const void *data)
{
	ast_cdr_submit_batch(0);
	/* manually reschedule from this point in time */
	cdr_sched = ast_sched_add(sched, batchtime * 1000, submit_scheduled_batch, NULL);
	/* returning zero so the scheduler does not automatically reschedule */
	return 0;
}

static void submit_unscheduled_batch(void)
{
	/* this is okay since we are not being called from within the scheduler */
	AST_SCHED_DEL(sched, cdr_sched);
	/* schedule the submission to occur ASAP (1 ms) */
	cdr_sched = ast_sched_add(sched, 1, submit_scheduled_batch, NULL);
	/* signal the do_cdr thread to wakeup early and do some work (that lazy thread ;) */
	ast_mutex_lock(&cdr_pending_lock);
	ast_cond_signal(&cdr_pending_cond);
	ast_mutex_unlock(&cdr_pending_lock);
}

void ast_cdr_detach(struct ast_cdr *cdr)
{
	struct ast_cdr_batch_item *newtail;
	int curr;

	if (!cdr)
		return;

	/* maybe they disabled CDR stuff completely, so just drop it */
	if (!enabled) {
		ast_debug(1, "Dropping CDR !\n");
		ast_set_flag(cdr, AST_CDR_FLAG_POST_DISABLED);
		ast_cdr_free(cdr);
		return;
	}

	/* post stuff immediately if we are not in batch mode, this is legacy behaviour */
	if (!batchmode) {
		post_cdr(cdr);
		ast_cdr_free(cdr);
		return;
	}

	/* otherwise, each CDR gets put into a batch list (at the end) */
	ast_debug(1, "CDR detaching from this thread\n");

	/* we'll need a new tail for every CDR */
	if (!(newtail = ast_calloc(1, sizeof(*newtail)))) {
		post_cdr(cdr);
		ast_cdr_free(cdr);
		return;
	}

	/* don't traverse a whole list (just keep track of the tail) */
	ast_mutex_lock(&cdr_batch_lock);
	if (!batch)
		init_batch();
	if (!batch->head) {
		/* new batch is empty, so point the head at the new tail */
		batch->head = newtail;
	} else {
		/* already got a batch with something in it, so just append a new tail */
		batch->tail->next = newtail;
	}
	newtail->cdr = cdr;
	batch->tail = newtail;
	curr = batch->size++;
	ast_mutex_unlock(&cdr_batch_lock);

	/* if we have enough stuff to post, then do it */
	if (curr >= (batchsize - 1))
		submit_unscheduled_batch();
}

static void *do_cdr(void *data)
{
	struct timespec timeout;
	int schedms;
	int numevents = 0;

	for (;;) {
		struct timeval now;
		schedms = ast_sched_wait(sched);
		/* this shouldn't happen, but provide a 1 second default just in case */
		if (schedms <= 0)
			schedms = 1000;
		now = ast_tvadd(ast_tvnow(), ast_samp2tv(schedms, 1000));
		timeout.tv_sec = now.tv_sec;
		timeout.tv_nsec = now.tv_usec * 1000;
		/* prevent stuff from clobbering cdr_pending_cond, then wait on signals sent to it until the timeout expires */
		ast_mutex_lock(&cdr_pending_lock);
		ast_cond_timedwait(&cdr_pending_cond, &cdr_pending_lock, &timeout);
		numevents = ast_sched_runq(sched);
		ast_mutex_unlock(&cdr_pending_lock);
		ast_debug(2, "Processed %d scheduled CDR batches from the run queue\n", numevents);
	}

	return NULL;
}

static char *handle_cli_status(struct ast_cli_entry *e, int cmd, struct ast_cli_args *a)
{
	struct ast_cdr_beitem *beitem=NULL;
	int cnt=0;
	long nextbatchtime=0;

	switch (cmd) {
	case CLI_INIT:
		e->command = "cdr show status";
		e->usage =
			"Usage: cdr show status\n"
			"	Displays the Call Detail Record engine system status.\n";
		return NULL;
	case CLI_GENERATE:
		return NULL;
	}

	if (a->argc > 3)
		return CLI_SHOWUSAGE;

	ast_cli(a->fd, "\n");
	ast_cli(a->fd, "Call Detail Record (CDR) settings\n");
	ast_cli(a->fd, "----------------------------------\n");
	ast_cli(a->fd, "  Logging:                    %s\n", enabled ? "Enabled" : "Disabled");
	ast_cli(a->fd, "  Mode:                       %s\n", batchmode ? "Batch" : "Simple");
	if (enabled) {
<<<<<<< HEAD
		ast_cli(fd, "CDR output unanswered calls: %s\n", unanswered ? "yes" : "no");
=======
		ast_cli(a->fd, "  Log unanswered calls:       %s\n\n", unanswered ? "Yes" : "No");
>>>>>>> 19898f33
		if (batchmode) {
			ast_cli(a->fd, "* Batch Mode Settings\n");
			ast_cli(a->fd, "  -------------------\n");
			if (batch)
				cnt = batch->size;
			if (cdr_sched > -1)
				nextbatchtime = ast_sched_when(sched, cdr_sched);
			ast_cli(a->fd, "  Safe shutdown:              %s\n", batchsafeshutdown ? "Enabled" : "Disabled");
			ast_cli(a->fd, "  Threading model:            %s\n", batchscheduleronly ? "Scheduler only" : "Scheduler plus separate threads");
			ast_cli(a->fd, "  Current batch size:         %d record%s\n", cnt, ESS(cnt));
			ast_cli(a->fd, "  Maximum batch size:         %d record%s\n", batchsize, ESS(batchsize));
			ast_cli(a->fd, "  Maximum batch time:         %d second%s\n", batchtime, ESS(batchtime));
			ast_cli(a->fd, "  Next batch processing time: %ld second%s\n\n", nextbatchtime, ESS(nextbatchtime));
		}
		ast_cli(a->fd, "* Registered Backends\n");
		ast_cli(a->fd, "  -------------------\n");
		AST_RWLIST_RDLOCK(&be_list);
		if (AST_RWLIST_EMPTY(&be_list)) {
			ast_cli(a->fd, "    (none)\n");
		} else {
			AST_RWLIST_TRAVERSE(&be_list, beitem, list) {
				ast_cli(a->fd, "    %s\n", beitem->name);
			}
		}
		AST_RWLIST_UNLOCK(&be_list);
		ast_cli(a->fd, "\n");
	}

	return CLI_SUCCESS;
}

static char *handle_cli_submit(struct ast_cli_entry *e, int cmd, struct ast_cli_args *a)
{
	switch (cmd) {
	case CLI_INIT:
		e->command = "cdr submit";
		e->usage =
			"Usage: cdr submit\n"
			"       Posts all pending batched CDR data to the configured CDR backend engine modules.\n";
		return NULL;
	case CLI_GENERATE:
		return NULL;
	}
	if (a->argc > 2)
		return CLI_SHOWUSAGE;

	submit_unscheduled_batch();
	ast_cli(a->fd, "Submitted CDRs to backend engines for processing.  This may take a while.\n");

	return CLI_SUCCESS;
}

static struct ast_cli_entry cli_submit = AST_CLI_DEFINE(handle_cli_submit, "Posts all pending batched CDR data");
static struct ast_cli_entry cli_status = AST_CLI_DEFINE(handle_cli_status, "Display the CDR status");

static int do_reload(int reload)
{
	struct ast_config *config;
	const char *enabled_value;
	const char *unanswered_value;
	const char *batched_value;
	const char *scheduleronly_value;
	const char *batchsafeshutdown_value;
	const char *size_value;
	const char *time_value;
	const char *end_before_h_value;
	const char *initiatedseconds_value;
	int cfg_size;
	int cfg_time;
	int was_enabled;
	int was_batchmode;
	int res=0;
	struct ast_flags config_flags = { reload ? CONFIG_FLAG_FILEUNCHANGED : 0 };

	if ((config = ast_config_load2("cdr.conf", "cdr", config_flags)) == CONFIG_STATUS_FILEUNCHANGED) {
		return 0;
	}

	ast_mutex_lock(&cdr_batch_lock);

	was_enabled = enabled;
	was_batchmode = batchmode;

	batchsize = BATCH_SIZE_DEFAULT;
	batchtime = BATCH_TIME_DEFAULT;
	batchscheduleronly = BATCH_SCHEDULER_ONLY_DEFAULT;
	batchsafeshutdown = BATCH_SAFE_SHUTDOWN_DEFAULT;
	enabled = ENABLED_DEFAULT;
	batchmode = BATCHMODE_DEFAULT;
	unanswered = UNANSWERED_DEFAULT;

	if (config == CONFIG_STATUS_FILEMISSING || config == CONFIG_STATUS_FILEINVALID) {
		ast_mutex_unlock(&cdr_batch_lock);
		return 0;
	}

	/* don't run the next scheduled CDR posting while reloading */
	AST_SCHED_DEL(sched, cdr_sched);

	if (config) {
		if ((enabled_value = ast_variable_retrieve(config, "general", "enable"))) {
			enabled = ast_true(enabled_value);
		}
		if ((unanswered_value = ast_variable_retrieve(config, "general", "unanswered"))) {
			unanswered = ast_true(unanswered_value);
		}
		if ((batched_value = ast_variable_retrieve(config, "general", "batch"))) {
			batchmode = ast_true(batched_value);
		}
		if ((scheduleronly_value = ast_variable_retrieve(config, "general", "scheduleronly"))) {
			batchscheduleronly = ast_true(scheduleronly_value);
		}
		if ((batchsafeshutdown_value = ast_variable_retrieve(config, "general", "safeshutdown"))) {
			batchsafeshutdown = ast_true(batchsafeshutdown_value);
		}
		if ((size_value = ast_variable_retrieve(config, "general", "size"))) {
			if (sscanf(size_value, "%30d", &cfg_size) < 1)
				ast_log(LOG_WARNING, "Unable to convert '%s' to a numeric value.\n", size_value);
			else if (cfg_size < 0)
				ast_log(LOG_WARNING, "Invalid maximum batch size '%d' specified, using default\n", cfg_size);
			else
				batchsize = cfg_size;
		}
		if ((time_value = ast_variable_retrieve(config, "general", "time"))) {
			if (sscanf(time_value, "%30d", &cfg_time) < 1)
				ast_log(LOG_WARNING, "Unable to convert '%s' to a numeric value.\n", time_value);
			else if (cfg_time < 0)
				ast_log(LOG_WARNING, "Invalid maximum batch time '%d' specified, using default\n", cfg_time);
			else
				batchtime = cfg_time;
		}
		if ((end_before_h_value = ast_variable_retrieve(config, "general", "endbeforehexten")))
			ast_set2_flag(&ast_options, ast_true(end_before_h_value), AST_OPT_FLAG_END_CDR_BEFORE_H_EXTEN);
		if ((initiatedseconds_value = ast_variable_retrieve(config, "general", "initiatedseconds")))
			ast_set2_flag(&ast_options, ast_true(initiatedseconds_value), AST_OPT_FLAG_INITIATED_SECONDS);
	}

	if (enabled && !batchmode) {
		ast_log(LOG_NOTICE, "CDR simple logging enabled.\n");
	} else if (enabled && batchmode) {
		cdr_sched = ast_sched_add(sched, batchtime * 1000, submit_scheduled_batch, NULL);
		ast_log(LOG_NOTICE, "CDR batch mode logging enabled, first of either size %d or time %d seconds.\n", batchsize, batchtime);
	} else {
		ast_log(LOG_NOTICE, "CDR logging disabled, data will be lost.\n");
	}

	/* if this reload enabled the CDR batch mode, create the background thread
	   if it does not exist */
	if (enabled && batchmode && (!was_enabled || !was_batchmode) && (cdr_thread == AST_PTHREADT_NULL)) {
		ast_cond_init(&cdr_pending_cond, NULL);
		if (ast_pthread_create_background(&cdr_thread, NULL, do_cdr, NULL) < 0) {
			ast_log(LOG_ERROR, "Unable to start CDR thread.\n");
			AST_SCHED_DEL(sched, cdr_sched);
		} else {
			ast_cli_register(&cli_submit);
			ast_register_atexit(ast_cdr_engine_term);
			res = 0;
		}
	/* if this reload disabled the CDR and/or batch mode and there is a background thread,
	   kill it */
	} else if (((!enabled && was_enabled) || (!batchmode && was_batchmode)) && (cdr_thread != AST_PTHREADT_NULL)) {
		/* wake up the thread so it will exit */
		pthread_cancel(cdr_thread);
		pthread_kill(cdr_thread, SIGURG);
		pthread_join(cdr_thread, NULL);
		cdr_thread = AST_PTHREADT_NULL;
		ast_cond_destroy(&cdr_pending_cond);
		ast_cli_unregister(&cli_submit);
		ast_unregister_atexit(ast_cdr_engine_term);
		res = 0;
		/* if leaving batch mode, then post the CDRs in the batch,
		   and don't reschedule, since we are stopping CDR logging */
		if (!batchmode && was_batchmode) {
			ast_cdr_engine_term();
		}
	} else {
		res = 0;
	}

	ast_mutex_unlock(&cdr_batch_lock);
	ast_config_destroy(config);
	manager_event(EVENT_FLAG_SYSTEM, "Reload", "Module: CDR\r\nMessage: CDR subsystem reload requested\r\n");

	return res;
}

int ast_cdr_engine_init(void)
{
	int res;

	sched = sched_context_create();
	if (!sched) {
		ast_log(LOG_ERROR, "Unable to create schedule context.\n");
		return -1;
	}

	ast_cli_register(&cli_status);

	res = do_reload(0);
	if (res) {
		ast_mutex_lock(&cdr_batch_lock);
		res = init_batch();
		ast_mutex_unlock(&cdr_batch_lock);
	}

	return res;
}

/* \note This actually gets called a couple of times at shutdown.  Once, before we start
   hanging up channels, and then again, after the channel hangup timeout expires */
void ast_cdr_engine_term(void)
{
	ast_cdr_submit_batch(batchsafeshutdown);
}

int ast_cdr_engine_reload(void)
{
	return do_reload(1);
}

int ast_cdr_data_add_structure(struct ast_data *tree, struct ast_cdr *cdr, int recur)
{
	struct ast_cdr *tmpcdr;
	struct ast_data *level;
	struct ast_var_t *variables;
	const char *var, *val;
	int x = 1, i;
	char workspace[256];
	char *tmp;

	if (!cdr) {
		return -1;
	}

	for (tmpcdr = cdr; tmpcdr; tmpcdr = (recur ? tmpcdr->next : NULL)) {
		level = ast_data_add_node(tree, "level");
		if (!level) {
			continue;
		}

		ast_data_add_int(level, "level_number", x);

		AST_LIST_TRAVERSE(&tmpcdr->varshead, variables, entries) {
			if (variables && (var = ast_var_name(variables)) &&
					(val = ast_var_value(variables)) && !ast_strlen_zero(var)
					&& !ast_strlen_zero(val)) {
				ast_data_add_str(level, var, val);
			} else {
				break;
			}
		}

		for (i = 0; cdr_readonly_vars[i]; i++) {
			workspace[0] = 0; /* null out the workspace, because the cdr_get_tv() won't write anything if time is NULL, so you get old vals */
			ast_cdr_getvar(tmpcdr, cdr_readonly_vars[i], &tmp, workspace, sizeof(workspace), 0, 0);
			if (!tmp) {
				continue;
			}
			ast_data_add_str(level, cdr_readonly_vars[i], tmp);
		}

		x++;
	}

	return 0;
}
<|MERGE_RESOLUTION|>--- conflicted
+++ resolved
@@ -84,19 +84,9 @@
 static int cdr_sched = -1;
 static pthread_t cdr_thread = AST_PTHREADT_NULL;
 
-<<<<<<< HEAD
-#define BATCH_SIZE_DEFAULT 100
-#define BATCH_TIME_DEFAULT 300
-#define BATCH_SCHEDULER_ONLY_DEFAULT 0
-#define BATCH_SAFE_SHUTDOWN_DEFAULT 1
-
-static int enabled;		/*! Is the CDR subsystem enabled ? */
-static int unanswered;
-=======
 static int enabled;
 static const int ENABLED_DEFAULT = 1;
 
->>>>>>> 19898f33
 static int batchmode;
 static const int BATCHMODE_DEFAULT = 0;
 
@@ -189,14 +179,6 @@
 	return unanswered;
 }
 
-<<<<<<< HEAD
-int ast_cdr_isset_unanswered(void)
-{
-	return unanswered;
-}
-
-/*! Duplicate a CDR record 
-=======
 struct ast_cdr *ast_cdr_dup_unique(struct ast_cdr *cdr)
 {
 	struct ast_cdr *newcdr = ast_cdr_dup(cdr);
@@ -218,17 +200,12 @@
 }
 
 /*! Duplicate a CDR record
->>>>>>> 19898f33
 	\returns Pointer to new CDR record
 */
 struct ast_cdr *ast_cdr_dup(struct ast_cdr *cdr)
 {
 	struct ast_cdr *newcdr;
-<<<<<<< HEAD
-	
-=======
-
->>>>>>> 19898f33
+
 	if (!cdr) /* don't die if we get a null cdr pointer */
 		return NULL;
 	newcdr = ast_cdr_alloc();
@@ -264,16 +241,6 @@
 static void cdr_get_tv(struct timeval when, const char *fmt, char *buf, int bufsize)
 {
 	if (fmt == NULL) {	/* raw mode */
-<<<<<<< HEAD
-		snprintf(buf, bufsize, "%ld.%06ld", (long)tv.tv_sec, (long)tv.tv_usec);
-	} else {  
-		time_t t = tv.tv_sec;
-		if (t) {
-			struct tm tm;
-
-			ast_localtime(&t, &tm, NULL);
-			strftime(buf, bufsize, fmt, &tm);
-=======
 		snprintf(buf, bufsize, "%ld.%06ld", (long)when.tv_sec, (long)when.tv_usec);
 	} else {
 		if (when.tv_sec) {
@@ -281,7 +248,6 @@
 
 			ast_localtime(&when, &tm, NULL);
 			ast_strftime(buf, bufsize, fmt, &tm);
->>>>>>> 19898f33
 		}
 	}
 }
@@ -371,16 +337,8 @@
 	struct ast_var_t *newvariable;
 	struct varshead *headp;
 	int x;
-<<<<<<< HEAD
-	
-	if (!cdr)  /* don't die if the cdr is null */
-		return -1;
-	
-	for(x = 0; cdr_readonly_vars[x]; x++) {
-=======
 
 	for (x = 0; cdr_readonly_vars[x]; x++) {
->>>>>>> 19898f33
 		if (!strcasecmp(name, cdr_readonly_vars[x])) {
 			ast_log(LOG_ERROR, "Attempt to set the '%s' read-only variable!.\n", name);
 			return -1;
@@ -405,7 +363,7 @@
 			}
 		}
 		AST_LIST_TRAVERSE_SAFE_END;
-		
+
 		if (value) {
 			newvariable = ast_var_assign(name, value);
 			AST_LIST_INSERT_HEAD(headp, newvariable, entries);
@@ -505,8 +463,6 @@
 		return;
 	if (ast_test_flag(cdr, AST_CDR_FLAG_POSTED))
 		ast_log(LOG_NOTICE, "CDR on channel '%s' already posted\n", S_OR(cdr->channel, "<unknown>"));
-<<<<<<< HEAD
-=======
 }
 
 void ast_cdr_free(struct ast_cdr *cdr)
@@ -519,7 +475,6 @@
 		ast_free(cdr);
 		cdr = next;
 	}
->>>>>>> 19898f33
 }
 
 /*! \brief the same as a cdr_free call, only with no checks; just get rid of it */
@@ -527,28 +482,6 @@
 {
 	while (cdr) {
 		struct ast_cdr *next = cdr->next;
-<<<<<<< HEAD
-		char *chan = S_OR(cdr->channel, "<unknown>");
-		if (option_verbose > 1 && !ast_test_flag(cdr, AST_CDR_FLAG_POSTED) && !ast_test_flag(cdr, AST_CDR_FLAG_POST_DISABLED))
-			ast_verbose(VERBOSE_PREFIX_2 "CDR on channel '%s' not posted\n", chan);
-		if (option_verbose > 1 && ast_tvzero(cdr->end))
-			ast_verbose(VERBOSE_PREFIX_2 "CDR on channel '%s' lacks end\n", chan);
-		if (option_verbose > 1 && ast_tvzero(cdr->start))
-			ast_verbose(VERBOSE_PREFIX_2 "CDR on channel '%s' lacks start\n", chan);
-
-		ast_cdr_free_vars(cdr, 0);
-		free(cdr);
-		cdr = next;
-	}
-}
-
-/*! \brief the same as a cdr_free call, only with no checks; just get rid of it */
-void ast_cdr_discard(struct ast_cdr *cdr)
-{
-	while (cdr) {
-		struct ast_cdr *next = cdr->next;
-=======
->>>>>>> 19898f33
 
 		ast_cdr_free_vars(cdr, 0);
 		ast_free(cdr);
@@ -558,12 +491,8 @@
 
 struct ast_cdr *ast_cdr_alloc(void)
 {
-<<<<<<< HEAD
-	struct ast_cdr *x = ast_calloc(1, sizeof(struct ast_cdr));
-=======
 	struct ast_cdr *x;
 	x = ast_calloc(1, sizeof(*x));
->>>>>>> 19898f33
 	if (!x)
 		ast_log(LOG_ERROR,"Allocation Failure for a CDR!\n");
 	return x;
@@ -576,11 +505,7 @@
 	struct varshead *headpto = &from->varshead;
 	AST_LIST_TRAVERSE_SAFE_BEGIN(headpfrom, variablesfrom, entries) {
 		/* for every var in from, stick it in to */
-<<<<<<< HEAD
-		const char *fromvarname = NULL, *fromvarval = NULL;
-=======
 		const char *fromvarname, *fromvarval;
->>>>>>> 19898f33
 		const char *tovarname = NULL, *tovarval = NULL;
 		fromvarname = ast_var_name(variablesfrom);
 		fromvarval = ast_var_value(variablesfrom);
@@ -602,14 +527,8 @@
 		} else if (tovarname && strcasecmp(fromvarval,tovarval) == 0) /* if they are the same, the job is done */
 			continue;
 
-<<<<<<< HEAD
-		/*rip this var out of the from cdr, and stick it in the to cdr */
-		AST_LIST_REMOVE_CURRENT(headpfrom, entries);
-		AST_LIST_INSERT_HEAD(headpto, variablesfrom, entries);
-=======
 		/* rip this var out of the from cdr, and stick it in the to cdr */
 		AST_LIST_MOVE_CURRENT(headpto, entries);
->>>>>>> 19898f33
 	}
 	AST_LIST_TRAVERSE_SAFE_END;
 }
@@ -620,11 +539,7 @@
 	struct ast_cdr *lto = NULL;
 	struct ast_cdr *lfrom = NULL;
 	int discard_from = 0;
-<<<<<<< HEAD
-	
-=======
-
->>>>>>> 19898f33
+
 	if (!to || !from)
 		return;
 
@@ -635,11 +550,7 @@
 			lto = to;
 			to = to->next;
 		}
-<<<<<<< HEAD
-		
-=======
-
->>>>>>> 19898f33
+
 		if (ast_test_flag(to, AST_CDR_FLAG_LOCKED)) {
 			ast_log(LOG_WARNING, "Merging into locked CDR... no choice.");
 			to = zcdr; /* safety-- if all there are is locked CDR's, then.... ?? */
@@ -648,26 +559,16 @@
 	}
 
 	if (ast_test_flag(from, AST_CDR_FLAG_LOCKED)) {
-<<<<<<< HEAD
-		discard_from = 1;
-		if (lto) {
-			struct ast_cdr *llfrom = NULL;
-=======
 		struct ast_cdr *llfrom = NULL;
 		discard_from = 1;
 		if (lto) {
->>>>>>> 19898f33
 			/* insert the from stuff after lto */
 			lto->next = from;
 			lfrom = from;
 			while (lfrom && lfrom->next) {
 				if (!lfrom->next->next)
 					llfrom = lfrom;
-<<<<<<< HEAD
-				lfrom = lfrom->next; 
-=======
 				lfrom = lfrom->next;
->>>>>>> 19898f33
 			}
 			/* rip off the last entry and put a copy of the to at the end */
 			llfrom->next = to;
@@ -675,10 +576,6 @@
 		} else {
 			/* save copy of the current *to cdr */
 			struct ast_cdr tcdr;
-<<<<<<< HEAD
-			struct ast_cdr *llfrom = NULL;
-=======
->>>>>>> 19898f33
 			memcpy(&tcdr, to, sizeof(tcdr));
 			/* copy in the locked from cdr */
 			memcpy(to, from, sizeof(*to));
@@ -686,11 +583,7 @@
 			while (lfrom && lfrom->next) {
 				if (!lfrom->next->next)
 					llfrom = lfrom;
-<<<<<<< HEAD
-				lfrom = lfrom->next; 
-=======
 				lfrom = lfrom->next;
->>>>>>> 19898f33
 			}
 			from->next = NULL;
 			/* rip off the last entry and put a copy of the to at the end */
@@ -701,11 +594,7 @@
 			from = lfrom;
 		}
 	}
-<<<<<<< HEAD
-	
-=======
-
->>>>>>> 19898f33
+
 	if (!ast_tvzero(from->start)) {
 		if (!ast_tvzero(to->start)) {
 			if (ast_tvcmp(to->start, from->start) > 0 ) {
@@ -792,12 +681,9 @@
 	if (ast_test_flag(from, AST_CDR_FLAG_LOCKED) || (ast_strlen_zero(to->accountcode) && !ast_strlen_zero(from->accountcode))) {
 		ast_copy_string(to->accountcode, from->accountcode, sizeof(to->accountcode));
 	}
-<<<<<<< HEAD
-=======
 	if (ast_test_flag(from, AST_CDR_FLAG_LOCKED) || (ast_strlen_zero(to->peeraccount) && !ast_strlen_zero(from->peeraccount))) {
 		ast_copy_string(to->peeraccount, from->peeraccount, sizeof(to->peeraccount));
 	}
->>>>>>> 19898f33
 	if (ast_test_flag(from, AST_CDR_FLAG_LOCKED) || (ast_strlen_zero(to->userfield) && !ast_strlen_zero(from->userfield))) {
 		ast_copy_string(to->userfield, from->userfield, sizeof(to->userfield));
 	}
@@ -845,11 +731,7 @@
 {
 
 	for (; cdr; cdr = cdr->next) {
-<<<<<<< HEAD
-		if (ast_test_flag(cdr, AST_CDR_FLAG_ANSLOCKED)) 
-=======
 		if (ast_test_flag(cdr, AST_CDR_FLAG_ANSLOCKED))
->>>>>>> 19898f33
 			continue;
 		if (ast_test_flag(cdr, AST_CDR_FLAG_DONT_TOUCH) && ast_test_flag(cdr, AST_CDR_FLAG_LOCKED))
 			continue;
@@ -886,32 +768,19 @@
 
 void ast_cdr_noanswer(struct ast_cdr *cdr)
 {
-<<<<<<< HEAD
-	char *chan; 
-
-	while (cdr) {
-		chan = !ast_strlen_zero(cdr->channel) ? cdr->channel : "<unknown>";
-		check_post(cdr);
-		if (!ast_test_flag(cdr, AST_CDR_FLAG_LOCKED)) {
-=======
 	char *chan;
 
 	while (cdr) {
 		if (!ast_test_flag(cdr, AST_CDR_FLAG_LOCKED)) {
 			chan = !ast_strlen_zero(cdr->channel) ? cdr->channel : "<unknown>";
 			check_post(cdr);
->>>>>>> 19898f33
 			cdr->disposition = AST_CDR_NOANSWER;
 		}
 		cdr = cdr->next;
 	}
 }
 
-<<<<<<< HEAD
-/* everywhere ast_cdr_disposition is called, it will call ast_cdr_failed() 
-=======
 /* everywhere ast_cdr_disposition is called, it will call ast_cdr_failed()
->>>>>>> 19898f33
    if ast_cdr_disposition returns a non-zero value */
 
 int ast_cdr_disposition(struct ast_cdr *cdr, int cause)
@@ -919,11 +788,7 @@
 	int res = 0;
 
 	for (; cdr; cdr = cdr->next) {
-<<<<<<< HEAD
-		switch(cause) {  /* handle all the non failure, busy cases, return 0 not to set disposition,
-=======
 		switch (cause) {  /* handle all the non failure, busy cases, return 0 not to set disposition,
->>>>>>> 19898f33
 							return -1 to set disposition to FAILED */
 		case AST_CAUSE_BUSY:
 			ast_cdr_busy(cdr);
@@ -989,26 +854,10 @@
 /* set cid info for one record */
 static void set_one_cid(struct ast_cdr *cdr, struct ast_channel *c)
 {
-<<<<<<< HEAD
-	/* Grab source from ANI or normal Caller*ID */
-	const char *num = S_OR(c->cid.cid_ani, c->cid.cid_num);
-	if (!cdr)
-		return;
-	if (!ast_strlen_zero(c->cid.cid_name)) {
-		if (!ast_strlen_zero(num))	/* both name and number */
-			snprintf(cdr->clid, sizeof(cdr->clid), "\"%s\" <%s>", c->cid.cid_name, num);
-		else				/* only name */
-			ast_copy_string(cdr->clid, c->cid.cid_name, sizeof(cdr->clid));
-	} else if (!ast_strlen_zero(num)) {	/* only number */
-		ast_copy_string(cdr->clid, num, sizeof(cdr->clid));
-	} else {				/* nothing known */
-		cdr->clid[0] = '\0';
-=======
 	const char *num;
 
 	if (!cdr) {
 		return;
->>>>>>> 19898f33
 	}
 
 	/* Grab source from ANI or normal Caller*ID */
@@ -1017,11 +866,7 @@
 	ast_callerid_merge(cdr->clid, sizeof(cdr->clid),
 		S_COR(c->caller.id.name.valid, c->caller.id.name.str, NULL), num, "");
 	ast_copy_string(cdr->src, S_OR(num, ""), sizeof(cdr->src));
-<<<<<<< HEAD
-	ast_cdr_setvar(cdr, "dnid", S_OR(c->cid.cid_dnid, ""), 0);
-=======
 	ast_cdr_setvar(cdr, "dnid", S_OR(c->dialed.number.str, ""), 0);
->>>>>>> 19898f33
 
 	if (c->caller.id.subaddress.valid) {
 		ast_cdr_setvar(cdr, "callingsubaddr", S_OR(c->caller.id.subaddress.str, ""), 0);
@@ -1072,16 +917,6 @@
 	return 0;
 }
 
-<<<<<<< HEAD
-/* Three routines were "fixed" via 10668, and later shown that 
-   users were depending on this behavior. ast_cdr_end,
-   ast_cdr_setvar and ast_cdr_answer are the three routines.
-   While most of the other routines would not touch 
-   LOCKED cdr's, these three routines were designed to
-   operate on locked CDR's as a matter of course.
-   I now appreciate how this plays with the ForkCDR app,
-   which forms these cdr chains in the first place. 
-=======
 /* Three routines were "fixed" via 10668, and later shown that
    users were depending on this behavior. ast_cdr_end,
    ast_cdr_setvar and ast_cdr_answer are the three routines.
@@ -1090,7 +925,6 @@
    operate on locked CDR's as a matter of course.
    I now appreciate how this plays with the ForkCDR app,
    which forms these cdr chains in the first place.
->>>>>>> 19898f33
    cdr_end is pretty key: all cdrs created are closed
    together. They only vary by start time. Arithmetically,
    users can calculate the subintervals they wish to track. */
@@ -1113,16 +947,11 @@
 				ast_log(LOG_WARNING, "CDR on channel '%s' has no answer time but is 'ANSWERED'\n", S_OR(cdr->channel, "<unknown>"));
 				cdr->disposition = AST_CDR_FAILED;
 			}
-<<<<<<< HEAD
-		} else
-			cdr->billsec = cdr->end.tv_sec - cdr->answer.tv_sec;
-=======
 		} else {
 			cdr->billsec = cdr->end.tv_sec - cdr->answer.tv_sec;
 			if (ast_test_flag(&ast_options, AST_OPT_FLAG_INITIATED_SECONDS))
 				cdr->billsec += cdr->end.tv_usec > cdr->answer.tv_usec ? 1 : 0;
 		}
->>>>>>> 19898f33
 	}
 }
 
@@ -1171,8 +1000,6 @@
 		if (!ast_test_flag(cdr, AST_CDR_FLAG_LOCKED)) {
 			ast_copy_string(cdr->accountcode, chan->accountcode, sizeof(cdr->accountcode));
 		}
-<<<<<<< HEAD
-=======
 	}
 
 	ast_manager_event(chan, EVENT_FLAG_CALL, "NewAccountCode",
@@ -1199,7 +1026,6 @@
 		if (!ast_test_flag(cdr, AST_CDR_FLAG_LOCKED)) {
 			ast_copy_string(cdr->peeraccount, chan->peeraccount, sizeof(cdr->peeraccount));
 		}
->>>>>>> 19898f33
 	}
 
 	ast_manager_event(chan, EVENT_FLAG_CALL, "NewPeerAccount",
@@ -1263,13 +1089,9 @@
 
 			/* Copy account code et-al */
 			ast_copy_string(cdr->accountcode, c->accountcode, sizeof(cdr->accountcode));
-<<<<<<< HEAD
-			
-=======
 			ast_copy_string(cdr->peeraccount, c->peeraccount, sizeof(cdr->peeraccount));
 			ast_copy_string(cdr->linkedid, c->linkedid, sizeof(cdr->linkedid));
 
->>>>>>> 19898f33
 			/* Destination information */ /* XXX privilege macro* ? */
 			ast_copy_string(cdr->dst, S_OR(c->macroexten, c->exten), sizeof(cdr->dst));
 			ast_copy_string(cdr->dcontext, S_OR(c->macrocontext, c->context), sizeof(cdr->dcontext));
@@ -1314,23 +1136,11 @@
 
 		chan = S_OR(cdr->channel, "<unknown>");
 		check_post(cdr);
-<<<<<<< HEAD
-		if (option_verbose > 1 && ast_tvzero(cdr->end))
-			ast_verbose(VERBOSE_PREFIX_2 "CDR on channel '%s' lacks end\n", chan);
-		if (option_verbose > 1 && ast_tvzero(cdr->start))
-			ast_verbose(VERBOSE_PREFIX_2 "CDR on channel '%s' lacks start\n", chan);
-		ast_set_flag(cdr, AST_CDR_FLAG_POSTED);
-		if (ast_test_flag(cdr, AST_CDR_FLAG_POST_DISABLED))
-			continue;
-		AST_LIST_LOCK(&be_list);
-		AST_LIST_TRAVERSE(&be_list, i, list) {
-=======
 		ast_set_flag(cdr, AST_CDR_FLAG_POSTED);
 		if (ast_test_flag(cdr, AST_CDR_FLAG_POST_DISABLED))
 			continue;
 		AST_RWLIST_RDLOCK(&be_list);
 		AST_RWLIST_TRAVERSE(&be_list, i, list) {
->>>>>>> 19898f33
 			i->be(cdr);
 		}
 		AST_RWLIST_UNLOCK(&be_list);
@@ -1386,17 +1196,6 @@
 
 	if (_flags)
 		ast_copy_flags(&flags, _flags, AST_FLAGS_ALL);
-<<<<<<< HEAD
-	
-	/* Reset to initial state */
-	if (ast_test_flag(cdr, AST_CDR_FLAG_POST_DISABLED)) { /* But do NOT lose the NoCDR() setting */
-		ast_clear_flag(cdr, AST_FLAGS_ALL);	
-		ast_set_flag(cdr, AST_CDR_FLAG_POST_DISABLED);
-	} else {
-		ast_clear_flag(cdr, AST_FLAGS_ALL);	
-	}
-	
-=======
 
 	/* Reset to initial state */
 	if (ast_test_flag(cdr, AST_CDR_FLAG_POST_DISABLED)) { /* But do NOT lose the NoCDR() setting */
@@ -1406,7 +1205,6 @@
 		ast_clear_flag(cdr, AST_FLAGS_ALL);
 	}
 
->>>>>>> 19898f33
 	memset(&cdr->start, 0, sizeof(cdr->start));
 	memset(&cdr->end, 0, sizeof(cdr->end));
 	memset(&cdr->answer, 0, sizeof(cdr->answer));
@@ -1416,11 +1214,7 @@
 	cdr->disposition = AST_CDR_NULL;
 }
 
-<<<<<<< HEAD
-struct ast_cdr *ast_cdr_append(struct ast_cdr *cdr, struct ast_cdr *newcdr) 
-=======
 struct ast_cdr *ast_cdr_append(struct ast_cdr *cdr, struct ast_cdr *newcdr)
->>>>>>> 19898f33
 {
 	struct ast_cdr *ret;
 
@@ -1495,19 +1289,12 @@
 		ast_debug(1, "CDR single-threaded batch processing begins now\n");
 		do_batch_backend_process(oldbatchitems);
 	} else {
-<<<<<<< HEAD
-		pthread_attr_init(&attr);
-		pthread_attr_setdetachstate(&attr, PTHREAD_CREATE_DETACHED);
-		if (ast_pthread_create_background(&batch_post_thread, &attr, do_batch_backend_process, oldbatchitems)) {
-=======
 		if (ast_pthread_create_detached_background(&batch_post_thread, NULL, do_batch_backend_process, oldbatchitems)) {
->>>>>>> 19898f33
 			ast_log(LOG_WARNING, "CDR processing thread could not detach, now trying in this thread\n");
 			do_batch_backend_process(oldbatchitems);
 		} else {
 			ast_debug(1, "CDR multi-threaded batch processing begins now\n");
 		}
-		pthread_attr_destroy(&attr);
 	}
 }
 
@@ -1638,11 +1425,7 @@
 	ast_cli(a->fd, "  Logging:                    %s\n", enabled ? "Enabled" : "Disabled");
 	ast_cli(a->fd, "  Mode:                       %s\n", batchmode ? "Batch" : "Simple");
 	if (enabled) {
-<<<<<<< HEAD
-		ast_cli(fd, "CDR output unanswered calls: %s\n", unanswered ? "yes" : "no");
-=======
 		ast_cli(a->fd, "  Log unanswered calls:       %s\n\n", unanswered ? "Yes" : "No");
->>>>>>> 19898f33
 		if (batchmode) {
 			ast_cli(a->fd, "* Batch Mode Settings\n");
 			ast_cli(a->fd, "  -------------------\n");
