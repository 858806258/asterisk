--- conflicted
+++ resolved
@@ -25,11 +25,7 @@
 #include <sys/types.h>
 #include <stdio.h>
 
-<<<<<<< HEAD
-#if !defined(STANDALONE_AEL)
-=======
 #if !defined(STANDALONE)
->>>>>>> 5cf67a7a
 ASTERISK_FILE_VERSION(__FILE__, "$Revision$")
 #else
 #ifndef __USE_ISOC99
@@ -119,8 +115,8 @@
 static int curlycount = 0;
 static char *expr2_token_subst(const char *mess);
 %}
+
 %option prefix="ast_yy"
-%option 8bit
 %option batch
 %option 8bit
 %option outfile="ast_expr2f.c"
@@ -130,8 +126,6 @@
 %option noyywrap
 %option noyyfree
 %x var trail
-
-HIBIT           [\x80-\xff]
 
 %%
 
@@ -183,29 +177,17 @@
 		return TOKEN;
 	}
 
-<<<<<<< HEAD
-([a-zA-Z0-9\.';\\_^#@]|{HIBIT}|($[^{]))+	{
-=======
 ([a-zA-Z0-9\.';\\_^#@]|[\x80-\xff]|($[^{]))+   {
->>>>>>> 5cf67a7a
 		SET_COLUMNS;
 		SET_STRING;
 		return TOKEN;
 	}
 
-<<<<<<< HEAD
-([a-zA-Z0-9\.';\\_^#@]|{HIBIT}|($[^{]))+\$\{	{
-=======
 ([a-zA-Z0-9\.';\\_^#@]|[\x80-\xff]|($[^{]))+\$\{	{
->>>>>>> 5cf67a7a
 		curlycount = 0;
 		BEGIN(var);
 		yymore();
 	}
-<<<<<<< HEAD
-
-=======
->>>>>>> 5cf67a7a
 
 <var>[^{}]*\}	{
 		curlycount--;
@@ -265,17 +247,6 @@
 int ast_yyerror(const char *, YYLTYPE *, struct parse_io *); /* likewise */
 
 void ast_yyfree(void *ptr, yyscan_t yyscanner)
-<<<<<<< HEAD
-{
-      if (ptr) /* the normal generated yyfree func just frees its first arg;
-                    this get complaints on some systems, as sometimes this
-                    arg is a nil ptr! It's usually not fatal, but is irritating! */
-              free( (char *) ptr );
-}
-
-int ast_expr(char *expr, char *buf, int length)
-=======
->>>>>>> 5cf67a7a
 {
     /* the normal generated yyfree func just frees its first arg;
      this get complaints on some systems, as sometimes this
@@ -308,13 +279,6 @@
 			res_length = snprintf(buf, length, FP___PRINTF, io.val->u.i);
 			return_value = (res_length <= length) ? res_length : length;
 		} else {
-<<<<<<< HEAD
-#if defined(STANDALONE) || defined(LOW_MEMORY) || defined(STANDALONE_AEL)
-			strncpy(buf, io.val->u.s, length - 1);
-#else /* !STANDALONE && !LOW_MEMORY */
-			ast_copy_string(buf, io.val->u.s, length);
-#endif /* STANDALONE || LOW_MEMORY */
-=======
 			if (io.val->u.s)
 #if defined(STANDALONE) || defined(LOW_MEMORY) || defined(STANDALONE)
 				strncpy(buf, io.val->u.s, length - 1);
@@ -323,7 +287,6 @@
 #endif /* STANDALONE || LOW_MEMORY */
 			else
 				buf[0] = 0;
->>>>>>> 5cf67a7a
 			return_value = strlen(buf);
 			free(io.val->u.s);
 		}
@@ -434,12 +397,8 @@
 	/* calc a length, malloc, fill, and return; yyerror had better free it! */
 	int len=0,i;
 	const char *p;
-<<<<<<< HEAD
-	char *res, *s,*t;
-=======
 	char *res, *s;
 	const char *t;
->>>>>>> 5cf67a7a
 	int expr2_token_equivs_entries = sizeof(expr2_token_equivs1)/sizeof(char*);
 
 	for (p=mess; *p; p++) {
@@ -509,11 +468,7 @@
 			(extra_error_message_supplied?extra_error_message:""), s2, parseio->string,spacebuf2);
 #endif
 #ifndef STANDALONE
-<<<<<<< HEAD
-	ast_log(LOG_WARNING,"If you have questions, please refer to doc/channelvariables.txt.\n");
-=======
 	ast_log(LOG_WARNING,"If you have questions, please refer to https://wiki.asterisk.org/wiki/display/AST/Channel+Variables\n");
->>>>>>> 5cf67a7a
 #endif
 	free(s2);
 	return(0);
