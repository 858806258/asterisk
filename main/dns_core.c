--- conflicted
+++ resolved
@@ -408,10 +408,7 @@
 	buf_ptr += strlen(canonical) + 1;
 	memcpy(buf_ptr, answer, answer_size); /* SAFE */
 	query->result->answer = buf_ptr;
-<<<<<<< HEAD
-=======
 	query->result->answer_size = answer_size;
->>>>>>> 5e711c1d
 
 	return 0;
 }
