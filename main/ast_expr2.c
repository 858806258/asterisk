<<<<<<< HEAD

/* A Bison parser, made by GNU Bison 2.4.1.  */

/* Skeleton implementation for Bison's Yacc-like parsers in C
   
      Copyright (C) 1984, 1989, 1990, 2000, 2001, 2002, 2003, 2004, 2005, 2006
   Free Software Foundation, Inc.
=======
/* A Bison parser, made by GNU Bison 2.5.  */

/* Bison implementation for Yacc-like parsers in C
   
      Copyright (C) 1984, 1989-1990, 2000-2011 Free Software Foundation, Inc.
>>>>>>> 5cf67a7a
   
   This program is free software: you can redistribute it and/or modify
   it under the terms of the GNU General Public License as published by
   the Free Software Foundation, either version 3 of the License, or
   (at your option) any later version.
   
   This program is distributed in the hope that it will be useful,
   but WITHOUT ANY WARRANTY; without even the implied warranty of
   MERCHANTABILITY or FITNESS FOR A PARTICULAR PURPOSE.  See the
   GNU General Public License for more details.
   
   You should have received a copy of the GNU General Public License
   along with this program.  If not, see <http://www.gnu.org/licenses/>.  */

/* As a special exception, you may create a larger work that contains
   part or all of the Bison parser skeleton and distribute that work
   under terms of your choice, so long as that work isn't itself a
   parser generator using the skeleton or a modified version thereof
   as a parser skeleton.  Alternatively, if you modify or redistribute
   the parser skeleton itself, you may (at your option) remove this
   special exception, which will cause the skeleton and the resulting
   Bison output files to be licensed under the GNU General Public
   License without this special exception.
   
   This special exception was added by the Free Software Foundation in
   version 2.2 of Bison.  */

/* C LALR(1) parser skeleton written by Richard Stallman, by
   simplifying the original so-called "semantic" parser.  */

/* All symbols defined below should begin with yy or YY, to avoid
   infringing on user name space.  This should be done even for local
   variables, as they might otherwise be expanded by user macros.
   There are some unavoidable exceptions within include files to
   define necessary library symbols; they are noted "INFRINGES ON
   USER NAME SPACE" below.  */

/* Identify Bison output.  */
#define YYBISON 1

/* Bison version.  */
<<<<<<< HEAD
#define YYBISON_VERSION "2.4.1"
=======
#define YYBISON_VERSION "2.5"
>>>>>>> 5cf67a7a

/* Skeleton name.  */
#define YYSKELETON_NAME "yacc.c"

/* Pure parsers.  */
#define YYPURE 1

/* Push parsers.  */
#define YYPUSH 0

/* Pull parsers.  */
#define YYPULL 1

/* Using locations.  */
#define YYLSP_NEEDED 1

/* Substitute the variable and function names.  */
#define yyparse         ast_yyparse
#define yylex           ast_yylex
#define yyerror         ast_yyerror
#define yylval          ast_yylval
#define yychar          ast_yychar
#define yydebug         ast_yydebug
#define yynerrs         ast_yynerrs
#define yylloc          ast_yylloc

/* Copy the first part of user declarations.  */

<<<<<<< HEAD
/* Line 189 of yacc.c  */
=======
/* Line 268 of yacc.c  */
>>>>>>> 5cf67a7a
#line 1 "ast_expr2.y"

/* Written by Pace Willisson (pace@blitz.com) 
 * and placed in the public domain.
 *
 * Largely rewritten by J.T. Conklin (jtc@wimsey.com)
 *
 * And then overhauled twice by Steve Murphy (murf@digium.com)
 * to add double-quoted strings, allow mult. spaces, improve
 * error messages, and then to fold in a flex scanner for the 
 * yylex operation.
 *
 * $FreeBSD: src/bin/expr/expr.y,v 1.16 2000/07/22 10:59:36 se Exp $
 */

#include "asterisk.h"

<<<<<<< HEAD
#if !defined(STANDALONE_AEL)
ASTERISK_FILE_VERSION(__FILE__, "$Revision$")
#endif

=======
>>>>>>> 5cf67a7a
#include <sys/types.h>
#include <stdio.h>

#if !defined(STANDALONE) && !defined(STANDALONE2)	\
	
ASTERISK_FILE_VERSION(__FILE__, "$Revision$")
#else
#ifndef __USE_ISOC99
#define __USE_ISOC99 1
#endif
#endif

#ifdef __USE_ISOC99
#define FP___PRINTF "%.18Lg"
#define FP___TYPE    long double
#else
#define FP___PRINTF "%.16g"
#define FP___TYPE    double
#endif

#ifdef HAVE_COSL
#define FUNC_COS   cosl
#elif defined(HAVE_COS)
#define FUNC_COS	(long double)cos
#endif

#ifdef HAVE_SINL
#define FUNC_SIN   sinl
#elif defined(HAVE_SIN)
#define FUNC_SIN	(long double)sin
#endif

#ifdef HAVE_TANL
#define FUNC_TAN   tanl
#elif defined(HAVE_TAN)
#define FUNC_TAN	(long double)tan
#endif

#ifdef HAVE_ACOSL
#define FUNC_ACOS   acosl
#elif defined(HAVE_ACOS)
#define FUNC_ACOS	(long double)acos
#endif

#ifdef HAVE_ASINL
#define FUNC_ASIN   asinl
#elif defined(HAVE_ASIN)
#define FUNC_ASIN	(long double)asin
#endif

#ifdef HAVE_ATANL
#define FUNC_ATAN   atanl
#elif defined(HAVE_ATAN)
#define FUNC_ATAN	(long double)atan
#endif

#ifdef HAVE_ATAN2L
#define FUNC_ATAN2   atan2l
#elif defined(HAVE_ATAN2)
#define FUNC_ATAN2	(long double)atan2
#endif

#ifdef HAVE_POWL
#define FUNC_POW   powl
#elif defined(HAVE_POW)
#define FUNC_POW	(long double)pow
#endif

#ifdef HAVE_SQRTL
#define FUNC_SQRT   sqrtl
#elif defined(HAVE_SQRT)
#define FUNC_SQRT	(long double)sqrt
#endif

#ifdef HAVE_RINTL
#define FUNC_RINT   rintl
#elif defined(HAVE_RINT)
#define FUNC_RINT	(long double)rint
#endif

#ifdef HAVE_EXPL
#define FUNC_EXP   expl
#elif defined(HAVE_EXP)
#define FUNC_EXP	(long double)exp
#endif

#ifdef HAVE_LOGL
#define FUNC_LOG   logl
#elif defined(HAVE_LOG)
#define FUNC_LOG	(long double)log
#endif

#ifdef HAVE_REMAINDERL
#define FUNC_REMAINDER   remainderl
#elif defined(HAVE_REMAINDER)
#define FUNC_REMAINDER	(long double)remainder
#endif

#ifdef HAVE_FMODL
#define FUNC_FMOD   fmodl
#elif defined(HAVE_FMOD)
#define FUNC_FMOD	(long double)fmod
#endif

#ifdef HAVE_STRTOLD
#define FUNC_STRTOD  strtold
#elif defined(HAVE_STRTOD)
#define FUNC_STRTOD  (long double)strtod
#endif

#ifdef HAVE_FLOORL
#define FUNC_FLOOR      floorl
#elif defined(HAVE_FLOOR)
#define FUNC_FLOOR	(long double)floor
#endif

#ifdef HAVE_CEILL
#define FUNC_CEIL      ceill
#elif defined(HAVE_CEIL)
#define FUNC_CEIL	(long double)ceil
#endif

#ifdef HAVE_ROUNDL
#define FUNC_ROUND     roundl
#elif defined(HAVE_ROUND)
#define FUNC_ROUND     (long double)round
#endif

#ifdef HAVE_TRUNCL
#define FUNC_TRUNC     truncl
#elif defined(HAVE_TRUNC)
#define FUNC_TRUNC     (long double)trunc
#endif

/*! \note
 * Oddly enough, some platforms have some ISO C99 functions, but not others, so
 * we define the missing functions in terms of their mathematical identities.
 */
#ifdef HAVE_EXP2L
#define FUNC_EXP2       exp2l
#elif (defined(HAVE_EXPL) && defined(HAVE_LOGL))
#define	FUNC_EXP2(x)	expl((x) * logl(2.0))
#elif (defined(HAVE_EXP) && defined(HAVE_LOG))
#define	FUNC_EXP2(x)	(long double)exp((x) * log(2.0))
#endif

#ifdef HAVE_EXP10L
#define FUNC_EXP10       exp10l
#elif (defined(HAVE_EXPL) && defined(HAVE_LOGL))
#define	FUNC_EXP10(x)	expl((x) * logl(10.0))
#elif (defined(HAVE_EXP) && defined(HAVE_LOG))
#define	FUNC_EXP10(x)	(long double)exp((x) * log(10.0))
#endif

#ifdef HAVE_LOG2L
#define FUNC_LOG2       log2l
#elif defined(HAVE_LOGL)
#define	FUNC_LOG2(x)	(logl(x) / logl(2.0))
#elif defined(HAVE_LOG10L)
#define	FUNC_LOG2(x)	(log10l(x) / log10l(2.0))
#elif defined(HAVE_LOG2)
#define FUNC_LOG2       (long double)log2
#elif defined(HAVE_LOG)
#define	FUNC_LOG2(x)	((long double)log(x) / log(2.0))
#endif

#ifdef HAVE_LOG10L
#define FUNC_LOG10       log10l
#elif defined(HAVE_LOGL)
#define	FUNC_LOG10(x)	(logl(x) / logl(10.0))
#elif defined(HAVE_LOG2L)
#define	FUNC_LOG10(x)	(log2l(x) / log2l(10.0))
#elif defined(HAVE_LOG10)
#define	FUNC_LOG10(x)	(long double)log10(x)
#elif defined(HAVE_LOG)
#define	FUNC_LOG10(x)	((long double)log(x) / log(10.0))
#endif


#include <stdlib.h>
#ifndef _GNU_SOURCE
#define _GNU_SOURCE
#endif
#include <string.h>
#include <math.h>
#include <locale.h>
#include <unistd.h>
#include <ctype.h>
#if !defined(SOLARIS) && !defined(__CYGWIN__)
<<<<<<< HEAD
/* #include <err.h> */
=======
	/* #include <err.h> */
>>>>>>> 5cf67a7a
#else
#define quad_t int64_t
#endif
#include <errno.h>
#include <regex.h>
#include <limits.h>

#include "asterisk/ast_expr.h"
#include "asterisk/logger.h"
#if !defined(STANDALONE) && !defined(STANDALONE2)
#include "asterisk/pbx.h"
#endif

#if defined(LONG_LONG_MIN) && !defined(QUAD_MIN)
#define QUAD_MIN LONG_LONG_MIN
#endif
#if defined(LONG_LONG_MAX) && !defined(QUAD_MAX)
#define QUAD_MAX LONG_LONG_MAX
#endif

#  if ! defined(QUAD_MIN)
#   define QUAD_MIN     (-0x7fffffffffffffffLL-1)
#  endif
#  if ! defined(QUAD_MAX)
#   define QUAD_MAX     (0x7fffffffffffffffLL)
#  endif
#define YYENABLE_NLS 0
#define YYPARSE_PARAM parseio
#define YYLEX_PARAM ((struct parse_io *)parseio)->scanner
#define YYERROR_VERBOSE 1
extern char extra_error_message[4095];
extern int extra_error_message_supplied;

enum valtype {
	AST_EXPR_number, AST_EXPR_numeric_string, AST_EXPR_string
} ;

#if defined(STANDALONE) || defined(STANDALONE2)
void ast_log(int level, const char *file, int line, const char *function, const char *fmt, ...) __attribute__ ((format (printf,5,6)));
#endif

struct val {
	enum valtype type;
	union {
		char *s;
		FP___TYPE i; /* either long double, or just double, on a bad day */
	} u;
} ;

enum node_type {
	AST_EXPR_NODE_COMMA, AST_EXPR_NODE_STRING, AST_EXPR_NODE_VAL
} ;

struct expr_node 
{
	enum node_type type;
	struct val *val;
	struct expr_node *left;
	struct expr_node *right;
};


typedef void *yyscan_t;

struct parse_io
{
	char *string;
	struct val *val;
	yyscan_t scanner;
	struct ast_channel *chan;
};
 
static int		chk_div __P((FP___TYPE, FP___TYPE));
static int		chk_minus __P((FP___TYPE, FP___TYPE, FP___TYPE));
static int		chk_plus __P((FP___TYPE, FP___TYPE, FP___TYPE));
static int		chk_times __P((FP___TYPE, FP___TYPE, FP___TYPE));
static void		free_value __P((struct val *));
static int		is_zero_or_null __P((struct val *));
static int		isstring __P((struct val *));
static struct val	*make_number __P((FP___TYPE));
static struct val	*make_str __P((const char *));
static struct val	*op_and __P((struct val *, struct val *));
static struct val	*op_colon __P((struct val *, struct val *));
static struct val	*op_eqtilde __P((struct val *, struct val *));
static struct val	*op_tildetilde __P((struct val *, struct val *));
static struct val	*op_div __P((struct val *, struct val *));
static struct val	*op_eq __P((struct val *, struct val *));
static struct val	*op_ge __P((struct val *, struct val *));
static struct val	*op_gt __P((struct val *, struct val *));
static struct val	*op_le __P((struct val *, struct val *));
static struct val	*op_lt __P((struct val *, struct val *));
static struct val	*op_cond __P((struct val *, struct val *, struct val *));
static struct val	*op_minus __P((struct val *, struct val *));
static struct val	*op_negate __P((struct val *));
static struct val	*op_compl __P((struct val *));
static struct val	*op_ne __P((struct val *, struct val *));
static struct val	*op_or __P((struct val *, struct val *));
static struct val	*op_plus __P((struct val *, struct val *));
static struct val	*op_rem __P((struct val *, struct val *));
static struct val	*op_times __P((struct val *, struct val *));
static struct val   *op_func(struct val *funcname, struct expr_node *arglist, struct ast_channel *chan);
static int		to_number __P((struct val *));
static void		to_string __P((struct val *));
static struct expr_node *alloc_expr_node(enum node_type);
static void destroy_arglist(struct expr_node *arglist);

/* uh, if I want to predeclare yylex with a YYLTYPE, I have to predeclare the yyltype... sigh */
typedef struct yyltype
{
  int first_line;
  int first_column;

  int last_line;
  int last_column;
} yyltype;

# define YYLTYPE yyltype
# define YYLTYPE_IS_TRIVIAL 1

/* we will get warning about no prototype for yylex! But we can't
   define it here, we have no definition yet for YYSTYPE. */

int		ast_yyerror(const char *,YYLTYPE *, struct parse_io *);
 
/* I wanted to add args to the yyerror routine, so I could print out
   some useful info about the error. Not as easy as it looks, but it
   is possible. */
#define ast_yyerror(x) ast_yyerror(x,&yyloc,parseio)
#define DESTROY(x) {if((x)->type == AST_EXPR_numeric_string || (x)->type == AST_EXPR_string) free((x)->u.s); (x)->u.s = 0; free(x);}


<<<<<<< HEAD
/* Line 189 of yacc.c  */
#line 221 "ast_expr2.c"
=======
/* Line 268 of yacc.c  */
#line 417 "ast_expr2.c"
>>>>>>> 5cf67a7a

/* Enabling traces.  */
#ifndef YYDEBUG
# define YYDEBUG 0
#endif

/* Enabling verbose error messages.  */
#ifdef YYERROR_VERBOSE
# undef YYERROR_VERBOSE
# define YYERROR_VERBOSE 1
#else
# define YYERROR_VERBOSE 0
#endif

/* Enabling the token table.  */
#ifndef YYTOKEN_TABLE
# define YYTOKEN_TABLE 0
#endif


/* Tokens.  */
#ifndef YYTOKENTYPE
# define YYTOKENTYPE
   /* Put the tokens into the symbol table, so that GDB and other debuggers
      know about them.  */
   enum yytokentype {
<<<<<<< HEAD
     TOK_COLONCOLON = 258,
     TOK_COND = 259,
     TOK_OR = 260,
     TOK_AND = 261,
     TOK_NE = 262,
     TOK_LE = 263,
     TOK_GE = 264,
     TOK_LT = 265,
     TOK_GT = 266,
     TOK_EQ = 267,
     TOK_MINUS = 268,
     TOK_PLUS = 269,
     TOK_MOD = 270,
     TOK_DIV = 271,
     TOK_MULT = 272,
     TOK_COMPL = 273,
     TOK_EQTILDE = 274,
     TOK_COLON = 275,
     TOK_LP = 276,
     TOK_RP = 277,
     TOKEN = 278
=======
     TOK_COMMA = 258,
     TOK_COLONCOLON = 259,
     TOK_COND = 260,
     TOK_OR = 261,
     TOK_AND = 262,
     TOK_NE = 263,
     TOK_LE = 264,
     TOK_GE = 265,
     TOK_LT = 266,
     TOK_GT = 267,
     TOK_EQ = 268,
     TOK_MINUS = 269,
     TOK_PLUS = 270,
     TOK_MOD = 271,
     TOK_DIV = 272,
     TOK_MULT = 273,
     TOK_COMPL = 274,
     TOK_TILDETILDE = 275,
     TOK_EQTILDE = 276,
     TOK_COLON = 277,
     TOK_LP = 278,
     TOK_RP = 279,
     TOKEN = 280
>>>>>>> 5cf67a7a
   };
#endif



#if ! defined YYSTYPE && ! defined YYSTYPE_IS_DECLARED
typedef union YYSTYPE
{

<<<<<<< HEAD
/* Line 214 of yacc.c  */
#line 147 "ast_expr2.y"

	struct val *val;



/* Line 214 of yacc.c  */
#line 286 "ast_expr2.c"
=======
/* Line 293 of yacc.c  */
#line 345 "ast_expr2.y"

	struct val *val;
	struct expr_node *arglist;



/* Line 293 of yacc.c  */
#line 485 "ast_expr2.c"
>>>>>>> 5cf67a7a
} YYSTYPE;
# define YYSTYPE_IS_TRIVIAL 1
# define yystype YYSTYPE /* obsolescent; will be withdrawn */
# define YYSTYPE_IS_DECLARED 1
#endif

#if ! defined YYLTYPE && ! defined YYLTYPE_IS_DECLARED
typedef struct YYLTYPE
{
  int first_line;
  int first_column;
  int last_line;
  int last_column;
} YYLTYPE;
# define yyltype YYLTYPE /* obsolescent; will be withdrawn */
# define YYLTYPE_IS_DECLARED 1
# define YYLTYPE_IS_TRIVIAL 1
#endif


/* Copy the second part of user declarations.  */

<<<<<<< HEAD
/* Line 264 of yacc.c  */
#line 151 "ast_expr2.y"
=======
/* Line 343 of yacc.c  */
#line 350 "ast_expr2.y"
>>>>>>> 5cf67a7a

extern int		ast_yylex __P((YYSTYPE *, YYLTYPE *, yyscan_t));


<<<<<<< HEAD
/* Line 264 of yacc.c  */
#line 316 "ast_expr2.c"
=======
/* Line 343 of yacc.c  */
#line 515 "ast_expr2.c"
>>>>>>> 5cf67a7a

#ifdef short
# undef short
#endif

#ifdef YYTYPE_UINT8
typedef YYTYPE_UINT8 yytype_uint8;
#else
typedef unsigned char yytype_uint8;
#endif

#ifdef YYTYPE_INT8
typedef YYTYPE_INT8 yytype_int8;
#elif (defined __STDC__ || defined __C99__FUNC__ \
     || defined __cplusplus || defined _MSC_VER)
typedef signed char yytype_int8;
#else
typedef short int yytype_int8;
#endif

#ifdef YYTYPE_UINT16
typedef YYTYPE_UINT16 yytype_uint16;
#else
typedef unsigned short int yytype_uint16;
#endif

#ifdef YYTYPE_INT16
typedef YYTYPE_INT16 yytype_int16;
#else
typedef short int yytype_int16;
#endif

#ifndef YYSIZE_T
# ifdef __SIZE_TYPE__
#  define YYSIZE_T __SIZE_TYPE__
# elif defined size_t
#  define YYSIZE_T size_t
# elif ! defined YYSIZE_T && (defined __STDC__ || defined __C99__FUNC__ \
     || defined __cplusplus || defined _MSC_VER)
#  include <stddef.h> /* INFRINGES ON USER NAME SPACE */
#  define YYSIZE_T size_t
# else
#  define YYSIZE_T unsigned int
# endif
#endif

#define YYSIZE_MAXIMUM ((YYSIZE_T) -1)

#ifndef YY_
# if defined YYENABLE_NLS && YYENABLE_NLS
#  if ENABLE_NLS
#   include <libintl.h> /* INFRINGES ON USER NAME SPACE */
#   define YY_(msgid) dgettext ("bison-runtime", msgid)
#  endif
# endif
# ifndef YY_
#  define YY_(msgid) msgid
# endif
#endif

/* Suppress unused-variable warnings by "using" E.  */
#if ! defined lint || defined __GNUC__
# define YYUSE(e) ((void) (e))
#else
# define YYUSE(e) /* empty */
#endif

/* Identity function, used to suppress warnings about constant conditions.  */
#ifndef lint
# define YYID(n) (n)
#else
#if (defined __STDC__ || defined __C99__FUNC__ \
     || defined __cplusplus || defined _MSC_VER)
static int
YYID (int yyi)
#else
static int
YYID (yyi)
    int yyi;
#endif
{
  return yyi;
}
#endif

#if ! defined yyoverflow || YYERROR_VERBOSE

/* The parser invokes alloca or malloc; define the necessary symbols.  */

# ifdef YYSTACK_USE_ALLOCA
#  if YYSTACK_USE_ALLOCA
#   ifdef __GNUC__
#    define YYSTACK_ALLOC __builtin_alloca
#   elif defined __BUILTIN_VA_ARG_INCR
#    include <alloca.h> /* INFRINGES ON USER NAME SPACE */
#   elif defined _AIX
#    define YYSTACK_ALLOC __alloca
#   elif defined _MSC_VER
#    include <malloc.h> /* INFRINGES ON USER NAME SPACE */
#    define alloca _alloca
#   else
#    define YYSTACK_ALLOC alloca
#    if ! defined _ALLOCA_H && ! defined EXIT_SUCCESS && (defined __STDC__ || defined __C99__FUNC__ \
     || defined __cplusplus || defined _MSC_VER)
#     include <stdlib.h> /* INFRINGES ON USER NAME SPACE */
#     ifndef EXIT_SUCCESS
#      define EXIT_SUCCESS 0
#     endif
#    endif
#   endif
#  endif
# endif

# ifdef YYSTACK_ALLOC
   /* Pacify GCC's `empty if-body' warning.  */
#  define YYSTACK_FREE(Ptr) do { /* empty */; } while (YYID (0))
#  ifndef YYSTACK_ALLOC_MAXIMUM
    /* The OS might guarantee only one guard page at the bottom of the stack,
       and a page size can be as small as 4096 bytes.  So we cannot safely
       invoke alloca (N) if N exceeds 4096.  Use a slightly smaller number
       to allow for a few compiler-allocated temporary stack slots.  */
#   define YYSTACK_ALLOC_MAXIMUM 4032 /* reasonable circa 2006 */
#  endif
# else
#  define YYSTACK_ALLOC YYMALLOC
#  define YYSTACK_FREE YYFREE
#  ifndef YYSTACK_ALLOC_MAXIMUM
#   define YYSTACK_ALLOC_MAXIMUM YYSIZE_MAXIMUM
#  endif
#  if (defined __cplusplus && ! defined EXIT_SUCCESS \
       && ! ((defined YYMALLOC || defined malloc) \
	     && (defined YYFREE || defined free)))
#   include <stdlib.h> /* INFRINGES ON USER NAME SPACE */
#   ifndef EXIT_SUCCESS
#    define EXIT_SUCCESS 0
#   endif
#  endif
#  ifndef YYMALLOC
#   define YYMALLOC malloc
#   if ! defined malloc && ! defined EXIT_SUCCESS && (defined __STDC__ || defined __C99__FUNC__ \
     || defined __cplusplus || defined _MSC_VER)
void *malloc (YYSIZE_T); /* INFRINGES ON USER NAME SPACE */
#   endif
#  endif
#  ifndef YYFREE
#   define YYFREE free
#   if ! defined free && ! defined EXIT_SUCCESS && (defined __STDC__ || defined __C99__FUNC__ \
     || defined __cplusplus || defined _MSC_VER)
void free (void *); /* INFRINGES ON USER NAME SPACE */
#   endif
#  endif
# endif
#endif /* ! defined yyoverflow || YYERROR_VERBOSE */


#if (! defined yyoverflow \
     && (! defined __cplusplus \
	 || (defined YYLTYPE_IS_TRIVIAL && YYLTYPE_IS_TRIVIAL \
	     && defined YYSTYPE_IS_TRIVIAL && YYSTYPE_IS_TRIVIAL)))

/* A type that is properly aligned for any stack member.  */
union yyalloc
{
  yytype_int16 yyss_alloc;
  YYSTYPE yyvs_alloc;
  YYLTYPE yyls_alloc;
};

/* The size of the maximum gap between one aligned stack and the next.  */
# define YYSTACK_GAP_MAXIMUM (sizeof (union yyalloc) - 1)

/* The size of an array large to enough to hold all stacks, each with
   N elements.  */
# define YYSTACK_BYTES(N) \
     ((N) * (sizeof (yytype_int16) + sizeof (YYSTYPE) + sizeof (YYLTYPE)) \
      + 2 * YYSTACK_GAP_MAXIMUM)

# define YYCOPY_NEEDED 1

/* Relocate STACK from its old location to the new one.  The
   local variables YYSIZE and YYSTACKSIZE give the old and new number of
   elements in the stack, and YYPTR gives the new location of the
   stack.  Advance YYPTR to a properly aligned location for the next
   stack.  */
# define YYSTACK_RELOCATE(Stack_alloc, Stack)				\
    do									\
      {									\
	YYSIZE_T yynewbytes;						\
	YYCOPY (&yyptr->Stack_alloc, Stack, yysize);			\
	Stack = &yyptr->Stack_alloc;					\
	yynewbytes = yystacksize * sizeof (*Stack) + YYSTACK_GAP_MAXIMUM; \
	yyptr += yynewbytes / sizeof (*yyptr);				\
      }									\
    while (YYID (0))

#endif

#if defined YYCOPY_NEEDED && YYCOPY_NEEDED
/* Copy COUNT objects from FROM to TO.  The source and destination do
   not overlap.  */
# ifndef YYCOPY
#  if defined __GNUC__ && 1 < __GNUC__
#   define YYCOPY(To, From, Count) \
      __builtin_memcpy (To, From, (Count) * sizeof (*(From)))
#  else
#   define YYCOPY(To, From, Count)		\
      do					\
	{					\
	  YYSIZE_T yyi;				\
	  for (yyi = 0; yyi < (Count); yyi++)	\
	    (To)[yyi] = (From)[yyi];		\
	}					\
      while (YYID (0))
#  endif
# endif
<<<<<<< HEAD

/* Relocate STACK from its old location to the new one.  The
   local variables YYSIZE and YYSTACKSIZE give the old and new number of
   elements in the stack, and YYPTR gives the new location of the
   stack.  Advance YYPTR to a properly aligned location for the next
   stack.  */
# define YYSTACK_RELOCATE(Stack_alloc, Stack)				\
    do									\
      {									\
	YYSIZE_T yynewbytes;						\
	YYCOPY (&yyptr->Stack_alloc, Stack, yysize);			\
	Stack = &yyptr->Stack_alloc;					\
	yynewbytes = yystacksize * sizeof (*Stack) + YYSTACK_GAP_MAXIMUM; \
	yyptr += yynewbytes / sizeof (*yyptr);				\
      }									\
    while (YYID (0))

#endif
=======
#endif /* !YYCOPY_NEEDED */
>>>>>>> 5cf67a7a

/* YYFINAL -- State number of the termination state.  */
#define YYFINAL  11
/* YYLAST -- Last index in YYTABLE.  */
#define YYLAST   159

/* YYNTOKENS -- Number of terminals.  */
#define YYNTOKENS  26
/* YYNNTS -- Number of nonterminals.  */
#define YYNNTS  4
/* YYNRULES -- Number of rules.  */
#define YYNRULES  28
/* YYNRULES -- Number of states.  */
#define YYNSTATES  54

/* YYTRANSLATE(YYLEX) -- Bison symbol number corresponding to YYLEX.  */
#define YYUNDEFTOK  2
#define YYMAXUTOK   280

#define YYTRANSLATE(YYX)						\
  ((unsigned int) (YYX) <= YYMAXUTOK ? yytranslate[YYX] : YYUNDEFTOK)

/* YYTRANSLATE[YYLEX] -- Bison symbol number corresponding to YYLEX.  */
static const yytype_uint8 yytranslate[] =
{
       0,     2,     2,     2,     2,     2,     2,     2,     2,     2,
       2,     2,     2,     2,     2,     2,     2,     2,     2,     2,
       2,     2,     2,     2,     2,     2,     2,     2,     2,     2,
       2,     2,     2,     2,     2,     2,     2,     2,     2,     2,
       2,     2,     2,     2,     2,     2,     2,     2,     2,     2,
       2,     2,     2,     2,     2,     2,     2,     2,     2,     2,
       2,     2,     2,     2,     2,     2,     2,     2,     2,     2,
       2,     2,     2,     2,     2,     2,     2,     2,     2,     2,
       2,     2,     2,     2,     2,     2,     2,     2,     2,     2,
       2,     2,     2,     2,     2,     2,     2,     2,     2,     2,
       2,     2,     2,     2,     2,     2,     2,     2,     2,     2,
       2,     2,     2,     2,     2,     2,     2,     2,     2,     2,
       2,     2,     2,     2,     2,     2,     2,     2,     2,     2,
       2,     2,     2,     2,     2,     2,     2,     2,     2,     2,
       2,     2,     2,     2,     2,     2,     2,     2,     2,     2,
       2,     2,     2,     2,     2,     2,     2,     2,     2,     2,
       2,     2,     2,     2,     2,     2,     2,     2,     2,     2,
       2,     2,     2,     2,     2,     2,     2,     2,     2,     2,
       2,     2,     2,     2,     2,     2,     2,     2,     2,     2,
       2,     2,     2,     2,     2,     2,     2,     2,     2,     2,
       2,     2,     2,     2,     2,     2,     2,     2,     2,     2,
       2,     2,     2,     2,     2,     2,     2,     2,     2,     2,
       2,     2,     2,     2,     2,     2,     2,     2,     2,     2,
       2,     2,     2,     2,     2,     2,     2,     2,     2,     2,
       2,     2,     2,     2,     2,     2,     2,     2,     2,     2,
       2,     2,     2,     2,     2,     2,     1,     2,     3,     4,
       5,     6,     7,     8,     9,    10,    11,    12,    13,    14,
      15,    16,    17,    18,    19,    20,    21,    22,    23,    24,
      25
};

#if YYDEBUG
/* YYPRHS[YYN] -- Index of the first RHS symbol of rule number YYN in
   YYRHS.  */
static const yytype_uint8 yyprhs[] =
{
       0,     0,     3,     5,     6,     8,    12,    15,    20,    22,
      26,    30,    34,    38,    42,    46,    50,    54,    58,    62,
      66,    69,    72,    76,    80,    84,    88,    92,    98
};

/* YYRHS -- A `-1'-separated list of the rules' RHS.  */
static const yytype_int8 yyrhs[] =
{
      27,     0,    -1,    29,    -1,    -1,    29,    -1,    28,     3,
      29,    -1,    28,     3,    -1,    25,    23,    28,    24,    -1,
      25,    -1,    23,    29,    24,    -1,    29,     6,    29,    -1,
      29,     7,    29,    -1,    29,    13,    29,    -1,    29,    12,
      29,    -1,    29,    11,    29,    -1,    29,    10,    29,    -1,
      29,     9,    29,    -1,    29,     8,    29,    -1,    29,    15,
      29,    -1,    29,    14,    29,    -1,    14,    29,    -1,    19,
      29,    -1,    29,    18,    29,    -1,    29,    17,    29,    -1,
      29,    16,    29,    -1,    29,    22,    29,    -1,    29,    21,
      29,    -1,    29,     5,    29,     4,    29,    -1,    29,    20,
      29,    -1
};

/* YYRLINE[YYN] -- source line where rule number YYN was defined.  */
static const yytype_uint16 yyrline[] =
{
       0,   374,   374,   382,   389,   390,   396,   405,   411,   412,
     416,   420,   424,   428,   432,   436,   440,   444,   448,   452,
     456,   460,   464,   468,   472,   476,   480,   484,   489
};
#endif

#if YYDEBUG || YYERROR_VERBOSE || YYTOKEN_TABLE
/* YYTNAME[SYMBOL-NUM] -- String name of the symbol SYMBOL-NUM.
   First, the terminals, then, starting at YYNTOKENS, nonterminals.  */
static const char *const yytname[] =
{
  "$end", "error", "$undefined", "TOK_COMMA", "TOK_COLONCOLON",
  "TOK_COND", "TOK_OR", "TOK_AND", "TOK_NE", "TOK_LE", "TOK_GE", "TOK_LT",
  "TOK_GT", "TOK_EQ", "TOK_MINUS", "TOK_PLUS", "TOK_MOD", "TOK_DIV",
  "TOK_MULT", "TOK_COMPL", "TOK_TILDETILDE", "TOK_EQTILDE", "TOK_COLON",
  "TOK_LP", "TOK_RP", "TOKEN", "$accept", "start", "arglist", "expr", 0
};
#endif

# ifdef YYPRINT
/* YYTOKNUM[YYLEX-NUM] -- Internal token number corresponding to
   token YYLEX-NUM.  */
static const yytype_uint16 yytoknum[] =
{
       0,   256,   257,   258,   259,   260,   261,   262,   263,   264,
     265,   266,   267,   268,   269,   270,   271,   272,   273,   274,
     275,   276,   277,   278,   279,   280
};
# endif

/* YYR1[YYN] -- Symbol number of symbol that rule YYN derives.  */
static const yytype_uint8 yyr1[] =
{
       0,    26,    27,    27,    28,    28,    28,    29,    29,    29,
      29,    29,    29,    29,    29,    29,    29,    29,    29,    29,
      29,    29,    29,    29,    29,    29,    29,    29,    29
};

/* YYR2[YYN] -- Number of symbols composing right hand side of rule YYN.  */
static const yytype_uint8 yyr2[] =
{
       0,     2,     1,     0,     1,     3,     2,     4,     1,     3,
       3,     3,     3,     3,     3,     3,     3,     3,     3,     3,
       2,     2,     3,     3,     3,     3,     3,     5,     3
};

/* YYDEFACT[STATE-NAME] -- Default reduction number in state STATE-NUM.
   Performed when YYTABLE doesn't specify something else to do.  Zero
   means the default is an error.  */
static const yytype_uint8 yydefact[] =
{
       3,     0,     0,     0,     8,     0,     2,    20,    21,     0,
       0,     1,     0,     0,     0,     0,     0,     0,     0,     0,
       0,     0,     0,     0,     0,     0,     0,     0,     0,     9,
       0,     4,     0,    10,    11,    17,    16,    15,    14,    13,
      12,    19,    18,    24,    23,    22,    28,    26,    25,     6,
       7,     0,     5,    27
};

/* YYDEFGOTO[NTERM-NUM].  */
static const yytype_int8 yydefgoto[] =
{
      -1,     5,    30,     6
};

/* YYPACT[STATE-NUM] -- Index in YYTABLE of the portion describing
   STATE-NUM.  */
#define YYPACT_NINF -18
static const yytype_int16 yypact[] =
{
     118,   118,   118,   118,   -15,     6,    65,   -17,   -17,    25,
     118,   -18,   118,   118,   118,   118,   118,   118,   118,   118,
     118,   118,   118,   118,   118,   118,   118,   118,   118,   -18,
       4,    65,    47,    98,   113,   130,   130,   130,   130,   130,
     130,   137,   137,   -17,   -17,   -17,   -18,   -18,   -18,   118,
     -18,   118,    65,    82
};

/* YYPGOTO[NTERM-NUM].  */
static const yytype_int8 yypgoto[] =
{
     -18,   -18,   -18,    -1
};

/* YYTABLE[YYPACT[STATE-NUM]].  What to do in state STATE-NUM.  If
   positive, shift that token.  If negative, reduce the rule which
   number is the opposite.  If YYTABLE_NINF, syntax error.  */
#define YYTABLE_NINF -1
static const yytype_uint8 yytable[] =
{
       7,     8,     9,    26,    27,    28,    11,    49,    10,    31,
       0,    32,    33,    34,    35,    36,    37,    38,    39,    40,
      41,    42,    43,    44,    45,    46,    47,    48,    50,     0,
      12,    13,    14,    15,    16,    17,    18,    19,    20,    21,
      22,    23,    24,    25,     0,    26,    27,    28,    52,    29,
      53,    51,    12,    13,    14,    15,    16,    17,    18,    19,
      20,    21,    22,    23,    24,    25,     0,    26,    27,    28,
      12,    13,    14,    15,    16,    17,    18,    19,    20,    21,
      22,    23,    24,    25,     0,    26,    27,    28,    13,    14,
      15,    16,    17,    18,    19,    20,    21,    22,    23,    24,
      25,     0,    26,    27,    28,    14,    15,    16,    17,    18,
      19,    20,    21,    22,    23,    24,    25,     0,    26,    27,
      28,    15,    16,    17,    18,    19,    20,    21,    22,    23,
      24,    25,     1,    26,    27,    28,     0,     2,     0,     0,
       0,     3,     0,     4,    21,    22,    23,    24,    25,     0,
      26,    27,    28,    23,    24,    25,     0,    26,    27,    28
};

#define yypact_value_is_default(yystate) \
  ((yystate) == (-18))

#define yytable_value_is_error(yytable_value) \
  YYID (0)

static const yytype_int8 yycheck[] =
{
       1,     2,     3,    20,    21,    22,     0,     3,    23,    10,
      -1,    12,    13,    14,    15,    16,    17,    18,    19,    20,
      21,    22,    23,    24,    25,    26,    27,    28,    24,    -1,
       5,     6,     7,     8,     9,    10,    11,    12,    13,    14,
      15,    16,    17,    18,    -1,    20,    21,    22,    49,    24,
      51,     4,     5,     6,     7,     8,     9,    10,    11,    12,
      13,    14,    15,    16,    17,    18,    -1,    20,    21,    22,
       5,     6,     7,     8,     9,    10,    11,    12,    13,    14,
      15,    16,    17,    18,    -1,    20,    21,    22,     6,     7,
       8,     9,    10,    11,    12,    13,    14,    15,    16,    17,
      18,    -1,    20,    21,    22,     7,     8,     9,    10,    11,
      12,    13,    14,    15,    16,    17,    18,    -1,    20,    21,
      22,     8,     9,    10,    11,    12,    13,    14,    15,    16,
      17,    18,    14,    20,    21,    22,    -1,    19,    -1,    -1,
      -1,    23,    -1,    25,    14,    15,    16,    17,    18,    -1,
      20,    21,    22,    16,    17,    18,    -1,    20,    21,    22
};

/* YYSTOS[STATE-NUM] -- The (internal number of the) accessing
   symbol of state STATE-NUM.  */
static const yytype_uint8 yystos[] =
{
       0,    14,    19,    23,    25,    27,    29,    29,    29,    29,
      23,     0,     5,     6,     7,     8,     9,    10,    11,    12,
      13,    14,    15,    16,    17,    18,    20,    21,    22,    24,
      28,    29,    29,    29,    29,    29,    29,    29,    29,    29,
      29,    29,    29,    29,    29,    29,    29,    29,    29,     3,
      24,     4,    29,    29
};

#define yyerrok		(yyerrstatus = 0)
#define yyclearin	(yychar = YYEMPTY)
#define YYEMPTY		(-2)
#define YYEOF		0

#define YYACCEPT	goto yyacceptlab
#define YYABORT		goto yyabortlab
#define YYERROR		goto yyerrorlab


/* Like YYERROR except do call yyerror.  This remains here temporarily
   to ease the transition to the new meaning of YYERROR, for GCC.
   Once GCC version 2 has supplanted version 1, this can go.  However,
   YYFAIL appears to be in use.  Nevertheless, it is formally deprecated
   in Bison 2.4.2's NEWS entry, where a plan to phase it out is
   discussed.  */

#define YYFAIL		goto yyerrlab
#if defined YYFAIL
  /* This is here to suppress warnings from the GCC cpp's
     -Wunused-macros.  Normally we don't worry about that warning, but
     some users do, and we want to make it easy for users to remove
     YYFAIL uses, which will produce warnings from Bison 2.5.  */
#endif

#define YYRECOVERING()  (!!yyerrstatus)

#define YYBACKUP(Token, Value)					\
do								\
  if (yychar == YYEMPTY && yylen == 1)				\
    {								\
      yychar = (Token);						\
      yylval = (Value);						\
      YYPOPSTACK (1);						\
      goto yybackup;						\
    }								\
  else								\
    {								\
      yyerror (YY_("syntax error: cannot back up")); \
      YYERROR;							\
    }								\
while (YYID (0))


#define YYTERROR	1
#define YYERRCODE	256


/* YYLLOC_DEFAULT -- Set CURRENT to span from RHS[1] to RHS[N].
   If N is 0, then set CURRENT to the empty location which ends
   the previous symbol: RHS[0] (always defined).  */

#define YYRHSLOC(Rhs, K) ((Rhs)[K])
#ifndef YYLLOC_DEFAULT
# define YYLLOC_DEFAULT(Current, Rhs, N)				\
    do									\
      if (YYID (N))                                                    \
	{								\
	  (Current).first_line   = YYRHSLOC (Rhs, 1).first_line;	\
	  (Current).first_column = YYRHSLOC (Rhs, 1).first_column;	\
	  (Current).last_line    = YYRHSLOC (Rhs, N).last_line;		\
	  (Current).last_column  = YYRHSLOC (Rhs, N).last_column;	\
	}								\
      else								\
	{								\
	  (Current).first_line   = (Current).last_line   =		\
	    YYRHSLOC (Rhs, 0).last_line;				\
	  (Current).first_column = (Current).last_column =		\
	    YYRHSLOC (Rhs, 0).last_column;				\
	}								\
    while (YYID (0))
#endif


/* YY_LOCATION_PRINT -- Print the location on the stream.
   This macro was not mandated originally: define only if we know
   we won't break user code: when these are the locations we know.  */

#ifndef YY_LOCATION_PRINT
# if defined YYLTYPE_IS_TRIVIAL && YYLTYPE_IS_TRIVIAL
#  define YY_LOCATION_PRINT(File, Loc)			\
     fprintf (File, "%d.%d-%d.%d",			\
	      (Loc).first_line, (Loc).first_column,	\
	      (Loc).last_line,  (Loc).last_column)
# else
#  define YY_LOCATION_PRINT(File, Loc) ((void) 0)
# endif
#endif


/* YYLEX -- calling `yylex' with the right arguments.  */

#ifdef YYLEX_PARAM
# define YYLEX yylex (&yylval, &yylloc, YYLEX_PARAM)
#else
# define YYLEX yylex (&yylval, &yylloc)
#endif

/* Enable debugging if requested.  */
#if YYDEBUG

# ifndef YYFPRINTF
#  include <stdio.h> /* INFRINGES ON USER NAME SPACE */
#  define YYFPRINTF fprintf
# endif

# define YYDPRINTF(Args)			\
do {						\
  if (yydebug)					\
    YYFPRINTF Args;				\
} while (YYID (0))

# define YY_SYMBOL_PRINT(Title, Type, Value, Location)			  \
do {									  \
  if (yydebug)								  \
    {									  \
      YYFPRINTF (stderr, "%s ", Title);					  \
      yy_symbol_print (stderr,						  \
		  Type, Value, Location); \
      YYFPRINTF (stderr, "\n");						  \
    }									  \
} while (YYID (0))


/*--------------------------------.
| Print this symbol on YYOUTPUT.  |
`--------------------------------*/

/*ARGSUSED*/
#if (defined __STDC__ || defined __C99__FUNC__ \
     || defined __cplusplus || defined _MSC_VER)
static void
yy_symbol_value_print (FILE *yyoutput, int yytype, YYSTYPE const * const yyvaluep, YYLTYPE const * const yylocationp)
#else
static void
yy_symbol_value_print (yyoutput, yytype, yyvaluep, yylocationp)
    FILE *yyoutput;
    int yytype;
    YYSTYPE const * const yyvaluep;
    YYLTYPE const * const yylocationp;
#endif
{
  if (!yyvaluep)
    return;
  YYUSE (yylocationp);
# ifdef YYPRINT
  if (yytype < YYNTOKENS)
    YYPRINT (yyoutput, yytoknum[yytype], *yyvaluep);
# else
  YYUSE (yyoutput);
# endif
  switch (yytype)
    {
      default:
	break;
    }
}


/*--------------------------------.
| Print this symbol on YYOUTPUT.  |
`--------------------------------*/

#if (defined __STDC__ || defined __C99__FUNC__ \
     || defined __cplusplus || defined _MSC_VER)
static void
yy_symbol_print (FILE *yyoutput, int yytype, YYSTYPE const * const yyvaluep, YYLTYPE const * const yylocationp)
#else
static void
yy_symbol_print (yyoutput, yytype, yyvaluep, yylocationp)
    FILE *yyoutput;
    int yytype;
    YYSTYPE const * const yyvaluep;
    YYLTYPE const * const yylocationp;
#endif
{
  if (yytype < YYNTOKENS)
    YYFPRINTF (yyoutput, "token %s (", yytname[yytype]);
  else
    YYFPRINTF (yyoutput, "nterm %s (", yytname[yytype]);

  YY_LOCATION_PRINT (yyoutput, *yylocationp);
  YYFPRINTF (yyoutput, ": ");
  yy_symbol_value_print (yyoutput, yytype, yyvaluep, yylocationp);
  YYFPRINTF (yyoutput, ")");
}

/*------------------------------------------------------------------.
| yy_stack_print -- Print the state stack from its BOTTOM up to its |
| TOP (included).                                                   |
`------------------------------------------------------------------*/

#if (defined __STDC__ || defined __C99__FUNC__ \
     || defined __cplusplus || defined _MSC_VER)
static void
yy_stack_print (yytype_int16 *yybottom, yytype_int16 *yytop)
#else
static void
yy_stack_print (yybottom, yytop)
    yytype_int16 *yybottom;
    yytype_int16 *yytop;
#endif
{
  YYFPRINTF (stderr, "Stack now");
  for (; yybottom <= yytop; yybottom++)
    {
      int yybot = *yybottom;
      YYFPRINTF (stderr, " %d", yybot);
    }
  YYFPRINTF (stderr, "\n");
}

# define YY_STACK_PRINT(Bottom, Top)				\
do {								\
  if (yydebug)							\
    yy_stack_print ((Bottom), (Top));				\
} while (YYID (0))


/*------------------------------------------------.
| Report that the YYRULE is going to be reduced.  |
`------------------------------------------------*/

#if (defined __STDC__ || defined __C99__FUNC__ \
     || defined __cplusplus || defined _MSC_VER)
static void
yy_reduce_print (YYSTYPE *yyvsp, YYLTYPE *yylsp, int yyrule)
#else
static void
yy_reduce_print (yyvsp, yylsp, yyrule)
    YYSTYPE *yyvsp;
    YYLTYPE *yylsp;
    int yyrule;
#endif
{
  int yynrhs = yyr2[yyrule];
  int yyi;
  unsigned long int yylno = yyrline[yyrule];
  YYFPRINTF (stderr, "Reducing stack by rule %d (line %lu):\n",
	     yyrule - 1, yylno);
  /* The symbols being reduced.  */
  for (yyi = 0; yyi < yynrhs; yyi++)
    {
      YYFPRINTF (stderr, "   $%d = ", yyi + 1);
      yy_symbol_print (stderr, yyrhs[yyprhs[yyrule] + yyi],
		       &(yyvsp[(yyi + 1) - (yynrhs)])
		       , &(yylsp[(yyi + 1) - (yynrhs)])		       );
      YYFPRINTF (stderr, "\n");
    }
}

# define YY_REDUCE_PRINT(Rule)		\
do {					\
  if (yydebug)				\
    yy_reduce_print (yyvsp, yylsp, Rule); \
} while (YYID (0))

/* Nonzero means print parse trace.  It is left uninitialized so that
   multiple parsers can coexist.  */
int yydebug;
#else /* !YYDEBUG */
# define YYDPRINTF(Args)
# define YY_SYMBOL_PRINT(Title, Type, Value, Location)
# define YY_STACK_PRINT(Bottom, Top)
# define YY_REDUCE_PRINT(Rule)
#endif /* !YYDEBUG */


/* YYINITDEPTH -- initial size of the parser's stacks.  */
#ifndef	YYINITDEPTH
# define YYINITDEPTH 200
#endif

/* YYMAXDEPTH -- maximum size the stacks can grow to (effective only
   if the built-in stack extension method is used).

   Do not make this value too large; the results are undefined if
   YYSTACK_ALLOC_MAXIMUM < YYSTACK_BYTES (YYMAXDEPTH)
   evaluated with infinite-precision integer arithmetic.  */

#ifndef YYMAXDEPTH
# define YYMAXDEPTH 10000
#endif


#if YYERROR_VERBOSE

# ifndef yystrlen
#  if defined __GLIBC__ && defined _STRING_H
#   define yystrlen strlen
#  else
/* Return the length of YYSTR.  */
#if (defined __STDC__ || defined __C99__FUNC__ \
     || defined __cplusplus || defined _MSC_VER)
static YYSIZE_T
yystrlen (const char *yystr)
#else
static YYSIZE_T
yystrlen (yystr)
    const char *yystr;
#endif
{
  YYSIZE_T yylen;
  for (yylen = 0; yystr[yylen]; yylen++)
    continue;
  return yylen;
}
#  endif
# endif

# ifndef yystpcpy
#  if defined __GLIBC__ && defined _STRING_H && defined _GNU_SOURCE
#   define yystpcpy stpcpy
#  else
/* Copy YYSRC to YYDEST, returning the address of the terminating '\0' in
   YYDEST.  */
#if (defined __STDC__ || defined __C99__FUNC__ \
     || defined __cplusplus || defined _MSC_VER)
static char *
yystpcpy (char *yydest, const char *yysrc)
#else
static char *
yystpcpy (yydest, yysrc)
    char *yydest;
    const char *yysrc;
#endif
{
  char *yyd = yydest;
  const char *yys = yysrc;

  while ((*yyd++ = *yys++) != '\0')
    continue;

  return yyd - 1;
}
#  endif
# endif

# ifndef yytnamerr
/* Copy to YYRES the contents of YYSTR after stripping away unnecessary
   quotes and backslashes, so that it's suitable for yyerror.  The
   heuristic is that double-quoting is unnecessary unless the string
   contains an apostrophe, a comma, or backslash (other than
   backslash-backslash).  YYSTR is taken from yytname.  If YYRES is
   null, do not copy; instead, return the length of what the result
   would have been.  */
static YYSIZE_T
yytnamerr (char *yyres, const char *yystr)
{
  if (*yystr == '"')
    {
      YYSIZE_T yyn = 0;
      char const *yyp = yystr;

      for (;;)
	switch (*++yyp)
	  {
	  case '\'':
	  case ',':
	    goto do_not_strip_quotes;

	  case '\\':
	    if (*++yyp != '\\')
	      goto do_not_strip_quotes;
	    /* Fall through.  */
	  default:
	    if (yyres)
	      yyres[yyn] = *yyp;
	    yyn++;
	    break;

	  case '"':
	    if (yyres)
	      yyres[yyn] = '\0';
	    return yyn;
	  }
    do_not_strip_quotes: ;
    }

  if (! yyres)
    return yystrlen (yystr);

  return yystpcpy (yyres, yystr) - yyres;
}
# endif

/* Copy into *YYMSG, which is of size *YYMSG_ALLOC, an error message
   about the unexpected token YYTOKEN for the state stack whose top is
   YYSSP.

   Return 0 if *YYMSG was successfully written.  Return 1 if *YYMSG is
   not large enough to hold the message.  In that case, also set
   *YYMSG_ALLOC to the required number of bytes.  Return 2 if the
   required number of bytes is too large to store.  */
static int
yysyntax_error (YYSIZE_T *yymsg_alloc, char **yymsg,
                yytype_int16 *yyssp, int yytoken)
{
  YYSIZE_T yysize0 = yytnamerr (0, yytname[yytoken]);
  YYSIZE_T yysize = yysize0;
  YYSIZE_T yysize1;
  enum { YYERROR_VERBOSE_ARGS_MAXIMUM = 5 };
  /* Internationalized format string. */
  const char *yyformat = 0;
  /* Arguments of yyformat. */
  char const *yyarg[YYERROR_VERBOSE_ARGS_MAXIMUM];
  /* Number of reported tokens (one for the "unexpected", one per
     "expected"). */
  int yycount = 0;

  /* There are many possibilities here to consider:
     - Assume YYFAIL is not used.  It's too flawed to consider.  See
       <http://lists.gnu.org/archive/html/bison-patches/2009-12/msg00024.html>
       for details.  YYERROR is fine as it does not invoke this
       function.
     - If this state is a consistent state with a default action, then
       the only way this function was invoked is if the default action
       is an error action.  In that case, don't check for expected
       tokens because there are none.
     - The only way there can be no lookahead present (in yychar) is if
       this state is a consistent state with a default action.  Thus,
       detecting the absence of a lookahead is sufficient to determine
       that there is no unexpected or expected token to report.  In that
       case, just report a simple "syntax error".
     - Don't assume there isn't a lookahead just because this state is a
       consistent state with a default action.  There might have been a
       previous inconsistent state, consistent state with a non-default
       action, or user semantic action that manipulated yychar.
     - Of course, the expected token list depends on states to have
       correct lookahead information, and it depends on the parser not
       to perform extra reductions after fetching a lookahead from the
       scanner and before detecting a syntax error.  Thus, state merging
       (from LALR or IELR) and default reductions corrupt the expected
       token list.  However, the list is correct for canonical LR with
       one exception: it will still contain any token that will not be
       accepted due to an error action in a later state.
  */
  if (yytoken != YYEMPTY)
    {
      int yyn = yypact[*yyssp];
      yyarg[yycount++] = yytname[yytoken];
      if (!yypact_value_is_default (yyn))
        {
          /* Start YYX at -YYN if negative to avoid negative indexes in
             YYCHECK.  In other words, skip the first -YYN actions for
             this state because they are default actions.  */
          int yyxbegin = yyn < 0 ? -yyn : 0;
          /* Stay within bounds of both yycheck and yytname.  */
          int yychecklim = YYLAST - yyn + 1;
          int yyxend = yychecklim < YYNTOKENS ? yychecklim : YYNTOKENS;
          int yyx;

          for (yyx = yyxbegin; yyx < yyxend; ++yyx)
            if (yycheck[yyx + yyn] == yyx && yyx != YYTERROR
                && !yytable_value_is_error (yytable[yyx + yyn]))
              {
                if (yycount == YYERROR_VERBOSE_ARGS_MAXIMUM)
                  {
                    yycount = 1;
                    yysize = yysize0;
                    break;
                  }
                yyarg[yycount++] = yytname[yyx];
                yysize1 = yysize + yytnamerr (0, yytname[yyx]);
                if (! (yysize <= yysize1
                       && yysize1 <= YYSTACK_ALLOC_MAXIMUM))
                  return 2;
                yysize = yysize1;
              }
        }
    }

  switch (yycount)
    {
# define YYCASE_(N, S)                      \
      case N:                               \
        yyformat = S;                       \
      break
      YYCASE_(0, YY_("syntax error"));
      YYCASE_(1, YY_("syntax error, unexpected %s"));
      YYCASE_(2, YY_("syntax error, unexpected %s, expecting %s"));
      YYCASE_(3, YY_("syntax error, unexpected %s, expecting %s or %s"));
      YYCASE_(4, YY_("syntax error, unexpected %s, expecting %s or %s or %s"));
      YYCASE_(5, YY_("syntax error, unexpected %s, expecting %s or %s or %s or %s"));
# undef YYCASE_
    }

  yysize1 = yysize + yystrlen (yyformat);
  if (! (yysize <= yysize1 && yysize1 <= YYSTACK_ALLOC_MAXIMUM))
    return 2;
  yysize = yysize1;

  if (*yymsg_alloc < yysize)
    {
      *yymsg_alloc = 2 * yysize;
      if (! (yysize <= *yymsg_alloc
             && *yymsg_alloc <= YYSTACK_ALLOC_MAXIMUM))
        *yymsg_alloc = YYSTACK_ALLOC_MAXIMUM;
      return 1;
    }

  /* Avoid sprintf, as that infringes on the user's name space.
     Don't have undefined behavior even if the translation
     produced a string with the wrong number of "%s"s.  */
  {
    char *yyp = *yymsg;
    int yyi = 0;
    while ((*yyp = *yyformat) != '\0')
      if (*yyp == '%' && yyformat[1] == 's' && yyi < yycount)
        {
          yyp += yytnamerr (yyp, yyarg[yyi++]);
          yyformat += 2;
        }
      else
        {
          yyp++;
          yyformat++;
        }
  }
  return 0;
}
#endif /* YYERROR_VERBOSE */

/*-----------------------------------------------.
| Release the memory associated to this symbol.  |
`-----------------------------------------------*/

/*ARGSUSED*/
#if (defined __STDC__ || defined __C99__FUNC__ \
     || defined __cplusplus || defined _MSC_VER)
static void
yydestruct (const char *yymsg, int yytype, YYSTYPE *yyvaluep, YYLTYPE *yylocationp)
#else
static void
yydestruct (yymsg, yytype, yyvaluep, yylocationp)
    const char *yymsg;
    int yytype;
    YYSTYPE *yyvaluep;
    YYLTYPE *yylocationp;
#endif
{
  YYUSE (yyvaluep);
  YYUSE (yylocationp);

  if (!yymsg)
    yymsg = "Deleting";
  YY_SYMBOL_PRINT (yymsg, yytype, yyvaluep, yylocationp);

  switch (yytype)
    {
<<<<<<< HEAD
      case 3: /* "TOK_COLONCOLON" */

/* Line 1000 of yacc.c  */
#line 169 "ast_expr2.y"
	{  free_value((yyvaluep->val)); };

/* Line 1000 of yacc.c  */
#line 1270 "ast_expr2.c"
	break;
      case 4: /* "TOK_COND" */

/* Line 1000 of yacc.c  */
#line 169 "ast_expr2.y"
	{  free_value((yyvaluep->val)); };

/* Line 1000 of yacc.c  */
#line 1279 "ast_expr2.c"
	break;
      case 5: /* "TOK_OR" */

/* Line 1000 of yacc.c  */
#line 169 "ast_expr2.y"
	{  free_value((yyvaluep->val)); };

/* Line 1000 of yacc.c  */
#line 1288 "ast_expr2.c"
	break;
      case 6: /* "TOK_AND" */

/* Line 1000 of yacc.c  */
#line 169 "ast_expr2.y"
	{  free_value((yyvaluep->val)); };

/* Line 1000 of yacc.c  */
#line 1297 "ast_expr2.c"
	break;
      case 7: /* "TOK_NE" */

/* Line 1000 of yacc.c  */
#line 169 "ast_expr2.y"
	{  free_value((yyvaluep->val)); };

/* Line 1000 of yacc.c  */
#line 1306 "ast_expr2.c"
	break;
      case 8: /* "TOK_LE" */

/* Line 1000 of yacc.c  */
#line 169 "ast_expr2.y"
	{  free_value((yyvaluep->val)); };

/* Line 1000 of yacc.c  */
#line 1315 "ast_expr2.c"
	break;
      case 9: /* "TOK_GE" */

/* Line 1000 of yacc.c  */
#line 169 "ast_expr2.y"
	{  free_value((yyvaluep->val)); };

/* Line 1000 of yacc.c  */
#line 1324 "ast_expr2.c"
	break;
      case 10: /* "TOK_LT" */

/* Line 1000 of yacc.c  */
#line 169 "ast_expr2.y"
	{  free_value((yyvaluep->val)); };

/* Line 1000 of yacc.c  */
#line 1333 "ast_expr2.c"
	break;
      case 11: /* "TOK_GT" */

/* Line 1000 of yacc.c  */
#line 169 "ast_expr2.y"
	{  free_value((yyvaluep->val)); };

/* Line 1000 of yacc.c  */
#line 1342 "ast_expr2.c"
	break;
      case 12: /* "TOK_EQ" */

/* Line 1000 of yacc.c  */
#line 169 "ast_expr2.y"
	{  free_value((yyvaluep->val)); };

/* Line 1000 of yacc.c  */
#line 1351 "ast_expr2.c"
	break;
      case 13: /* "TOK_MINUS" */

/* Line 1000 of yacc.c  */
#line 169 "ast_expr2.y"
	{  free_value((yyvaluep->val)); };

/* Line 1000 of yacc.c  */
#line 1360 "ast_expr2.c"
	break;
      case 14: /* "TOK_PLUS" */

/* Line 1000 of yacc.c  */
#line 169 "ast_expr2.y"
	{  free_value((yyvaluep->val)); };

/* Line 1000 of yacc.c  */
#line 1369 "ast_expr2.c"
	break;
      case 15: /* "TOK_MOD" */

/* Line 1000 of yacc.c  */
#line 169 "ast_expr2.y"
	{  free_value((yyvaluep->val)); };

/* Line 1000 of yacc.c  */
#line 1378 "ast_expr2.c"
	break;
      case 16: /* "TOK_DIV" */

/* Line 1000 of yacc.c  */
#line 169 "ast_expr2.y"
	{  free_value((yyvaluep->val)); };

/* Line 1000 of yacc.c  */
#line 1387 "ast_expr2.c"
	break;
      case 17: /* "TOK_MULT" */

/* Line 1000 of yacc.c  */
#line 169 "ast_expr2.y"
	{  free_value((yyvaluep->val)); };

/* Line 1000 of yacc.c  */
#line 1396 "ast_expr2.c"
	break;
      case 18: /* "TOK_COMPL" */

/* Line 1000 of yacc.c  */
#line 169 "ast_expr2.y"
	{  free_value((yyvaluep->val)); };

/* Line 1000 of yacc.c  */
#line 1405 "ast_expr2.c"
	break;
      case 19: /* "TOK_EQTILDE" */

/* Line 1000 of yacc.c  */
#line 169 "ast_expr2.y"
	{  free_value((yyvaluep->val)); };

/* Line 1000 of yacc.c  */
#line 1414 "ast_expr2.c"
	break;
      case 20: /* "TOK_COLON" */

/* Line 1000 of yacc.c  */
#line 169 "ast_expr2.y"
	{  free_value((yyvaluep->val)); };

/* Line 1000 of yacc.c  */
#line 1423 "ast_expr2.c"
	break;
      case 21: /* "TOK_LP" */

/* Line 1000 of yacc.c  */
#line 169 "ast_expr2.y"
	{  free_value((yyvaluep->val)); };

/* Line 1000 of yacc.c  */
#line 1432 "ast_expr2.c"
	break;
      case 22: /* "TOK_RP" */

/* Line 1000 of yacc.c  */
#line 169 "ast_expr2.y"
	{  free_value((yyvaluep->val)); };

/* Line 1000 of yacc.c  */
#line 1441 "ast_expr2.c"
	break;
      case 23: /* "TOKEN" */

/* Line 1000 of yacc.c  */
#line 169 "ast_expr2.y"
	{  free_value((yyvaluep->val)); };

/* Line 1000 of yacc.c  */
#line 1450 "ast_expr2.c"
	break;
      case 26: /* "expr" */

/* Line 1000 of yacc.c  */
#line 169 "ast_expr2.y"
	{  free_value((yyvaluep->val)); };

/* Line 1000 of yacc.c  */
#line 1459 "ast_expr2.c"
=======
      case 4: /* "TOK_COLONCOLON" */

/* Line 1391 of yacc.c  */
#line 368 "ast_expr2.y"
	{  free_value((yyvaluep->val)); };

/* Line 1391 of yacc.c  */
#line 1520 "ast_expr2.c"
	break;
      case 5: /* "TOK_COND" */

/* Line 1391 of yacc.c  */
#line 368 "ast_expr2.y"
	{  free_value((yyvaluep->val)); };

/* Line 1391 of yacc.c  */
#line 1529 "ast_expr2.c"
	break;
      case 6: /* "TOK_OR" */

/* Line 1391 of yacc.c  */
#line 368 "ast_expr2.y"
	{  free_value((yyvaluep->val)); };

/* Line 1391 of yacc.c  */
#line 1538 "ast_expr2.c"
	break;
      case 7: /* "TOK_AND" */

/* Line 1391 of yacc.c  */
#line 368 "ast_expr2.y"
	{  free_value((yyvaluep->val)); };

/* Line 1391 of yacc.c  */
#line 1547 "ast_expr2.c"
	break;
      case 8: /* "TOK_NE" */

/* Line 1391 of yacc.c  */
#line 368 "ast_expr2.y"
	{  free_value((yyvaluep->val)); };

/* Line 1391 of yacc.c  */
#line 1556 "ast_expr2.c"
	break;
      case 9: /* "TOK_LE" */

/* Line 1391 of yacc.c  */
#line 368 "ast_expr2.y"
	{  free_value((yyvaluep->val)); };

/* Line 1391 of yacc.c  */
#line 1565 "ast_expr2.c"
	break;
      case 10: /* "TOK_GE" */

/* Line 1391 of yacc.c  */
#line 368 "ast_expr2.y"
	{  free_value((yyvaluep->val)); };

/* Line 1391 of yacc.c  */
#line 1574 "ast_expr2.c"
	break;
      case 11: /* "TOK_LT" */

/* Line 1391 of yacc.c  */
#line 368 "ast_expr2.y"
	{  free_value((yyvaluep->val)); };

/* Line 1391 of yacc.c  */
#line 1583 "ast_expr2.c"
	break;
      case 12: /* "TOK_GT" */

/* Line 1391 of yacc.c  */
#line 368 "ast_expr2.y"
	{  free_value((yyvaluep->val)); };

/* Line 1391 of yacc.c  */
#line 1592 "ast_expr2.c"
	break;
      case 13: /* "TOK_EQ" */

/* Line 1391 of yacc.c  */
#line 368 "ast_expr2.y"
	{  free_value((yyvaluep->val)); };

/* Line 1391 of yacc.c  */
#line 1601 "ast_expr2.c"
	break;
      case 14: /* "TOK_MINUS" */

/* Line 1391 of yacc.c  */
#line 368 "ast_expr2.y"
	{  free_value((yyvaluep->val)); };

/* Line 1391 of yacc.c  */
#line 1610 "ast_expr2.c"
	break;
      case 15: /* "TOK_PLUS" */

/* Line 1391 of yacc.c  */
#line 368 "ast_expr2.y"
	{  free_value((yyvaluep->val)); };

/* Line 1391 of yacc.c  */
#line 1619 "ast_expr2.c"
	break;
      case 16: /* "TOK_MOD" */

/* Line 1391 of yacc.c  */
#line 368 "ast_expr2.y"
	{  free_value((yyvaluep->val)); };

/* Line 1391 of yacc.c  */
#line 1628 "ast_expr2.c"
	break;
      case 17: /* "TOK_DIV" */

/* Line 1391 of yacc.c  */
#line 368 "ast_expr2.y"
	{  free_value((yyvaluep->val)); };

/* Line 1391 of yacc.c  */
#line 1637 "ast_expr2.c"
	break;
      case 18: /* "TOK_MULT" */

/* Line 1391 of yacc.c  */
#line 368 "ast_expr2.y"
	{  free_value((yyvaluep->val)); };

/* Line 1391 of yacc.c  */
#line 1646 "ast_expr2.c"
	break;
      case 19: /* "TOK_COMPL" */

/* Line 1391 of yacc.c  */
#line 368 "ast_expr2.y"
	{  free_value((yyvaluep->val)); };

/* Line 1391 of yacc.c  */
#line 1655 "ast_expr2.c"
	break;
      case 20: /* "TOK_TILDETILDE" */

/* Line 1391 of yacc.c  */
#line 368 "ast_expr2.y"
	{  free_value((yyvaluep->val)); };

/* Line 1391 of yacc.c  */
#line 1664 "ast_expr2.c"
	break;
      case 21: /* "TOK_EQTILDE" */

/* Line 1391 of yacc.c  */
#line 368 "ast_expr2.y"
	{  free_value((yyvaluep->val)); };

/* Line 1391 of yacc.c  */
#line 1673 "ast_expr2.c"
	break;
      case 22: /* "TOK_COLON" */

/* Line 1391 of yacc.c  */
#line 368 "ast_expr2.y"
	{  free_value((yyvaluep->val)); };

/* Line 1391 of yacc.c  */
#line 1682 "ast_expr2.c"
	break;
      case 23: /* "TOK_LP" */

/* Line 1391 of yacc.c  */
#line 368 "ast_expr2.y"
	{  free_value((yyvaluep->val)); };

/* Line 1391 of yacc.c  */
#line 1691 "ast_expr2.c"
	break;
      case 24: /* "TOK_RP" */

/* Line 1391 of yacc.c  */
#line 368 "ast_expr2.y"
	{  free_value((yyvaluep->val)); };

/* Line 1391 of yacc.c  */
#line 1700 "ast_expr2.c"
	break;
      case 25: /* "TOKEN" */

/* Line 1391 of yacc.c  */
#line 368 "ast_expr2.y"
	{  free_value((yyvaluep->val)); };

/* Line 1391 of yacc.c  */
#line 1709 "ast_expr2.c"
	break;
      case 29: /* "expr" */

/* Line 1391 of yacc.c  */
#line 368 "ast_expr2.y"
	{  free_value((yyvaluep->val)); };

/* Line 1391 of yacc.c  */
#line 1718 "ast_expr2.c"
>>>>>>> 5cf67a7a
	break;

      default:
	break;
    }
}

<<<<<<< HEAD
=======

>>>>>>> 5cf67a7a
/* Prevent warnings from -Wmissing-prototypes.  */
#ifdef YYPARSE_PARAM
#if defined __STDC__ || defined __cplusplus
int yyparse (void *YYPARSE_PARAM);
#else
int yyparse ();
#endif
#else /* ! YYPARSE_PARAM */
#if defined __STDC__ || defined __cplusplus
int yyparse (void);
#else
int yyparse ();
#endif
#endif /* ! YYPARSE_PARAM */


<<<<<<< HEAD



/*-------------------------.
| yyparse or yypush_parse.  |
`-------------------------*/
=======
/*----------.
| yyparse.  |
`----------*/
>>>>>>> 5cf67a7a

#ifdef YYPARSE_PARAM
#if (defined __STDC__ || defined __C99__FUNC__ \
     || defined __cplusplus || defined _MSC_VER)
int
yyparse (void *YYPARSE_PARAM)
#else
int
yyparse (YYPARSE_PARAM)
    void *YYPARSE_PARAM;
#endif
#else /* ! YYPARSE_PARAM */
#if (defined __STDC__ || defined __C99__FUNC__ \
     || defined __cplusplus || defined _MSC_VER)
int
yyparse (void)
#else
int
yyparse ()

#endif
#endif
{
/* The lookahead symbol.  */
int yychar;

/* The semantic value of the lookahead symbol.  */
YYSTYPE yylval;

/* Location data for the lookahead symbol.  */
YYLTYPE yylloc;

    /* Number of syntax errors so far.  */
    int yynerrs;

    int yystate;
    /* Number of tokens to shift before error messages enabled.  */
    int yyerrstatus;

    /* The stacks and their tools:
       `yyss': related to states.
       `yyvs': related to semantic values.
       `yyls': related to locations.

       Refer to the stacks thru separate pointers, to allow yyoverflow
       to reallocate them elsewhere.  */

    /* The state stack.  */
    yytype_int16 yyssa[YYINITDEPTH];
    yytype_int16 *yyss;
    yytype_int16 *yyssp;

    /* The semantic value stack.  */
    YYSTYPE yyvsa[YYINITDEPTH];
    YYSTYPE *yyvs;
    YYSTYPE *yyvsp;

    /* The location stack.  */
    YYLTYPE yylsa[YYINITDEPTH];
    YYLTYPE *yyls;
    YYLTYPE *yylsp;

    /* The locations where the error started and ended.  */
<<<<<<< HEAD
    YYLTYPE yyerror_range[2];
=======
    YYLTYPE yyerror_range[3];
>>>>>>> 5cf67a7a

    YYSIZE_T yystacksize;

  int yyn;
  int yyresult;
  /* Lookahead token as an internal (translated) token number.  */
  int yytoken;
  /* The variables used to return semantic value and location from the
     action routines.  */
  YYSTYPE yyval;
  YYLTYPE yyloc;

#if YYERROR_VERBOSE
  /* Buffer for error messages, and its allocated size.  */
  char yymsgbuf[128];
  char *yymsg = yymsgbuf;
  YYSIZE_T yymsg_alloc = sizeof yymsgbuf;
#endif

#define YYPOPSTACK(N)   (yyvsp -= (N), yyssp -= (N), yylsp -= (N))

  /* The number of symbols on the RHS of the reduced rule.
     Keep to zero when no symbol should be popped.  */
  int yylen = 0;

  yytoken = 0;
  yyss = yyssa;
  yyvs = yyvsa;
  yyls = yylsa;
  yystacksize = YYINITDEPTH;

  YYDPRINTF ((stderr, "Starting parse\n"));

  yystate = 0;
  yyerrstatus = 0;
  yynerrs = 0;
  yychar = YYEMPTY; /* Cause a token to be read.  */

  /* Initialize stack pointers.
     Waste one element of value and location stack
     so that they stay on the same level as the state stack.
     The wasted elements are never initialized.  */
  yyssp = yyss;
  yyvsp = yyvs;
  yylsp = yyls;

<<<<<<< HEAD
#if YYLTYPE_IS_TRIVIAL
=======
#if defined YYLTYPE_IS_TRIVIAL && YYLTYPE_IS_TRIVIAL
>>>>>>> 5cf67a7a
  /* Initialize the default location before parsing starts.  */
  yylloc.first_line   = yylloc.last_line   = 1;
  yylloc.first_column = yylloc.last_column = 1;
#endif

  goto yysetstate;

/*------------------------------------------------------------.
| yynewstate -- Push a new state, which is found in yystate.  |
`------------------------------------------------------------*/
 yynewstate:
  /* In all cases, when you get here, the value and location stacks
     have just been pushed.  So pushing a state here evens the stacks.  */
  yyssp++;

 yysetstate:
  *yyssp = yystate;

  if (yyss + yystacksize - 1 <= yyssp)
    {
      /* Get the current used size of the three stacks, in elements.  */
      YYSIZE_T yysize = yyssp - yyss + 1;

#ifdef yyoverflow
      {
	/* Give user a chance to reallocate the stack.  Use copies of
	   these so that the &'s don't force the real ones into
	   memory.  */
	YYSTYPE *yyvs1 = yyvs;
	yytype_int16 *yyss1 = yyss;
	YYLTYPE *yyls1 = yyls;

	/* Each stack pointer address is followed by the size of the
	   data in use in that stack, in bytes.  This used to be a
	   conditional around just the two extra args, but that might
	   be undefined if yyoverflow is a macro.  */
	yyoverflow (YY_("memory exhausted"),
		    &yyss1, yysize * sizeof (*yyssp),
		    &yyvs1, yysize * sizeof (*yyvsp),
		    &yyls1, yysize * sizeof (*yylsp),
		    &yystacksize);

	yyls = yyls1;
	yyss = yyss1;
	yyvs = yyvs1;
      }
#else /* no yyoverflow */
# ifndef YYSTACK_RELOCATE
      goto yyexhaustedlab;
# else
      /* Extend the stack our own way.  */
      if (YYMAXDEPTH <= yystacksize)
	goto yyexhaustedlab;
      yystacksize *= 2;
      if (YYMAXDEPTH < yystacksize)
	yystacksize = YYMAXDEPTH;

      {
	yytype_int16 *yyss1 = yyss;
	union yyalloc *yyptr =
	  (union yyalloc *) YYSTACK_ALLOC (YYSTACK_BYTES (yystacksize));
	if (! yyptr)
	  goto yyexhaustedlab;
	YYSTACK_RELOCATE (yyss_alloc, yyss);
	YYSTACK_RELOCATE (yyvs_alloc, yyvs);
	YYSTACK_RELOCATE (yyls_alloc, yyls);
#  undef YYSTACK_RELOCATE
	if (yyss1 != yyssa)
	  YYSTACK_FREE (yyss1);
      }
# endif
#endif /* no yyoverflow */

      yyssp = yyss + yysize - 1;
      yyvsp = yyvs + yysize - 1;
      yylsp = yyls + yysize - 1;

      YYDPRINTF ((stderr, "Stack size increased to %lu\n",
		  (unsigned long int) yystacksize));

      if (yyss + yystacksize - 1 <= yyssp)
	YYABORT;
    }

  YYDPRINTF ((stderr, "Entering state %d\n", yystate));

  if (yystate == YYFINAL)
    YYACCEPT;

  goto yybackup;

/*-----------.
| yybackup.  |
`-----------*/
yybackup:

  /* Do appropriate processing given the current state.  Read a
     lookahead token if we need one and don't already have one.  */

  /* First try to decide what to do without reference to lookahead token.  */
  yyn = yypact[yystate];
  if (yypact_value_is_default (yyn))
    goto yydefault;

  /* Not known => get a lookahead token if don't already have one.  */

  /* YYCHAR is either YYEMPTY or YYEOF or a valid lookahead symbol.  */
  if (yychar == YYEMPTY)
    {
      YYDPRINTF ((stderr, "Reading a token: "));
      yychar = YYLEX;
    }

  if (yychar <= YYEOF)
    {
      yychar = yytoken = YYEOF;
      YYDPRINTF ((stderr, "Now at end of input.\n"));
    }
  else
    {
      yytoken = YYTRANSLATE (yychar);
      YY_SYMBOL_PRINT ("Next token is", yytoken, &yylval, &yylloc);
    }

  /* If the proper action on seeing token YYTOKEN is to reduce or to
     detect an error, take that action.  */
  yyn += yytoken;
  if (yyn < 0 || YYLAST < yyn || yycheck[yyn] != yytoken)
    goto yydefault;
  yyn = yytable[yyn];
  if (yyn <= 0)
    {
      if (yytable_value_is_error (yyn))
        goto yyerrlab;
      yyn = -yyn;
      goto yyreduce;
    }

  /* Count tokens shifted since error; after three, turn off error
     status.  */
  if (yyerrstatus)
    yyerrstatus--;

  /* Shift the lookahead token.  */
  YY_SYMBOL_PRINT ("Shifting", yytoken, &yylval, &yylloc);

  /* Discard the shifted token.  */
  yychar = YYEMPTY;

  yystate = yyn;
  *++yyvsp = yylval;
  *++yylsp = yylloc;
  goto yynewstate;


/*-----------------------------------------------------------.
| yydefault -- do the default action for the current state.  |
`-----------------------------------------------------------*/
yydefault:
  yyn = yydefact[yystate];
  if (yyn == 0)
    goto yyerrlab;
  goto yyreduce;


/*-----------------------------.
| yyreduce -- Do a reduction.  |
`-----------------------------*/
yyreduce:
  /* yyn is the number of a rule to reduce with.  */
  yylen = yyr2[yyn];

  /* If YYLEN is nonzero, implement the default value of the action:
     `$$ = $1'.

     Otherwise, the following line sets YYVAL to garbage.
     This behavior is undocumented and Bison
     users should not rely upon it.  Assigning to YYVAL
     unconditionally makes the parser a bit smaller, and it avoids a
     GCC warning that YYVAL may be used uninitialized.  */
  yyval = yyvsp[1-yylen];

  /* Default location.  */
  YYLLOC_DEFAULT (yyloc, (yylsp - yylen), yylen);
  YY_REDUCE_PRINT (yyn);
  switch (yyn)
    {
        case 2:

<<<<<<< HEAD
/* Line 1455 of yacc.c  */
#line 175 "ast_expr2.y"
=======
/* Line 1806 of yacc.c  */
#line 374 "ast_expr2.y"
>>>>>>> 5cf67a7a
    { ((struct parse_io *)parseio)->val = (struct val *)calloc(sizeof(struct val),1);
              ((struct parse_io *)parseio)->val->type = (yyvsp[(1) - (1)].val)->type;
              if( (yyvsp[(1) - (1)].val)->type == AST_EXPR_number )
				  ((struct parse_io *)parseio)->val->u.i = (yyvsp[(1) - (1)].val)->u.i;
              else
				  ((struct parse_io *)parseio)->val->u.s = (yyvsp[(1) - (1)].val)->u.s; 
			  free((yyvsp[(1) - (1)].val));
			}
    break;

  case 3:

<<<<<<< HEAD
/* Line 1455 of yacc.c  */
#line 183 "ast_expr2.y"
=======
/* Line 1806 of yacc.c  */
#line 382 "ast_expr2.y"
>>>>>>> 5cf67a7a
    {/* nothing */ ((struct parse_io *)parseio)->val = (struct val *)calloc(sizeof(struct val),1);
              ((struct parse_io *)parseio)->val->type = AST_EXPR_string;
			  ((struct parse_io *)parseio)->val->u.s = strdup(""); 
			}
    break;

  case 4:

<<<<<<< HEAD
/* Line 1455 of yacc.c  */
#line 190 "ast_expr2.y"
    { (yyval.val)= (yyvsp[(1) - (1)].val);;}
=======
/* Line 1806 of yacc.c  */
#line 389 "ast_expr2.y"
    { (yyval.arglist) = alloc_expr_node(AST_EXPR_NODE_VAL); (yyval.arglist)->val = (yyvsp[(1) - (1)].val);}
>>>>>>> 5cf67a7a
    break;

  case 5:

<<<<<<< HEAD
/* Line 1455 of yacc.c  */
#line 191 "ast_expr2.y"
    { (yyval.val) = (yyvsp[(2) - (3)].val); 
=======
/* Line 1806 of yacc.c  */
#line 390 "ast_expr2.y"
    {struct expr_node *x = alloc_expr_node(AST_EXPR_NODE_VAL);
                                 struct expr_node *t;
								 DESTROY((yyvsp[(2) - (3)].val));
                                 for (t=(yyvsp[(1) - (3)].arglist);t->right;t=t->right)
						         	  ;
                                 (yyval.arglist) = (yyvsp[(1) - (3)].arglist); t->right = x; x->val = (yyvsp[(3) - (3)].val);}
    break;

  case 6:

/* Line 1806 of yacc.c  */
#line 396 "ast_expr2.y"
    {struct expr_node *x = alloc_expr_node(AST_EXPR_NODE_VAL);
                                 struct expr_node *t;  /* NULL args should OK */
								 DESTROY((yyvsp[(2) - (2)].val));
                                 for (t=(yyvsp[(1) - (2)].arglist);t->right;t=t->right)
						         	  ;
                                 (yyval.arglist) = (yyvsp[(1) - (2)].arglist); t->right = x; x->val = make_str("");}
    break;

  case 7:

/* Line 1806 of yacc.c  */
#line 405 "ast_expr2.y"
    { (yyval.val) = op_func((yyvsp[(1) - (4)].val),(yyvsp[(3) - (4)].arglist), ((struct parse_io *)parseio)->chan);
		                            DESTROY((yyvsp[(2) - (4)].val));
									DESTROY((yyvsp[(4) - (4)].val));
									DESTROY((yyvsp[(1) - (4)].val));
									destroy_arglist((yyvsp[(3) - (4)].arglist));
                                  }
    break;

  case 8:

/* Line 1806 of yacc.c  */
#line 411 "ast_expr2.y"
    {(yyval.val) = (yyvsp[(1) - (1)].val);}
    break;

  case 9:

/* Line 1806 of yacc.c  */
#line 412 "ast_expr2.y"
    { (yyval.val) = (yyvsp[(2) - (3)].val);
>>>>>>> 5cf67a7a
	                       (yyloc).first_column = (yylsp[(1) - (3)]).first_column; (yyloc).last_column = (yylsp[(3) - (3)]).last_column; 
						   (yyloc).first_line=0; (yyloc).last_line=0;
							DESTROY((yyvsp[(1) - (3)].val)); DESTROY((yyvsp[(3) - (3)].val)); }
    break;

<<<<<<< HEAD
  case 6:

/* Line 1455 of yacc.c  */
#line 195 "ast_expr2.y"
=======
  case 10:

/* Line 1806 of yacc.c  */
#line 416 "ast_expr2.y"
>>>>>>> 5cf67a7a
    { (yyval.val) = op_or ((yyvsp[(1) - (3)].val), (yyvsp[(3) - (3)].val));
						DESTROY((yyvsp[(2) - (3)].val));	
                         (yyloc).first_column = (yylsp[(1) - (3)]).first_column; (yyloc).last_column = (yylsp[(3) - (3)]).last_column; 
						 (yyloc).first_line=0; (yyloc).last_line=0;}
    break;

<<<<<<< HEAD
  case 7:

/* Line 1455 of yacc.c  */
#line 199 "ast_expr2.y"
=======
  case 11:

/* Line 1806 of yacc.c  */
#line 420 "ast_expr2.y"
>>>>>>> 5cf67a7a
    { (yyval.val) = op_and ((yyvsp[(1) - (3)].val), (yyvsp[(3) - (3)].val)); 
						DESTROY((yyvsp[(2) - (3)].val));	
	                      (yyloc).first_column = (yylsp[(1) - (3)]).first_column; (yyloc).last_column = (yylsp[(3) - (3)]).last_column; 
                          (yyloc).first_line=0; (yyloc).last_line=0;}
    break;

<<<<<<< HEAD
  case 8:

/* Line 1455 of yacc.c  */
#line 203 "ast_expr2.y"
=======
  case 12:

/* Line 1806 of yacc.c  */
#line 424 "ast_expr2.y"
>>>>>>> 5cf67a7a
    { (yyval.val) = op_eq ((yyvsp[(1) - (3)].val), (yyvsp[(3) - (3)].val));
						DESTROY((yyvsp[(2) - (3)].val));	
	                     (yyloc).first_column = (yylsp[(1) - (3)]).first_column; (yyloc).last_column = (yylsp[(3) - (3)]).last_column;
						 (yyloc).first_line=0; (yyloc).last_line=0;}
    break;

<<<<<<< HEAD
  case 9:

/* Line 1455 of yacc.c  */
#line 207 "ast_expr2.y"
=======
  case 13:

/* Line 1806 of yacc.c  */
#line 428 "ast_expr2.y"
>>>>>>> 5cf67a7a
    { (yyval.val) = op_gt ((yyvsp[(1) - (3)].val), (yyvsp[(3) - (3)].val));
						DESTROY((yyvsp[(2) - (3)].val));	
                         (yyloc).first_column = (yylsp[(1) - (3)]).first_column; (yyloc).last_column = (yylsp[(3) - (3)]).last_column;
						 (yyloc).first_line=0; (yyloc).last_line=0;}
    break;

<<<<<<< HEAD
  case 10:

/* Line 1455 of yacc.c  */
#line 211 "ast_expr2.y"
=======
  case 14:

/* Line 1806 of yacc.c  */
#line 432 "ast_expr2.y"
>>>>>>> 5cf67a7a
    { (yyval.val) = op_lt ((yyvsp[(1) - (3)].val), (yyvsp[(3) - (3)].val)); 
						DESTROY((yyvsp[(2) - (3)].val));	
	                     (yyloc).first_column = (yylsp[(1) - (3)]).first_column; (yyloc).last_column = (yylsp[(3) - (3)]).last_column; 
						 (yyloc).first_line=0; (yyloc).last_line=0;}
    break;

<<<<<<< HEAD
  case 11:

/* Line 1455 of yacc.c  */
#line 215 "ast_expr2.y"
=======
  case 15:

/* Line 1806 of yacc.c  */
#line 436 "ast_expr2.y"
>>>>>>> 5cf67a7a
    { (yyval.val) = op_ge ((yyvsp[(1) - (3)].val), (yyvsp[(3) - (3)].val)); 
						DESTROY((yyvsp[(2) - (3)].val));	
	                      (yyloc).first_column = (yylsp[(1) - (3)]).first_column; (yyloc).last_column = (yylsp[(3) - (3)]).last_column; 
						  (yyloc).first_line=0; (yyloc).last_line=0;}
    break;

<<<<<<< HEAD
  case 12:

/* Line 1455 of yacc.c  */
#line 219 "ast_expr2.y"
=======
  case 16:

/* Line 1806 of yacc.c  */
#line 440 "ast_expr2.y"
>>>>>>> 5cf67a7a
    { (yyval.val) = op_le ((yyvsp[(1) - (3)].val), (yyvsp[(3) - (3)].val)); 
						DESTROY((yyvsp[(2) - (3)].val));	
	                      (yyloc).first_column = (yylsp[(1) - (3)]).first_column; (yyloc).last_column = (yylsp[(3) - (3)]).last_column; 
						  (yyloc).first_line=0; (yyloc).last_line=0;}
    break;

<<<<<<< HEAD
  case 13:

/* Line 1455 of yacc.c  */
#line 223 "ast_expr2.y"
=======
  case 17:

/* Line 1806 of yacc.c  */
#line 444 "ast_expr2.y"
>>>>>>> 5cf67a7a
    { (yyval.val) = op_ne ((yyvsp[(1) - (3)].val), (yyvsp[(3) - (3)].val)); 
						DESTROY((yyvsp[(2) - (3)].val));	
	                      (yyloc).first_column = (yylsp[(1) - (3)]).first_column; (yyloc).last_column = (yylsp[(3) - (3)]).last_column; 
						  (yyloc).first_line=0; (yyloc).last_line=0;}
    break;

<<<<<<< HEAD
  case 14:

/* Line 1455 of yacc.c  */
#line 227 "ast_expr2.y"
=======
  case 18:

/* Line 1806 of yacc.c  */
#line 448 "ast_expr2.y"
>>>>>>> 5cf67a7a
    { (yyval.val) = op_plus ((yyvsp[(1) - (3)].val), (yyvsp[(3) - (3)].val)); 
						DESTROY((yyvsp[(2) - (3)].val));	
	                       (yyloc).first_column = (yylsp[(1) - (3)]).first_column; (yyloc).last_column = (yylsp[(3) - (3)]).last_column; 
						   (yyloc).first_line=0; (yyloc).last_line=0;}
    break;

<<<<<<< HEAD
  case 15:

/* Line 1455 of yacc.c  */
#line 231 "ast_expr2.y"
=======
  case 19:

/* Line 1806 of yacc.c  */
#line 452 "ast_expr2.y"
>>>>>>> 5cf67a7a
    { (yyval.val) = op_minus ((yyvsp[(1) - (3)].val), (yyvsp[(3) - (3)].val)); 
						DESTROY((yyvsp[(2) - (3)].val));	
	                        (yyloc).first_column = (yylsp[(1) - (3)]).first_column; (yyloc).last_column = (yylsp[(3) - (3)]).last_column; 
							(yyloc).first_line=0; (yyloc).last_line=0;}
    break;

<<<<<<< HEAD
  case 16:

/* Line 1455 of yacc.c  */
#line 235 "ast_expr2.y"
=======
  case 20:

/* Line 1806 of yacc.c  */
#line 456 "ast_expr2.y"
>>>>>>> 5cf67a7a
    { (yyval.val) = op_negate ((yyvsp[(2) - (2)].val)); 
						DESTROY((yyvsp[(1) - (2)].val));	
	                        (yyloc).first_column = (yylsp[(1) - (2)]).first_column; (yyloc).last_column = (yylsp[(2) - (2)]).last_column; 
							(yyloc).first_line=0; (yyloc).last_line=0;}
    break;

<<<<<<< HEAD
  case 17:

/* Line 1455 of yacc.c  */
#line 239 "ast_expr2.y"
=======
  case 21:

/* Line 1806 of yacc.c  */
#line 460 "ast_expr2.y"
>>>>>>> 5cf67a7a
    { (yyval.val) = op_compl ((yyvsp[(2) - (2)].val)); 
						DESTROY((yyvsp[(1) - (2)].val));	
	                        (yyloc).first_column = (yylsp[(1) - (2)]).first_column; (yyloc).last_column = (yylsp[(2) - (2)]).last_column; 
							(yyloc).first_line=0; (yyloc).last_line=0;}
    break;

<<<<<<< HEAD
  case 18:

/* Line 1455 of yacc.c  */
#line 243 "ast_expr2.y"
=======
  case 22:

/* Line 1806 of yacc.c  */
#line 464 "ast_expr2.y"
>>>>>>> 5cf67a7a
    { (yyval.val) = op_times ((yyvsp[(1) - (3)].val), (yyvsp[(3) - (3)].val)); 
						DESTROY((yyvsp[(2) - (3)].val));	
	                       (yyloc).first_column = (yylsp[(1) - (3)]).first_column; (yyloc).last_column = (yylsp[(3) - (3)]).last_column; 
						   (yyloc).first_line=0; (yyloc).last_line=0;}
    break;

<<<<<<< HEAD
  case 19:

/* Line 1455 of yacc.c  */
#line 247 "ast_expr2.y"
=======
  case 23:

/* Line 1806 of yacc.c  */
#line 468 "ast_expr2.y"
>>>>>>> 5cf67a7a
    { (yyval.val) = op_div ((yyvsp[(1) - (3)].val), (yyvsp[(3) - (3)].val)); 
						DESTROY((yyvsp[(2) - (3)].val));	
	                      (yyloc).first_column = (yylsp[(1) - (3)]).first_column; (yyloc).last_column = (yylsp[(3) - (3)]).last_column; 
						  (yyloc).first_line=0; (yyloc).last_line=0;}
    break;

<<<<<<< HEAD
  case 20:

/* Line 1455 of yacc.c  */
#line 251 "ast_expr2.y"
=======
  case 24:

/* Line 1806 of yacc.c  */
#line 472 "ast_expr2.y"
>>>>>>> 5cf67a7a
    { (yyval.val) = op_rem ((yyvsp[(1) - (3)].val), (yyvsp[(3) - (3)].val)); 
						DESTROY((yyvsp[(2) - (3)].val));	
	                      (yyloc).first_column = (yylsp[(1) - (3)]).first_column; (yyloc).last_column = (yylsp[(3) - (3)]).last_column; 
						  (yyloc).first_line=0; (yyloc).last_line=0;}
    break;

<<<<<<< HEAD
  case 21:

/* Line 1455 of yacc.c  */
#line 255 "ast_expr2.y"
=======
  case 25:

/* Line 1806 of yacc.c  */
#line 476 "ast_expr2.y"
>>>>>>> 5cf67a7a
    { (yyval.val) = op_colon ((yyvsp[(1) - (3)].val), (yyvsp[(3) - (3)].val)); 
						DESTROY((yyvsp[(2) - (3)].val));	
	                        (yyloc).first_column = (yylsp[(1) - (3)]).first_column; (yyloc).last_column = (yylsp[(3) - (3)]).last_column; 
							(yyloc).first_line=0; (yyloc).last_line=0;}
    break;

<<<<<<< HEAD
  case 22:

/* Line 1455 of yacc.c  */
#line 259 "ast_expr2.y"
=======
  case 26:

/* Line 1806 of yacc.c  */
#line 480 "ast_expr2.y"
>>>>>>> 5cf67a7a
    { (yyval.val) = op_eqtilde ((yyvsp[(1) - (3)].val), (yyvsp[(3) - (3)].val)); 
						DESTROY((yyvsp[(2) - (3)].val));	
	                        (yyloc).first_column = (yylsp[(1) - (3)]).first_column; (yyloc).last_column = (yylsp[(3) - (3)]).last_column; 
							(yyloc).first_line=0; (yyloc).last_line=0;}
    break;

<<<<<<< HEAD
  case 23:

/* Line 1455 of yacc.c  */
#line 263 "ast_expr2.y"
=======
  case 27:

/* Line 1806 of yacc.c  */
#line 484 "ast_expr2.y"
>>>>>>> 5cf67a7a
    { (yyval.val) = op_cond ((yyvsp[(1) - (5)].val), (yyvsp[(3) - (5)].val), (yyvsp[(5) - (5)].val)); 
						DESTROY((yyvsp[(2) - (5)].val));	
						DESTROY((yyvsp[(4) - (5)].val));	
	                        (yyloc).first_column = (yylsp[(1) - (5)]).first_column; (yyloc).last_column = (yylsp[(3) - (5)]).last_column; 
							(yyloc).first_line=0; (yyloc).last_line=0;}
    break;

  case 28:

<<<<<<< HEAD

/* Line 1455 of yacc.c  */
#line 2012 "ast_expr2.c"
=======
/* Line 1806 of yacc.c  */
#line 489 "ast_expr2.y"
    { (yyval.val) = op_tildetilde ((yyvsp[(1) - (3)].val), (yyvsp[(3) - (3)].val)); 
						DESTROY((yyvsp[(2) - (3)].val));	
	                        (yyloc).first_column = (yylsp[(1) - (3)]).first_column; (yyloc).last_column = (yylsp[(3) - (3)]).last_column; 
							(yyloc).first_line=0; (yyloc).last_line=0;}
    break;



/* Line 1806 of yacc.c  */
#line 2322 "ast_expr2.c"
>>>>>>> 5cf67a7a
      default: break;
    }
  /* User semantic actions sometimes alter yychar, and that requires
     that yytoken be updated with the new translation.  We take the
     approach of translating immediately before every use of yytoken.
     One alternative is translating here after every semantic action,
     but that translation would be missed if the semantic action invokes
     YYABORT, YYACCEPT, or YYERROR immediately after altering yychar or
     if it invokes YYBACKUP.  In the case of YYABORT or YYACCEPT, an
     incorrect destructor might then be invoked immediately.  In the
     case of YYERROR or YYBACKUP, subsequent parser actions might lead
     to an incorrect destructor call or verbose syntax error message
     before the lookahead is translated.  */
  YY_SYMBOL_PRINT ("-> $$ =", yyr1[yyn], &yyval, &yyloc);

  YYPOPSTACK (yylen);
  yylen = 0;
  YY_STACK_PRINT (yyss, yyssp);

  *++yyvsp = yyval;
  *++yylsp = yyloc;

  /* Now `shift' the result of the reduction.  Determine what state
     that goes to, based on the state we popped back to and the rule
     number reduced by.  */

  yyn = yyr1[yyn];

  yystate = yypgoto[yyn - YYNTOKENS] + *yyssp;
  if (0 <= yystate && yystate <= YYLAST && yycheck[yystate] == *yyssp)
    yystate = yytable[yystate];
  else
    yystate = yydefgoto[yyn - YYNTOKENS];

  goto yynewstate;


/*------------------------------------.
| yyerrlab -- here on detecting error |
`------------------------------------*/
yyerrlab:
  /* Make sure we have latest lookahead translation.  See comments at
     user semantic actions for why this is necessary.  */
  yytoken = yychar == YYEMPTY ? YYEMPTY : YYTRANSLATE (yychar);

  /* If not already recovering from an error, report this error.  */
  if (!yyerrstatus)
    {
      ++yynerrs;
#if ! YYERROR_VERBOSE
      yyerror (YY_("syntax error"));
#else
# define YYSYNTAX_ERROR yysyntax_error (&yymsg_alloc, &yymsg, \
                                        yyssp, yytoken)
      {
        char const *yymsgp = YY_("syntax error");
        int yysyntax_error_status;
        yysyntax_error_status = YYSYNTAX_ERROR;
        if (yysyntax_error_status == 0)
          yymsgp = yymsg;
        else if (yysyntax_error_status == 1)
          {
            if (yymsg != yymsgbuf)
              YYSTACK_FREE (yymsg);
            yymsg = (char *) YYSTACK_ALLOC (yymsg_alloc);
            if (!yymsg)
              {
                yymsg = yymsgbuf;
                yymsg_alloc = sizeof yymsgbuf;
                yysyntax_error_status = 2;
              }
            else
              {
                yysyntax_error_status = YYSYNTAX_ERROR;
                yymsgp = yymsg;
              }
          }
        yyerror (yymsgp);
        if (yysyntax_error_status == 2)
          goto yyexhaustedlab;
      }
# undef YYSYNTAX_ERROR
#endif
    }

  yyerror_range[1] = yylloc;

  if (yyerrstatus == 3)
    {
      /* If just tried and failed to reuse lookahead token after an
	 error, discard it.  */

      if (yychar <= YYEOF)
	{
	  /* Return failure if at end of input.  */
	  if (yychar == YYEOF)
	    YYABORT;
	}
      else
	{
	  yydestruct ("Error: discarding",
		      yytoken, &yylval, &yylloc);
	  yychar = YYEMPTY;
	}
    }

  /* Else will try to reuse lookahead token after shifting the error
     token.  */
  goto yyerrlab1;


/*---------------------------------------------------.
| yyerrorlab -- error raised explicitly by YYERROR.  |
`---------------------------------------------------*/
yyerrorlab:

  /* Pacify compilers like GCC when the user code never invokes
     YYERROR and the label yyerrorlab therefore never appears in user
     code.  */
  if (/*CONSTCOND*/ 0)
     goto yyerrorlab;

  yyerror_range[1] = yylsp[1-yylen];
  /* Do not reclaim the symbols of the rule which action triggered
     this YYERROR.  */
  YYPOPSTACK (yylen);
  yylen = 0;
  YY_STACK_PRINT (yyss, yyssp);
  yystate = *yyssp;
  goto yyerrlab1;


/*-------------------------------------------------------------.
| yyerrlab1 -- common code for both syntax error and YYERROR.  |
`-------------------------------------------------------------*/
yyerrlab1:
  yyerrstatus = 3;	/* Each real token shifted decrements this.  */

  for (;;)
    {
      yyn = yypact[yystate];
      if (!yypact_value_is_default (yyn))
	{
	  yyn += YYTERROR;
	  if (0 <= yyn && yyn <= YYLAST && yycheck[yyn] == YYTERROR)
	    {
	      yyn = yytable[yyn];
	      if (0 < yyn)
		break;
	    }
	}

      /* Pop the current state because it cannot handle the error token.  */
      if (yyssp == yyss)
	YYABORT;

      yyerror_range[1] = *yylsp;
      yydestruct ("Error: popping",
		  yystos[yystate], yyvsp, yylsp);
      YYPOPSTACK (1);
      yystate = *yyssp;
      YY_STACK_PRINT (yyss, yyssp);
    }

  *++yyvsp = yylval;

  yyerror_range[2] = yylloc;
  /* Using YYLLOC is tempting, but would change the location of
     the lookahead.  YYLOC is available though.  */
<<<<<<< HEAD
  YYLLOC_DEFAULT (yyloc, (yyerror_range - 1), 2);
=======
  YYLLOC_DEFAULT (yyloc, yyerror_range, 2);
>>>>>>> 5cf67a7a
  *++yylsp = yyloc;

  /* Shift the error token.  */
  YY_SYMBOL_PRINT ("Shifting", yystos[yyn], yyvsp, yylsp);

  yystate = yyn;
  goto yynewstate;


/*-------------------------------------.
| yyacceptlab -- YYACCEPT comes here.  |
`-------------------------------------*/
yyacceptlab:
  yyresult = 0;
  goto yyreturn;

/*-----------------------------------.
| yyabortlab -- YYABORT comes here.  |
`-----------------------------------*/
yyabortlab:
  yyresult = 1;
  goto yyreturn;

#if !defined(yyoverflow) || YYERROR_VERBOSE
/*-------------------------------------------------.
| yyexhaustedlab -- memory exhaustion comes here.  |
`-------------------------------------------------*/
yyexhaustedlab:
  yyerror (YY_("memory exhausted"));
  yyresult = 2;
  /* Fall through.  */
#endif

yyreturn:
  if (yychar != YYEMPTY)
<<<<<<< HEAD
     yydestruct ("Cleanup: discarding lookahead",
		 yytoken, &yylval, &yylloc);
=======
    {
      /* Make sure we have latest lookahead translation.  See comments at
         user semantic actions for why this is necessary.  */
      yytoken = YYTRANSLATE (yychar);
      yydestruct ("Cleanup: discarding lookahead",
                  yytoken, &yylval, &yylloc);
    }
>>>>>>> 5cf67a7a
  /* Do not reclaim the symbols of the rule which action triggered
     this YYABORT or YYACCEPT.  */
  YYPOPSTACK (yylen);
  YY_STACK_PRINT (yyss, yyssp);
  while (yyssp != yyss)
    {
      yydestruct ("Cleanup: popping",
		  yystos[*yyssp], yyvsp, yylsp);
      YYPOPSTACK (1);
    }
#ifndef yyoverflow
  if (yyss != yyssa)
    YYSTACK_FREE (yyss);
#endif
#if YYERROR_VERBOSE
  if (yymsg != yymsgbuf)
    YYSTACK_FREE (yymsg);
#endif
  /* Make sure YYID is used.  */
  return YYID (yyresult);
}



<<<<<<< HEAD
/* Line 1675 of yacc.c  */
#line 270 "ast_expr2.y"
=======
/* Line 2067 of yacc.c  */
#line 495 "ast_expr2.y"


static struct expr_node *alloc_expr_node(enum node_type nt)
{
	struct expr_node *x = calloc(1,sizeof(struct expr_node));
	if (!x) {
		ast_log(LOG_ERROR, "Allocation for expr_node FAILED!!\n");
		return 0;
	}
	x->type = nt;
	return x;
}

>>>>>>> 5cf67a7a


static struct val *
make_number (FP___TYPE i)
{
	struct val *vp;

	vp = (struct val *) malloc (sizeof (*vp));
	if (vp == NULL) {
		ast_log(LOG_WARNING, "malloc() failed\n");
		return(NULL);
	}

	vp->type = AST_EXPR_number;
	vp->u.i  = i;
	return vp; 
}

static struct val *
make_str (const char *s)
{
	struct val *vp;
	size_t i;
	int isint; /* this started out being a test for an integer, but then ended up being a test for a float */

	vp = (struct val *) malloc (sizeof (*vp));
	if (vp == NULL || ((vp->u.s = strdup (s)) == NULL)) {
		if (vp) {
			free(vp);
		}
		ast_log(LOG_WARNING,"malloc() failed\n");
		return(NULL);
	}

	for (i = 0, isint = (isdigit(s[0]) || s[0] == '-' || s[0]=='.'); isint && i < strlen(s); i++)
	{
		if (!isdigit(s[i]) && s[i] != '.') {
			isint = 0;
			break;
		}
	}
	if (isint)
		vp->type = AST_EXPR_numeric_string;
	else	
		vp->type = AST_EXPR_string;

	return vp;
}


static void
free_value (struct val *vp)
{	
	if (vp==NULL) {
		return;
	}
	if (vp->type == AST_EXPR_string || vp->type == AST_EXPR_numeric_string)
		free (vp->u.s);	
	free(vp);
}


static int
to_number (struct val *vp)
{
	FP___TYPE i;
	
	if (vp == NULL) {
		ast_log(LOG_WARNING,"vp==NULL in to_number()\n");
		return(0);
	}

	if (vp->type == AST_EXPR_number)
		return 1;

	if (vp->type == AST_EXPR_string)
		return 0;

	/* vp->type == AST_EXPR_numeric_string, make it numeric */
	errno = 0;
	i  = FUNC_STRTOD(vp->u.s, (char**)0); /* either strtod, or strtold on a good day */
	if (errno != 0) {
		ast_log(LOG_WARNING,"Conversion of %s to number under/overflowed!\n", vp->u.s);
		free(vp->u.s);
		vp->u.s = 0;
		return(0);
	}
	free (vp->u.s);
	vp->u.i = i;
	vp->type = AST_EXPR_number;
	return 1;
}

static void
strip_quotes(struct val *vp)
{
	if (vp->type != AST_EXPR_string && vp->type != AST_EXPR_numeric_string)
		return;
	
	if( vp->u.s[0] == '"' && vp->u.s[strlen(vp->u.s)-1] == '"' )
	{
		char *f, *t;
		f = vp->u.s;
		t = vp->u.s;
		
		while( *f )
		{
			if( *f  && *f != '"' )
				*t++ = *f++;
			else
				f++;
		}
		*t = *f;
	}
}

static void
to_string (struct val *vp)
{
	char *tmp;

	if (vp->type == AST_EXPR_string || vp->type == AST_EXPR_numeric_string)
		return;

	tmp = malloc ((size_t)25);
	if (tmp == NULL) {
		ast_log(LOG_WARNING,"malloc() failed\n");
		return;
	}

	sprintf(tmp, FP___PRINTF, vp->u.i);
	vp->type = AST_EXPR_string;
	vp->u.s  = tmp;
}


static int
isstring (struct val *vp)
{
	/* only TRUE if this string is not a valid number */
	return (vp->type == AST_EXPR_string);
}


static int
is_zero_or_null (struct val *vp)
{
	if (vp->type == AST_EXPR_number) {
		return (vp->u.i == 0);
	} else {
		return (*vp->u.s == 0 || (to_number(vp) && vp->u.i == 0));
	}
	/* NOTREACHED */
}

#ifdef STANDALONE2

void ast_register_file_version(const char *file, const char *version)
{
}

void ast_unregister_file_version(const char *file)
{
}

void ast_log(int level, const char *file, int line, const char *function, const char *fmt, ...)
{
	va_list vars;
	va_start(vars,fmt);
	
        printf("LOG: lev:%d file:%s  line:%d func: %s  ",
                   level, file, line, function);
	vprintf(fmt, vars);
	fflush(stdout);
	va_end(vars);
}


int main(int argc,char **argv) {
	char s[4096];
	char out[4096];
	FILE *infile;
	
	if( !argv[1] )
		exit(20);
	
	if( access(argv[1],F_OK)== 0 )
	{
		int ret;
		
		infile = fopen(argv[1],"r");
		if( !infile )
		{
			printf("Sorry, couldn't open %s for reading!\n", argv[1]);
			exit(10);
		}
		while( fgets(s,sizeof(s),infile) )
		{
			if( s[strlen(s)-1] == '\n' )
				s[strlen(s)-1] = 0;
			
			ret = ast_expr(s, out, sizeof(out), NULL);
			printf("Expression: %s    Result: [%d] '%s'\n",
				   s, ret, out);
		}
		fclose(infile);
	}
	else
	{
		if (ast_expr(argv[1], s, sizeof(s), NULL))
			printf("=====%s======\n",s);
		else
			printf("No result\n");
	}
	return 0;
}

#endif

#undef ast_yyerror
#define ast_yyerror(x) ast_yyerror(x, YYLTYPE *yylloc, struct parse_io *parseio)

/* I put the ast_yyerror func in the flex input file,
   because it refers to the buffer state. Best to
   let it access the BUFFER stuff there and not trying
   define all the structs, macros etc. in this file! */

static void destroy_arglist(struct expr_node *arglist)
{
	struct expr_node *arglist_next;
	
	while (arglist)
	{
		arglist_next = arglist->right;
		if (arglist->val)
			free_value(arglist->val);
		arglist->val = 0;
		arglist->right = 0;
		free(arglist);
		arglist = arglist_next;
	}
}

#if !defined(STANDALONE) && !defined(STANDALONE2)
static char *compose_func_args(struct expr_node *arglist)
{
	struct expr_node *t = arglist;
	char *argbuf;
	int total_len = 0;
	
	while (t) {
		if (t != arglist)
			total_len += 1; /* for the sep */
		if (t->val) {
			if (t->val->type == AST_EXPR_number)
				total_len += 25; /* worst case */
			else
				total_len += strlen(t->val->u.s);
		}
		
		t = t->right;
	}
	total_len++; /* for the null */
	ast_log(LOG_NOTICE,"argbuf allocated %d bytes;\n", total_len);
	argbuf = malloc(total_len);
	argbuf[0] = 0;
	t = arglist;
	while (t) {
		char numbuf[30];
		
		if (t != arglist)
			strcat(argbuf,",");
		
		if (t->val) {
			if (t->val->type == AST_EXPR_number) {
				sprintf(numbuf,FP___PRINTF,t->val->u.i);
				strcat(argbuf,numbuf);
			} else
				strcat(argbuf,t->val->u.s);
		}
		t = t->right;
	}
	ast_log(LOG_NOTICE,"argbuf uses %d bytes;\n", (int) strlen(argbuf));
	return argbuf;
}

static int is_really_num(char *str)
{
	if ( strspn(str,"-0123456789. 	") == strlen(str))
		return 1;
	else
		return 0;
}
#endif

static struct val *op_func(struct val *funcname, struct expr_node *arglist, struct ast_channel *chan)
{
	if (strspn(funcname->u.s,"ABCDEFGHIJKLMNOPQRSTUVWXYZ_0123456789") == strlen(funcname->u.s))
	{
		struct val *result;
		if (0) {
#ifdef FUNC_COS
		} else if (strcmp(funcname->u.s,"COS") == 0) {
			if (arglist && !arglist->right && arglist->val){
				to_number(arglist->val);
				result = make_number(FUNC_COS(arglist->val->u.i));
				return result;
			} else {
				ast_log(LOG_WARNING,"Wrong args to %s() function\n",funcname->u.s);
				return make_number(0.0);
			}
#endif
#ifdef FUNC_SIN
		} else if (strcmp(funcname->u.s,"SIN") == 0) {
			if (arglist && !arglist->right && arglist->val){
				to_number(arglist->val);
				result = make_number(FUNC_SIN(arglist->val->u.i));
				return result;
			} else {
				ast_log(LOG_WARNING,"Wrong args to %s() function\n",funcname->u.s);
				return make_number(0.0);
			}
#endif
#ifdef FUNC_TAN
		} else if (strcmp(funcname->u.s,"TAN") == 0) {
			if (arglist && !arglist->right && arglist->val){
				to_number(arglist->val);
				result = make_number(FUNC_TAN(arglist->val->u.i));
				return result;
			} else {
				ast_log(LOG_WARNING,"Wrong args to %s() function\n",funcname->u.s);
				return make_number(0.0);
			}
#endif
#ifdef FUNC_ACOS
		} else if (strcmp(funcname->u.s,"ACOS") == 0) {
			if (arglist && !arglist->right && arglist->val){
				to_number(arglist->val);
				result = make_number(FUNC_ACOS(arglist->val->u.i));
				return result;
			} else {
				ast_log(LOG_WARNING,"Wrong args to %s() function\n",funcname->u.s);
				return make_number(0.0);
			}
#endif
#ifdef FUNC_ASIN
		} else if (strcmp(funcname->u.s,"ASIN") == 0) {
			if (arglist && !arglist->right && arglist->val){
				to_number(arglist->val);
				result = make_number(FUNC_ASIN(arglist->val->u.i));
				return result;
			} else {
				ast_log(LOG_WARNING,"Wrong args to %s() function\n",funcname->u.s);
				return make_number(0.0);
			}
#endif
#ifdef FUNC_ATAN
		} else if (strcmp(funcname->u.s,"ATAN") == 0) {
			if (arglist && !arglist->right && arglist->val){
				to_number(arglist->val);
				result = make_number(FUNC_ATAN(arglist->val->u.i));
				return result;
			} else {
				ast_log(LOG_WARNING,"Wrong args to %s() function\n",funcname->u.s);
				return make_number(0.0);
			}
#endif
#ifdef FUNC_ATAN2
		} else if (strcmp(funcname->u.s,"ATAN2") == 0) {
			if (arglist && arglist->right && !arglist->right->right && arglist->val && arglist->right->val){
				to_number(arglist->val);
				to_number(arglist->right->val);
				result = make_number(FUNC_ATAN2(arglist->val->u.i, arglist->right->val->u.i));
				return result;
			} else {
				ast_log(LOG_WARNING,"Wrong args to %s() function\n",funcname->u.s);
				return make_number(0.0);
			}
#endif
#ifdef FUNC_POW
		} else if (strcmp(funcname->u.s,"POW") == 0) {
			if (arglist && arglist->right && !arglist->right->right && arglist->val && arglist->right->val){
				to_number(arglist->val);
				to_number(arglist->right->val);
				result = make_number(FUNC_POW(arglist->val->u.i, arglist->right->val->u.i));
				return result;
			} else {
				ast_log(LOG_WARNING,"Wrong args to %s() function\n",funcname->u.s);
				return make_number(0.0);
			}
#endif
#ifdef FUNC_SQRT
		} else if (strcmp(funcname->u.s,"SQRT") == 0) {
			if (arglist && !arglist->right && arglist->val){
				to_number(arglist->val);
				result = make_number(FUNC_SQRT(arglist->val->u.i));
				return result;
			} else {
				ast_log(LOG_WARNING,"Wrong args to %s() function\n",funcname->u.s);
				return make_number(0.0);
			}
#endif
#ifdef FUNC_FLOOR
		} else if (strcmp(funcname->u.s,"FLOOR") == 0) {
			if (arglist && !arglist->right && arglist->val){
				to_number(arglist->val);
				result = make_number(FUNC_FLOOR(arglist->val->u.i));
				return result;
			} else {
				ast_log(LOG_WARNING,"Wrong args to %s() function\n",funcname->u.s);
				return make_number(0.0);
			}
#endif
#ifdef FUNC_CEIL
		} else if (strcmp(funcname->u.s,"CEIL") == 0) {
			if (arglist && !arglist->right && arglist->val){
				to_number(arglist->val);
				result = make_number(FUNC_CEIL(arglist->val->u.i));
				return result;
			} else {
				ast_log(LOG_WARNING,"Wrong args to %s() function\n",funcname->u.s);
				return make_number(0.0);
			}
#endif
#ifdef FUNC_ROUND
		} else if (strcmp(funcname->u.s,"ROUND") == 0) {
			if (arglist && !arglist->right && arglist->val){
				to_number(arglist->val);
				result = make_number(FUNC_ROUND(arglist->val->u.i));
				return result;
			} else {
				ast_log(LOG_WARNING,"Wrong args to %s() function\n",funcname->u.s);
				return make_number(0.0);
			}
#endif /* defined(FUNC_ROUND) */
#ifdef FUNC_RINT
		} else if (strcmp(funcname->u.s,"RINT") == 0) {
			if (arglist && !arglist->right && arglist->val){
				to_number(arglist->val);
				result = make_number(FUNC_RINT(arglist->val->u.i));
				return result;
			} else {
				ast_log(LOG_WARNING,"Wrong args to %s() function\n",funcname->u.s);
				return make_number(0.0);
			}
#endif
#ifdef FUNC_TRUNC
		} else if (strcmp(funcname->u.s,"TRUNC") == 0) {
			if (arglist && !arglist->right && arglist->val){
				to_number(arglist->val);
				result = make_number(FUNC_TRUNC(arglist->val->u.i));
				return result;
			} else {
				ast_log(LOG_WARNING,"Wrong args to %s() function\n",funcname->u.s);
				return make_number(0.0);
			}
#endif /* defined(FUNC_TRUNC) */
#ifdef FUNC_EXP
		} else if (strcmp(funcname->u.s,"EXP") == 0) {
			if (arglist && !arglist->right && arglist->val){
				to_number(arglist->val);
				result = make_number(FUNC_EXP(arglist->val->u.i));
				return result;
			} else {
				ast_log(LOG_WARNING,"Wrong args to %s() function\n",funcname->u.s);
				return make_number(0.0);
			}
#endif
#ifdef FUNC_EXP2
		} else if (strcmp(funcname->u.s,"EXP2") == 0) {
			if (arglist && !arglist->right && arglist->val){
				to_number(arglist->val);
				result = make_number(FUNC_EXP2(arglist->val->u.i));
				return result;
			} else {
				ast_log(LOG_WARNING,"Wrong args to %s() function\n",funcname->u.s);
				return make_number(0.0);
			}
#endif
#ifdef FUNC_EXP10
		} else if (strcmp(funcname->u.s,"EXP10") == 0) {
			if (arglist && !arglist->right && arglist->val){
				to_number(arglist->val);
				result = make_number(FUNC_EXP10(arglist->val->u.i));
				return result;
			} else {
				ast_log(LOG_WARNING,"Wrong args to %s() function\n",funcname->u.s);
				return make_number(0.0);
			}
#endif
#ifdef FUNC_LOG
		} else if (strcmp(funcname->u.s,"LOG") == 0) {
			if (arglist && !arglist->right && arglist->val){
				to_number(arglist->val);
				result = make_number(FUNC_LOG(arglist->val->u.i));
				return result;
			} else {
				ast_log(LOG_WARNING,"Wrong args to %s() function\n",funcname->u.s);
				return make_number(0.0);
			}
#endif
#ifdef FUNC_LOG2
		} else if (strcmp(funcname->u.s,"LOG2") == 0) {
			if (arglist && !arglist->right && arglist->val){
				to_number(arglist->val);
				result = make_number(FUNC_LOG2(arglist->val->u.i));
				return result;
			} else {
				ast_log(LOG_WARNING,"Wrong args to %s() function\n",funcname->u.s);
				return make_number(0.0);
			}
#endif
#ifdef FUNC_LOG10
		} else if (strcmp(funcname->u.s,"LOG10") == 0) {
			if (arglist && !arglist->right && arglist->val){
				to_number(arglist->val);
				result = make_number(FUNC_LOG10(arglist->val->u.i));
				return result;
			} else {
				ast_log(LOG_WARNING,"Wrong args to %s() function\n",funcname->u.s);
				return make_number(0.0);
			}
#endif
#ifdef FUNC_REMAINDER
		} else if (strcmp(funcname->u.s,"REMAINDER") == 0) {
			if (arglist && arglist->right && !arglist->right->right && arglist->val && arglist->right->val){
				to_number(arglist->val);
				to_number(arglist->right->val);
				result = make_number(FUNC_REMAINDER(arglist->val->u.i, arglist->right->val->u.i));
				return result;
			} else {
				ast_log(LOG_WARNING,"Wrong args to %s() function\n",funcname->u.s);
				return make_number(0.0);
			}
#endif
		} else {
			/* is this a custom function we should execute and collect the results of? */
#if !defined(STANDALONE) && !defined(STANDALONE2)
			struct ast_custom_function *f = ast_custom_function_find(funcname->u.s);
			if (!chan)
				ast_log(LOG_WARNING,"Hey! chan is NULL.\n");
			if (!f)
				ast_log(LOG_WARNING,"Hey! could not find func %s.\n", funcname->u.s);
			
			if (f && chan) {
				if (f->read) {
					char workspace[512];
					char *argbuf = compose_func_args(arglist);
					f->read(chan, funcname->u.s, argbuf, workspace, sizeof(workspace));
					free(argbuf);
					if (is_really_num(workspace))
						return make_number(FUNC_STRTOD(workspace,(char **)NULL));
					else
						return make_str(workspace);
				} else {
					ast_log(LOG_ERROR,"Error! Function '%s' cannot be read!\n", funcname->u.s);
					return (make_number ((FP___TYPE)0.0));
				}
				
			} else {
				ast_log(LOG_ERROR, "Error! '%s' doesn't appear to be an available function!\n", funcname->u.s);
				return (make_number ((FP___TYPE)0.0));
			}
#else
			ast_log(LOG_ERROR, "Error! '%s' is not available in the standalone version!\n", funcname->u.s);
			return (make_number ((FP___TYPE)0.0));
#endif
		}
	}
	else
	{
		ast_log(LOG_ERROR, "Error! '%s' is not possibly a function name!\n", funcname->u.s);
		return (make_number ((FP___TYPE)0.0));
	}
	return (make_number ((FP___TYPE)0.0));
}


static struct val *
op_or (struct val *a, struct val *b)
{
	if (is_zero_or_null (a)) {
		free_value (a);
		return (b);
	} else {
		free_value (b);
		return (a);
	}
}
		
static struct val *
op_and (struct val *a, struct val *b)
{
	if (is_zero_or_null (a) || is_zero_or_null (b)) {
		free_value (a);
		free_value (b);
		return (make_number ((FP___TYPE)0.0));
	} else {
		free_value (b);
		return (a);
	}
}

static struct val *
op_eq (struct val *a, struct val *b)
{
	struct val *r; 

	if (isstring (a) || isstring (b)) {
		to_string (a);
		to_string (b);	
		r = make_number ((FP___TYPE)(strcoll (a->u.s, b->u.s) == 0));
	} else {
#ifdef DEBUG_FOR_CONVERSIONS
		char buffer[2000];
		sprintf(buffer,"Converting '%s' and '%s' ", a->u.s, b->u.s);
#endif
		(void)to_number(a);
		(void)to_number(b);
#ifdef DEBUG_FOR_CONVERSIONS
		ast_log(LOG_WARNING,"%s to '%lld' and '%lld'\n", buffer, a->u.i, b->u.i);
#endif
		r = make_number ((FP___TYPE)(a->u.i == b->u.i));
	}

	free_value (a);
	free_value (b);
	return r;
}

static struct val *
op_gt (struct val *a, struct val *b)
{
	struct val *r;

	if (isstring (a) || isstring (b)) {
		to_string (a);
		to_string (b);
		r = make_number ((FP___TYPE)(strcoll (a->u.s, b->u.s) > 0));
	} else {
		(void)to_number(a);
		(void)to_number(b);
		r = make_number ((FP___TYPE)(a->u.i > b->u.i));
	}

	free_value (a);
	free_value (b);
	return r;
}

static struct val *
op_lt (struct val *a, struct val *b)
{
	struct val *r;

	if (isstring (a) || isstring (b)) {
		to_string (a);
		to_string (b);
		r = make_number ((FP___TYPE)(strcoll (a->u.s, b->u.s) < 0));
	} else {
		(void)to_number(a);
		(void)to_number(b);
		r = make_number ((FP___TYPE)(a->u.i < b->u.i));
	}

	free_value (a);
	free_value (b);
	return r;
}

static struct val *
op_ge (struct val *a, struct val *b)
{
	struct val *r;

	if (isstring (a) || isstring (b)) {
		to_string (a);
		to_string (b);
		r = make_number ((FP___TYPE)(strcoll (a->u.s, b->u.s) >= 0));
	} else {
		(void)to_number(a);
		(void)to_number(b);
		r = make_number ((FP___TYPE)(a->u.i >= b->u.i));
	}

	free_value (a);
	free_value (b);
	return r;
}

static struct val *
op_le (struct val *a, struct val *b)
{
	struct val *r;

	if (isstring (a) || isstring (b)) {
		to_string (a);
		to_string (b);
		r = make_number ((FP___TYPE)(strcoll (a->u.s, b->u.s) <= 0));
	} else {
		(void)to_number(a);
		(void)to_number(b);
		r = make_number ((FP___TYPE)(a->u.i <= b->u.i));
	}

	free_value (a);
	free_value (b);
	return r;
}

static struct val *
op_cond (struct val *a, struct val *b, struct val *c)
{
	struct val *r;

	if( isstring(a) )
	{
		if( strlen(a->u.s) && strcmp(a->u.s, "\"\"") != 0 && strcmp(a->u.s,"0") != 0 )
		{
			free_value(a);
			free_value(c);
			r = b;
		}
		else
		{
			free_value(a);
			free_value(b);
			r = c;
		}
	}
	else
	{
		(void)to_number(a);
		if( a->u.i )
		{
			free_value(a);
			free_value(c);
			r = b;
		}
		else
		{
			free_value(a);
			free_value(b);
			r = c;
		}
	}
	return r;
}

static struct val *
op_ne (struct val *a, struct val *b)
{
	struct val *r;

	if (isstring (a) || isstring (b)) {
		to_string (a);
		to_string (b);
		r = make_number ((FP___TYPE)(strcoll (a->u.s, b->u.s) != 0));
	} else {
		(void)to_number(a);
		(void)to_number(b);
		r = make_number ((FP___TYPE)(a->u.i != b->u.i));
	}

	free_value (a);
	free_value (b);
	return r;
}

static int
chk_plus (FP___TYPE a, FP___TYPE b, FP___TYPE r)
{
	/* sum of two positive numbers must be positive */
	if (a > 0 && b > 0 && r <= 0)
		return 1;
	/* sum of two negative numbers must be negative */
	if (a < 0 && b < 0 && r >= 0)
		return 1;
	/* all other cases are OK */
	return 0;
}

static struct val *
op_plus (struct val *a, struct val *b)
{
	struct val *r;

	if (!to_number (a)) {
		if( !extra_error_message_supplied )
			ast_log(LOG_WARNING,"non-numeric argument\n");
		if (!to_number (b)) {
			free_value(a);
			free_value(b);
			return make_number(0);
		} else {
			free_value(a);
			return (b);
		}
	} else if (!to_number(b)) {
		free_value(b);
		return (a);
	}

	r = make_number (a->u.i + b->u.i);
	if (chk_plus (a->u.i, b->u.i, r->u.i)) {
		ast_log(LOG_WARNING,"overflow\n");
	}
	free_value (a);
	free_value (b);
	return r;
}

static int
chk_minus (FP___TYPE a, FP___TYPE b, FP___TYPE r)
{
	/* special case subtraction of QUAD_MIN */
	if (b == QUAD_MIN) {
		if (a >= 0)
			return 1;
		else
			return 0;
	}
	/* this is allowed for b != QUAD_MIN */
	return chk_plus (a, -b, r);
}

static struct val *
op_minus (struct val *a, struct val *b)
{
	struct val *r;

	if (!to_number (a)) {
		if( !extra_error_message_supplied )
			ast_log(LOG_WARNING, "non-numeric argument\n");
		if (!to_number (b)) {
			free_value(a);
			free_value(b);
			return make_number(0);
		} else {
			r = make_number(0 - b->u.i);
			free_value(a);
			free_value(b);
			return (r);
		}
	} else if (!to_number(b)) {
		if( !extra_error_message_supplied )
			ast_log(LOG_WARNING, "non-numeric argument\n");
		free_value(b);
		return (a);
	}

	r = make_number (a->u.i - b->u.i);
	if (chk_minus (a->u.i, b->u.i, r->u.i)) {
		ast_log(LOG_WARNING, "overflow\n");
	}
	free_value (a);
	free_value (b);
	return r;
}

static struct val *
op_negate (struct val *a)
{
	struct val *r;

	if (!to_number (a) ) {
		free_value(a);
		if( !extra_error_message_supplied )
			ast_log(LOG_WARNING, "non-numeric argument\n");
		return make_number(0);
	}

	r = make_number (- a->u.i);
	if (chk_minus (0, a->u.i, r->u.i)) {
		ast_log(LOG_WARNING, "overflow\n");
	}
	free_value (a);
	return r;
}

static struct val *
op_compl (struct val *a)
{
	int v1 = 1;
	struct val *r;
	
	if( !a )
	{
		v1 = 0;
	}
	else
	{
		switch( a->type )
		{
		case AST_EXPR_number:
			if( a->u.i == 0 )
				v1 = 0;
			break;
			
		case AST_EXPR_string:
			if( a->u.s == 0 )
				v1 = 0;
			else
			{
				if( a->u.s[0] == 0 )
					v1 = 0;
				else if (strlen(a->u.s) == 1 && a->u.s[0] == '0' )
					v1 = 0;
				else
					v1 = atoi(a->u.s);
			}
			break;
			
		case AST_EXPR_numeric_string:
			if( a->u.s == 0 )
				v1 = 0;
			else
			{
				if( a->u.s[0] == 0 )
					v1 = 0;
				else if (strlen(a->u.s) == 1 && a->u.s[0] == '0' )
					v1 = 0;
				else
					v1 = atoi(a->u.s);
			}
			break;
		}
	}
	
	r = make_number (!v1);
	free_value (a);
	return r;
}

static int
chk_times (FP___TYPE a, FP___TYPE b, FP___TYPE r)
{
	/* special case: first operand is 0, no overflow possible */
	if (a == 0)
		return 0;
	/* cerify that result of division matches second operand */
	if (r / a != b)
		return 1;
	return 0;
}

static struct val *
op_times (struct val *a, struct val *b)
{
	struct val *r;

	if (!to_number (a) || !to_number (b)) {
		free_value(a);
		free_value(b);
		if( !extra_error_message_supplied )
			ast_log(LOG_WARNING, "non-numeric argument\n");
		return(make_number(0));
	}

	r = make_number (a->u.i * b->u.i);
	if (chk_times (a->u.i, b->u.i, r->u.i)) {
		ast_log(LOG_WARNING, "overflow\n");
	}
	free_value (a);
	free_value (b);
	return (r);
}

static int
chk_div (FP___TYPE a, FP___TYPE b)
{
	/* div by zero has been taken care of before */
	/* only QUAD_MIN / -1 causes overflow */
	if (a == QUAD_MIN && b == -1)
		return 1;
	/* everything else is OK */
	return 0;
}

static struct val *
op_div (struct val *a, struct val *b)
{
	struct val *r;

	if (!to_number (a)) {
		free_value(a);
		free_value(b);
		if( !extra_error_message_supplied )
			ast_log(LOG_WARNING, "non-numeric argument\n");
		return make_number(0);
	} else if (!to_number (b)) {
		free_value(a);
		free_value(b);
		if( !extra_error_message_supplied )
			ast_log(LOG_WARNING, "non-numeric argument\n");
		return make_number(INT_MAX);
	}

	if (b->u.i == 0) {
		ast_log(LOG_WARNING, "division by zero\n");		
		free_value(a);
		free_value(b);
		return make_number(INT_MAX);
	}

	r = make_number (a->u.i / b->u.i);
	if (chk_div (a->u.i, b->u.i)) {
		ast_log(LOG_WARNING, "overflow\n");
	}
	free_value (a);
	free_value (b);
	return r;
}
	
static struct val *
op_rem (struct val *a, struct val *b)
{
	struct val *r;

	if (!to_number (a) || !to_number (b)) {
		if( !extra_error_message_supplied )
			ast_log(LOG_WARNING, "non-numeric argument\n");
		free_value(a);
		free_value(b);
		return make_number(0);
	}

	if (b->u.i == 0) {
		ast_log(LOG_WARNING, "div by zero\n");
		free_value(a);
		return(b);
	}

	r = make_number (FUNC_FMOD(a->u.i, b->u.i)); /* either fmod or fmodl if FP___TYPE is available */
	/* chk_rem necessary ??? */
	free_value (a);
	free_value (b);
	return r;
}
	

static struct val *
op_colon (struct val *a, struct val *b)
{
	regex_t rp;
	regmatch_t rm[2];
	char errbuf[256];
	int eval;
	struct val *v;

	/* coerce to both arguments to strings */
	to_string(a);
	to_string(b);
	/* strip double quotes from both -- they'll screw up the pattern, and the search string starting at ^ */
	strip_quotes(a);
	strip_quotes(b);
	/* compile regular expression */
	if ((eval = regcomp (&rp, b->u.s, REG_EXTENDED)) != 0) {
		regerror (eval, &rp, errbuf, sizeof(errbuf));
		ast_log(LOG_WARNING, "regcomp() error : %s\n", errbuf);
		free_value(a);
		free_value(b);
		return make_str("");		
	}

	/* compare string against pattern */
	/* remember that patterns are anchored to the beginning of the line */
	if (regexec(&rp, a->u.s, (size_t)2, rm, 0) == 0 && rm[0].rm_so == 0) {
		if (rm[1].rm_so >= 0) {
			*(a->u.s + rm[1].rm_eo) = '\0';
			v = make_str (a->u.s + rm[1].rm_so);

		} else {
			v = make_number ((FP___TYPE)(rm[0].rm_eo - rm[0].rm_so));
		}
	} else {
		if (rp.re_nsub == 0) {
			v = make_number ((FP___TYPE)0);
		} else {
			v = make_str ("");
		}
	}

	/* free arguments and pattern buffer */
	free_value (a);
	free_value (b);
	regfree (&rp);

	return v;
}
	

static struct val *
op_eqtilde (struct val *a, struct val *b)
{
	regex_t rp;
	regmatch_t rm[2];
	char errbuf[256];
	int eval;
	struct val *v;

	/* coerce to both arguments to strings */
	to_string(a);
	to_string(b);
	/* strip double quotes from both -- they'll screw up the pattern, and the search string starting at ^ */
	strip_quotes(a);
	strip_quotes(b);
	/* compile regular expression */
	if ((eval = regcomp (&rp, b->u.s, REG_EXTENDED)) != 0) {
		regerror (eval, &rp, errbuf, sizeof(errbuf));
		ast_log(LOG_WARNING, "regcomp() error : %s\n", errbuf);
		free_value(a);
		free_value(b);
		return make_str("");		
	}

	/* compare string against pattern */
	/* remember that patterns are anchored to the beginning of the line */
	if (regexec(&rp, a->u.s, (size_t)2, rm, 0) == 0 ) {
		if (rm[1].rm_so >= 0) {
			*(a->u.s + rm[1].rm_eo) = '\0';
			v = make_str (a->u.s + rm[1].rm_so);

		} else {
			v = make_number ((FP___TYPE)(rm[0].rm_eo - rm[0].rm_so));
		}
	} else {
		if (rp.re_nsub == 0) {
			v = make_number ((FP___TYPE)0.0);
		} else {
			v = make_str ("");
		}
	}

	/* free arguments and pattern buffer */
	free_value (a);
	free_value (b);
	regfree (&rp);

	return v;
}

static struct val *  /* this is a string concat operator */
op_tildetilde (struct val *a, struct val *b)
{
	struct val *v;
	char *vs;

	/* coerce to both arguments to strings */
	to_string(a);
	to_string(b);
	/* strip double quotes from both -- */
	strip_quotes(a);
	strip_quotes(b);
	
	vs = malloc(strlen(a->u.s)+strlen(b->u.s)+1);
	strcpy(vs,a->u.s);
	strcat(vs,b->u.s);

	v = make_str(vs);

	/* free arguments */
	free_value(a);
	free_value(b);

	return v;
}
<|MERGE_RESOLUTION|>--- conflicted
+++ resolved
@@ -1,18 +1,8 @@
-<<<<<<< HEAD
-
-/* A Bison parser, made by GNU Bison 2.4.1.  */
-
-/* Skeleton implementation for Bison's Yacc-like parsers in C
-   
-      Copyright (C) 1984, 1989, 1990, 2000, 2001, 2002, 2003, 2004, 2005, 2006
-   Free Software Foundation, Inc.
-=======
 /* A Bison parser, made by GNU Bison 2.5.  */
 
 /* Bison implementation for Yacc-like parsers in C
    
       Copyright (C) 1984, 1989-1990, 2000-2011 Free Software Foundation, Inc.
->>>>>>> 5cf67a7a
    
    This program is free software: you can redistribute it and/or modify
    it under the terms of the GNU General Public License as published by
@@ -54,11 +44,7 @@
 #define YYBISON 1
 
 /* Bison version.  */
-<<<<<<< HEAD
-#define YYBISON_VERSION "2.4.1"
-=======
 #define YYBISON_VERSION "2.5"
->>>>>>> 5cf67a7a
 
 /* Skeleton name.  */
 #define YYSKELETON_NAME "yacc.c"
@@ -87,11 +73,7 @@
 
 /* Copy the first part of user declarations.  */
 
-<<<<<<< HEAD
-/* Line 189 of yacc.c  */
-=======
 /* Line 268 of yacc.c  */
->>>>>>> 5cf67a7a
 #line 1 "ast_expr2.y"
 
 /* Written by Pace Willisson (pace@blitz.com) 
@@ -109,13 +91,6 @@
 
 #include "asterisk.h"
 
-<<<<<<< HEAD
-#if !defined(STANDALONE_AEL)
-ASTERISK_FILE_VERSION(__FILE__, "$Revision$")
-#endif
-
-=======
->>>>>>> 5cf67a7a
 #include <sys/types.h>
 #include <stdio.h>
 
@@ -305,11 +280,7 @@
 #include <unistd.h>
 #include <ctype.h>
 #if !defined(SOLARIS) && !defined(__CYGWIN__)
-<<<<<<< HEAD
-/* #include <err.h> */
-=======
 	/* #include <err.h> */
->>>>>>> 5cf67a7a
 #else
 #define quad_t int64_t
 #endif
@@ -441,13 +412,8 @@
 #define DESTROY(x) {if((x)->type == AST_EXPR_numeric_string || (x)->type == AST_EXPR_string) free((x)->u.s); (x)->u.s = 0; free(x);}
 
 
-<<<<<<< HEAD
-/* Line 189 of yacc.c  */
-#line 221 "ast_expr2.c"
-=======
 /* Line 268 of yacc.c  */
 #line 417 "ast_expr2.c"
->>>>>>> 5cf67a7a
 
 /* Enabling traces.  */
 #ifndef YYDEBUG
@@ -474,29 +440,6 @@
    /* Put the tokens into the symbol table, so that GDB and other debuggers
       know about them.  */
    enum yytokentype {
-<<<<<<< HEAD
-     TOK_COLONCOLON = 258,
-     TOK_COND = 259,
-     TOK_OR = 260,
-     TOK_AND = 261,
-     TOK_NE = 262,
-     TOK_LE = 263,
-     TOK_GE = 264,
-     TOK_LT = 265,
-     TOK_GT = 266,
-     TOK_EQ = 267,
-     TOK_MINUS = 268,
-     TOK_PLUS = 269,
-     TOK_MOD = 270,
-     TOK_DIV = 271,
-     TOK_MULT = 272,
-     TOK_COMPL = 273,
-     TOK_EQTILDE = 274,
-     TOK_COLON = 275,
-     TOK_LP = 276,
-     TOK_RP = 277,
-     TOKEN = 278
-=======
      TOK_COMMA = 258,
      TOK_COLONCOLON = 259,
      TOK_COND = 260,
@@ -520,7 +463,6 @@
      TOK_LP = 278,
      TOK_RP = 279,
      TOKEN = 280
->>>>>>> 5cf67a7a
    };
 #endif
 
@@ -530,17 +472,6 @@
 typedef union YYSTYPE
 {
 
-<<<<<<< HEAD
-/* Line 214 of yacc.c  */
-#line 147 "ast_expr2.y"
-
-	struct val *val;
-
-
-
-/* Line 214 of yacc.c  */
-#line 286 "ast_expr2.c"
-=======
 /* Line 293 of yacc.c  */
 #line 345 "ast_expr2.y"
 
@@ -551,7 +482,6 @@
 
 /* Line 293 of yacc.c  */
 #line 485 "ast_expr2.c"
->>>>>>> 5cf67a7a
 } YYSTYPE;
 # define YYSTYPE_IS_TRIVIAL 1
 # define yystype YYSTYPE /* obsolescent; will be withdrawn */
@@ -574,24 +504,14 @@
 
 /* Copy the second part of user declarations.  */
 
-<<<<<<< HEAD
-/* Line 264 of yacc.c  */
-#line 151 "ast_expr2.y"
-=======
 /* Line 343 of yacc.c  */
 #line 350 "ast_expr2.y"
->>>>>>> 5cf67a7a
 
 extern int		ast_yylex __P((YYSTYPE *, YYLTYPE *, yyscan_t));
 
 
-<<<<<<< HEAD
-/* Line 264 of yacc.c  */
-#line 316 "ast_expr2.c"
-=======
 /* Line 343 of yacc.c  */
 #line 515 "ast_expr2.c"
->>>>>>> 5cf67a7a
 
 #ifdef short
 # undef short
@@ -807,28 +727,7 @@
       while (YYID (0))
 #  endif
 # endif
-<<<<<<< HEAD
-
-/* Relocate STACK from its old location to the new one.  The
-   local variables YYSIZE and YYSTACKSIZE give the old and new number of
-   elements in the stack, and YYPTR gives the new location of the
-   stack.  Advance YYPTR to a properly aligned location for the next
-   stack.  */
-# define YYSTACK_RELOCATE(Stack_alloc, Stack)				\
-    do									\
-      {									\
-	YYSIZE_T yynewbytes;						\
-	YYCOPY (&yyptr->Stack_alloc, Stack, yysize);			\
-	Stack = &yyptr->Stack_alloc;					\
-	yynewbytes = yystacksize * sizeof (*Stack) + YYSTACK_GAP_MAXIMUM; \
-	yyptr += yynewbytes / sizeof (*yyptr);				\
-      }									\
-    while (YYID (0))
-
-#endif
-=======
 #endif /* !YYCOPY_NEEDED */
->>>>>>> 5cf67a7a
 
 /* YYFINAL -- State number of the termination state.  */
 #define YYFINAL  11
@@ -1610,205 +1509,6 @@
 
   switch (yytype)
     {
-<<<<<<< HEAD
-      case 3: /* "TOK_COLONCOLON" */
-
-/* Line 1000 of yacc.c  */
-#line 169 "ast_expr2.y"
-	{  free_value((yyvaluep->val)); };
-
-/* Line 1000 of yacc.c  */
-#line 1270 "ast_expr2.c"
-	break;
-      case 4: /* "TOK_COND" */
-
-/* Line 1000 of yacc.c  */
-#line 169 "ast_expr2.y"
-	{  free_value((yyvaluep->val)); };
-
-/* Line 1000 of yacc.c  */
-#line 1279 "ast_expr2.c"
-	break;
-      case 5: /* "TOK_OR" */
-
-/* Line 1000 of yacc.c  */
-#line 169 "ast_expr2.y"
-	{  free_value((yyvaluep->val)); };
-
-/* Line 1000 of yacc.c  */
-#line 1288 "ast_expr2.c"
-	break;
-      case 6: /* "TOK_AND" */
-
-/* Line 1000 of yacc.c  */
-#line 169 "ast_expr2.y"
-	{  free_value((yyvaluep->val)); };
-
-/* Line 1000 of yacc.c  */
-#line 1297 "ast_expr2.c"
-	break;
-      case 7: /* "TOK_NE" */
-
-/* Line 1000 of yacc.c  */
-#line 169 "ast_expr2.y"
-	{  free_value((yyvaluep->val)); };
-
-/* Line 1000 of yacc.c  */
-#line 1306 "ast_expr2.c"
-	break;
-      case 8: /* "TOK_LE" */
-
-/* Line 1000 of yacc.c  */
-#line 169 "ast_expr2.y"
-	{  free_value((yyvaluep->val)); };
-
-/* Line 1000 of yacc.c  */
-#line 1315 "ast_expr2.c"
-	break;
-      case 9: /* "TOK_GE" */
-
-/* Line 1000 of yacc.c  */
-#line 169 "ast_expr2.y"
-	{  free_value((yyvaluep->val)); };
-
-/* Line 1000 of yacc.c  */
-#line 1324 "ast_expr2.c"
-	break;
-      case 10: /* "TOK_LT" */
-
-/* Line 1000 of yacc.c  */
-#line 169 "ast_expr2.y"
-	{  free_value((yyvaluep->val)); };
-
-/* Line 1000 of yacc.c  */
-#line 1333 "ast_expr2.c"
-	break;
-      case 11: /* "TOK_GT" */
-
-/* Line 1000 of yacc.c  */
-#line 169 "ast_expr2.y"
-	{  free_value((yyvaluep->val)); };
-
-/* Line 1000 of yacc.c  */
-#line 1342 "ast_expr2.c"
-	break;
-      case 12: /* "TOK_EQ" */
-
-/* Line 1000 of yacc.c  */
-#line 169 "ast_expr2.y"
-	{  free_value((yyvaluep->val)); };
-
-/* Line 1000 of yacc.c  */
-#line 1351 "ast_expr2.c"
-	break;
-      case 13: /* "TOK_MINUS" */
-
-/* Line 1000 of yacc.c  */
-#line 169 "ast_expr2.y"
-	{  free_value((yyvaluep->val)); };
-
-/* Line 1000 of yacc.c  */
-#line 1360 "ast_expr2.c"
-	break;
-      case 14: /* "TOK_PLUS" */
-
-/* Line 1000 of yacc.c  */
-#line 169 "ast_expr2.y"
-	{  free_value((yyvaluep->val)); };
-
-/* Line 1000 of yacc.c  */
-#line 1369 "ast_expr2.c"
-	break;
-      case 15: /* "TOK_MOD" */
-
-/* Line 1000 of yacc.c  */
-#line 169 "ast_expr2.y"
-	{  free_value((yyvaluep->val)); };
-
-/* Line 1000 of yacc.c  */
-#line 1378 "ast_expr2.c"
-	break;
-      case 16: /* "TOK_DIV" */
-
-/* Line 1000 of yacc.c  */
-#line 169 "ast_expr2.y"
-	{  free_value((yyvaluep->val)); };
-
-/* Line 1000 of yacc.c  */
-#line 1387 "ast_expr2.c"
-	break;
-      case 17: /* "TOK_MULT" */
-
-/* Line 1000 of yacc.c  */
-#line 169 "ast_expr2.y"
-	{  free_value((yyvaluep->val)); };
-
-/* Line 1000 of yacc.c  */
-#line 1396 "ast_expr2.c"
-	break;
-      case 18: /* "TOK_COMPL" */
-
-/* Line 1000 of yacc.c  */
-#line 169 "ast_expr2.y"
-	{  free_value((yyvaluep->val)); };
-
-/* Line 1000 of yacc.c  */
-#line 1405 "ast_expr2.c"
-	break;
-      case 19: /* "TOK_EQTILDE" */
-
-/* Line 1000 of yacc.c  */
-#line 169 "ast_expr2.y"
-	{  free_value((yyvaluep->val)); };
-
-/* Line 1000 of yacc.c  */
-#line 1414 "ast_expr2.c"
-	break;
-      case 20: /* "TOK_COLON" */
-
-/* Line 1000 of yacc.c  */
-#line 169 "ast_expr2.y"
-	{  free_value((yyvaluep->val)); };
-
-/* Line 1000 of yacc.c  */
-#line 1423 "ast_expr2.c"
-	break;
-      case 21: /* "TOK_LP" */
-
-/* Line 1000 of yacc.c  */
-#line 169 "ast_expr2.y"
-	{  free_value((yyvaluep->val)); };
-
-/* Line 1000 of yacc.c  */
-#line 1432 "ast_expr2.c"
-	break;
-      case 22: /* "TOK_RP" */
-
-/* Line 1000 of yacc.c  */
-#line 169 "ast_expr2.y"
-	{  free_value((yyvaluep->val)); };
-
-/* Line 1000 of yacc.c  */
-#line 1441 "ast_expr2.c"
-	break;
-      case 23: /* "TOKEN" */
-
-/* Line 1000 of yacc.c  */
-#line 169 "ast_expr2.y"
-	{  free_value((yyvaluep->val)); };
-
-/* Line 1000 of yacc.c  */
-#line 1450 "ast_expr2.c"
-	break;
-      case 26: /* "expr" */
-
-/* Line 1000 of yacc.c  */
-#line 169 "ast_expr2.y"
-	{  free_value((yyvaluep->val)); };
-
-/* Line 1000 of yacc.c  */
-#line 1459 "ast_expr2.c"
-=======
       case 4: /* "TOK_COLONCOLON" */
 
 /* Line 1391 of yacc.c  */
@@ -2015,7 +1715,6 @@
 
 /* Line 1391 of yacc.c  */
 #line 1718 "ast_expr2.c"
->>>>>>> 5cf67a7a
 	break;
 
       default:
@@ -2023,10 +1722,7 @@
     }
 }
 
-<<<<<<< HEAD
-=======
-
->>>>>>> 5cf67a7a
+
 /* Prevent warnings from -Wmissing-prototypes.  */
 #ifdef YYPARSE_PARAM
 #if defined __STDC__ || defined __cplusplus
@@ -2043,18 +1739,9 @@
 #endif /* ! YYPARSE_PARAM */
 
 
-<<<<<<< HEAD
-
-
-
-/*-------------------------.
-| yyparse or yypush_parse.  |
-`-------------------------*/
-=======
 /*----------.
 | yyparse.  |
 `----------*/
->>>>>>> 5cf67a7a
 
 #ifdef YYPARSE_PARAM
 #if (defined __STDC__ || defined __C99__FUNC__ \
@@ -2118,11 +1805,7 @@
     YYLTYPE *yylsp;
 
     /* The locations where the error started and ended.  */
-<<<<<<< HEAD
-    YYLTYPE yyerror_range[2];
-=======
     YYLTYPE yyerror_range[3];
->>>>>>> 5cf67a7a
 
     YYSIZE_T yystacksize;
 
@@ -2169,11 +1852,7 @@
   yyvsp = yyvs;
   yylsp = yyls;
 
-<<<<<<< HEAD
-#if YYLTYPE_IS_TRIVIAL
-=======
 #if defined YYLTYPE_IS_TRIVIAL && YYLTYPE_IS_TRIVIAL
->>>>>>> 5cf67a7a
   /* Initialize the default location before parsing starts.  */
   yylloc.first_line   = yylloc.last_line   = 1;
   yylloc.first_column = yylloc.last_column = 1;
@@ -2363,13 +2042,8 @@
     {
         case 2:
 
-<<<<<<< HEAD
-/* Line 1455 of yacc.c  */
-#line 175 "ast_expr2.y"
-=======
 /* Line 1806 of yacc.c  */
 #line 374 "ast_expr2.y"
->>>>>>> 5cf67a7a
     { ((struct parse_io *)parseio)->val = (struct val *)calloc(sizeof(struct val),1);
               ((struct parse_io *)parseio)->val->type = (yyvsp[(1) - (1)].val)->type;
               if( (yyvsp[(1) - (1)].val)->type == AST_EXPR_number )
@@ -2382,13 +2056,8 @@
 
   case 3:
 
-<<<<<<< HEAD
-/* Line 1455 of yacc.c  */
-#line 183 "ast_expr2.y"
-=======
 /* Line 1806 of yacc.c  */
 #line 382 "ast_expr2.y"
->>>>>>> 5cf67a7a
     {/* nothing */ ((struct parse_io *)parseio)->val = (struct val *)calloc(sizeof(struct val),1);
               ((struct parse_io *)parseio)->val->type = AST_EXPR_string;
 			  ((struct parse_io *)parseio)->val->u.s = strdup(""); 
@@ -2397,24 +2066,13 @@
 
   case 4:
 
-<<<<<<< HEAD
-/* Line 1455 of yacc.c  */
-#line 190 "ast_expr2.y"
-    { (yyval.val)= (yyvsp[(1) - (1)].val);;}
-=======
 /* Line 1806 of yacc.c  */
 #line 389 "ast_expr2.y"
     { (yyval.arglist) = alloc_expr_node(AST_EXPR_NODE_VAL); (yyval.arglist)->val = (yyvsp[(1) - (1)].val);}
->>>>>>> 5cf67a7a
     break;
 
   case 5:
 
-<<<<<<< HEAD
-/* Line 1455 of yacc.c  */
-#line 191 "ast_expr2.y"
-    { (yyval.val) = (yyvsp[(2) - (3)].val); 
-=======
 /* Line 1806 of yacc.c  */
 #line 390 "ast_expr2.y"
     {struct expr_node *x = alloc_expr_node(AST_EXPR_NODE_VAL);
@@ -2461,312 +2119,185 @@
 /* Line 1806 of yacc.c  */
 #line 412 "ast_expr2.y"
     { (yyval.val) = (yyvsp[(2) - (3)].val);
->>>>>>> 5cf67a7a
 	                       (yyloc).first_column = (yylsp[(1) - (3)]).first_column; (yyloc).last_column = (yylsp[(3) - (3)]).last_column; 
 						   (yyloc).first_line=0; (yyloc).last_line=0;
 							DESTROY((yyvsp[(1) - (3)].val)); DESTROY((yyvsp[(3) - (3)].val)); }
     break;
 
-<<<<<<< HEAD
-  case 6:
-
-/* Line 1455 of yacc.c  */
-#line 195 "ast_expr2.y"
-=======
   case 10:
 
 /* Line 1806 of yacc.c  */
 #line 416 "ast_expr2.y"
->>>>>>> 5cf67a7a
     { (yyval.val) = op_or ((yyvsp[(1) - (3)].val), (yyvsp[(3) - (3)].val));
 						DESTROY((yyvsp[(2) - (3)].val));	
                          (yyloc).first_column = (yylsp[(1) - (3)]).first_column; (yyloc).last_column = (yylsp[(3) - (3)]).last_column; 
 						 (yyloc).first_line=0; (yyloc).last_line=0;}
     break;
 
-<<<<<<< HEAD
-  case 7:
-
-/* Line 1455 of yacc.c  */
-#line 199 "ast_expr2.y"
-=======
   case 11:
 
 /* Line 1806 of yacc.c  */
 #line 420 "ast_expr2.y"
->>>>>>> 5cf67a7a
     { (yyval.val) = op_and ((yyvsp[(1) - (3)].val), (yyvsp[(3) - (3)].val)); 
 						DESTROY((yyvsp[(2) - (3)].val));	
 	                      (yyloc).first_column = (yylsp[(1) - (3)]).first_column; (yyloc).last_column = (yylsp[(3) - (3)]).last_column; 
                           (yyloc).first_line=0; (yyloc).last_line=0;}
     break;
 
-<<<<<<< HEAD
-  case 8:
-
-/* Line 1455 of yacc.c  */
-#line 203 "ast_expr2.y"
-=======
   case 12:
 
 /* Line 1806 of yacc.c  */
 #line 424 "ast_expr2.y"
->>>>>>> 5cf67a7a
     { (yyval.val) = op_eq ((yyvsp[(1) - (3)].val), (yyvsp[(3) - (3)].val));
 						DESTROY((yyvsp[(2) - (3)].val));	
 	                     (yyloc).first_column = (yylsp[(1) - (3)]).first_column; (yyloc).last_column = (yylsp[(3) - (3)]).last_column;
 						 (yyloc).first_line=0; (yyloc).last_line=0;}
     break;
 
-<<<<<<< HEAD
-  case 9:
-
-/* Line 1455 of yacc.c  */
-#line 207 "ast_expr2.y"
-=======
   case 13:
 
 /* Line 1806 of yacc.c  */
 #line 428 "ast_expr2.y"
->>>>>>> 5cf67a7a
     { (yyval.val) = op_gt ((yyvsp[(1) - (3)].val), (yyvsp[(3) - (3)].val));
 						DESTROY((yyvsp[(2) - (3)].val));	
                          (yyloc).first_column = (yylsp[(1) - (3)]).first_column; (yyloc).last_column = (yylsp[(3) - (3)]).last_column;
 						 (yyloc).first_line=0; (yyloc).last_line=0;}
     break;
 
-<<<<<<< HEAD
-  case 10:
-
-/* Line 1455 of yacc.c  */
-#line 211 "ast_expr2.y"
-=======
   case 14:
 
 /* Line 1806 of yacc.c  */
 #line 432 "ast_expr2.y"
->>>>>>> 5cf67a7a
     { (yyval.val) = op_lt ((yyvsp[(1) - (3)].val), (yyvsp[(3) - (3)].val)); 
 						DESTROY((yyvsp[(2) - (3)].val));	
 	                     (yyloc).first_column = (yylsp[(1) - (3)]).first_column; (yyloc).last_column = (yylsp[(3) - (3)]).last_column; 
 						 (yyloc).first_line=0; (yyloc).last_line=0;}
     break;
 
-<<<<<<< HEAD
-  case 11:
-
-/* Line 1455 of yacc.c  */
-#line 215 "ast_expr2.y"
-=======
   case 15:
 
 /* Line 1806 of yacc.c  */
 #line 436 "ast_expr2.y"
->>>>>>> 5cf67a7a
     { (yyval.val) = op_ge ((yyvsp[(1) - (3)].val), (yyvsp[(3) - (3)].val)); 
 						DESTROY((yyvsp[(2) - (3)].val));	
 	                      (yyloc).first_column = (yylsp[(1) - (3)]).first_column; (yyloc).last_column = (yylsp[(3) - (3)]).last_column; 
 						  (yyloc).first_line=0; (yyloc).last_line=0;}
     break;
 
-<<<<<<< HEAD
-  case 12:
-
-/* Line 1455 of yacc.c  */
-#line 219 "ast_expr2.y"
-=======
   case 16:
 
 /* Line 1806 of yacc.c  */
 #line 440 "ast_expr2.y"
->>>>>>> 5cf67a7a
     { (yyval.val) = op_le ((yyvsp[(1) - (3)].val), (yyvsp[(3) - (3)].val)); 
 						DESTROY((yyvsp[(2) - (3)].val));	
 	                      (yyloc).first_column = (yylsp[(1) - (3)]).first_column; (yyloc).last_column = (yylsp[(3) - (3)]).last_column; 
 						  (yyloc).first_line=0; (yyloc).last_line=0;}
     break;
 
-<<<<<<< HEAD
-  case 13:
-
-/* Line 1455 of yacc.c  */
-#line 223 "ast_expr2.y"
-=======
   case 17:
 
 /* Line 1806 of yacc.c  */
 #line 444 "ast_expr2.y"
->>>>>>> 5cf67a7a
     { (yyval.val) = op_ne ((yyvsp[(1) - (3)].val), (yyvsp[(3) - (3)].val)); 
 						DESTROY((yyvsp[(2) - (3)].val));	
 	                      (yyloc).first_column = (yylsp[(1) - (3)]).first_column; (yyloc).last_column = (yylsp[(3) - (3)]).last_column; 
 						  (yyloc).first_line=0; (yyloc).last_line=0;}
     break;
 
-<<<<<<< HEAD
-  case 14:
-
-/* Line 1455 of yacc.c  */
-#line 227 "ast_expr2.y"
-=======
   case 18:
 
 /* Line 1806 of yacc.c  */
 #line 448 "ast_expr2.y"
->>>>>>> 5cf67a7a
     { (yyval.val) = op_plus ((yyvsp[(1) - (3)].val), (yyvsp[(3) - (3)].val)); 
 						DESTROY((yyvsp[(2) - (3)].val));	
 	                       (yyloc).first_column = (yylsp[(1) - (3)]).first_column; (yyloc).last_column = (yylsp[(3) - (3)]).last_column; 
 						   (yyloc).first_line=0; (yyloc).last_line=0;}
     break;
 
-<<<<<<< HEAD
-  case 15:
-
-/* Line 1455 of yacc.c  */
-#line 231 "ast_expr2.y"
-=======
   case 19:
 
 /* Line 1806 of yacc.c  */
 #line 452 "ast_expr2.y"
->>>>>>> 5cf67a7a
     { (yyval.val) = op_minus ((yyvsp[(1) - (3)].val), (yyvsp[(3) - (3)].val)); 
 						DESTROY((yyvsp[(2) - (3)].val));	
 	                        (yyloc).first_column = (yylsp[(1) - (3)]).first_column; (yyloc).last_column = (yylsp[(3) - (3)]).last_column; 
 							(yyloc).first_line=0; (yyloc).last_line=0;}
     break;
 
-<<<<<<< HEAD
-  case 16:
-
-/* Line 1455 of yacc.c  */
-#line 235 "ast_expr2.y"
-=======
   case 20:
 
 /* Line 1806 of yacc.c  */
 #line 456 "ast_expr2.y"
->>>>>>> 5cf67a7a
     { (yyval.val) = op_negate ((yyvsp[(2) - (2)].val)); 
 						DESTROY((yyvsp[(1) - (2)].val));	
 	                        (yyloc).first_column = (yylsp[(1) - (2)]).first_column; (yyloc).last_column = (yylsp[(2) - (2)]).last_column; 
 							(yyloc).first_line=0; (yyloc).last_line=0;}
     break;
 
-<<<<<<< HEAD
-  case 17:
-
-/* Line 1455 of yacc.c  */
-#line 239 "ast_expr2.y"
-=======
   case 21:
 
 /* Line 1806 of yacc.c  */
 #line 460 "ast_expr2.y"
->>>>>>> 5cf67a7a
     { (yyval.val) = op_compl ((yyvsp[(2) - (2)].val)); 
 						DESTROY((yyvsp[(1) - (2)].val));	
 	                        (yyloc).first_column = (yylsp[(1) - (2)]).first_column; (yyloc).last_column = (yylsp[(2) - (2)]).last_column; 
 							(yyloc).first_line=0; (yyloc).last_line=0;}
     break;
 
-<<<<<<< HEAD
-  case 18:
-
-/* Line 1455 of yacc.c  */
-#line 243 "ast_expr2.y"
-=======
   case 22:
 
 /* Line 1806 of yacc.c  */
 #line 464 "ast_expr2.y"
->>>>>>> 5cf67a7a
     { (yyval.val) = op_times ((yyvsp[(1) - (3)].val), (yyvsp[(3) - (3)].val)); 
 						DESTROY((yyvsp[(2) - (3)].val));	
 	                       (yyloc).first_column = (yylsp[(1) - (3)]).first_column; (yyloc).last_column = (yylsp[(3) - (3)]).last_column; 
 						   (yyloc).first_line=0; (yyloc).last_line=0;}
     break;
 
-<<<<<<< HEAD
-  case 19:
-
-/* Line 1455 of yacc.c  */
-#line 247 "ast_expr2.y"
-=======
   case 23:
 
 /* Line 1806 of yacc.c  */
 #line 468 "ast_expr2.y"
->>>>>>> 5cf67a7a
     { (yyval.val) = op_div ((yyvsp[(1) - (3)].val), (yyvsp[(3) - (3)].val)); 
 						DESTROY((yyvsp[(2) - (3)].val));	
 	                      (yyloc).first_column = (yylsp[(1) - (3)]).first_column; (yyloc).last_column = (yylsp[(3) - (3)]).last_column; 
 						  (yyloc).first_line=0; (yyloc).last_line=0;}
     break;
 
-<<<<<<< HEAD
-  case 20:
-
-/* Line 1455 of yacc.c  */
-#line 251 "ast_expr2.y"
-=======
   case 24:
 
 /* Line 1806 of yacc.c  */
 #line 472 "ast_expr2.y"
->>>>>>> 5cf67a7a
     { (yyval.val) = op_rem ((yyvsp[(1) - (3)].val), (yyvsp[(3) - (3)].val)); 
 						DESTROY((yyvsp[(2) - (3)].val));	
 	                      (yyloc).first_column = (yylsp[(1) - (3)]).first_column; (yyloc).last_column = (yylsp[(3) - (3)]).last_column; 
 						  (yyloc).first_line=0; (yyloc).last_line=0;}
     break;
 
-<<<<<<< HEAD
-  case 21:
-
-/* Line 1455 of yacc.c  */
-#line 255 "ast_expr2.y"
-=======
   case 25:
 
 /* Line 1806 of yacc.c  */
 #line 476 "ast_expr2.y"
->>>>>>> 5cf67a7a
     { (yyval.val) = op_colon ((yyvsp[(1) - (3)].val), (yyvsp[(3) - (3)].val)); 
 						DESTROY((yyvsp[(2) - (3)].val));	
 	                        (yyloc).first_column = (yylsp[(1) - (3)]).first_column; (yyloc).last_column = (yylsp[(3) - (3)]).last_column; 
 							(yyloc).first_line=0; (yyloc).last_line=0;}
     break;
 
-<<<<<<< HEAD
-  case 22:
-
-/* Line 1455 of yacc.c  */
-#line 259 "ast_expr2.y"
-=======
   case 26:
 
 /* Line 1806 of yacc.c  */
 #line 480 "ast_expr2.y"
->>>>>>> 5cf67a7a
     { (yyval.val) = op_eqtilde ((yyvsp[(1) - (3)].val), (yyvsp[(3) - (3)].val)); 
 						DESTROY((yyvsp[(2) - (3)].val));	
 	                        (yyloc).first_column = (yylsp[(1) - (3)]).first_column; (yyloc).last_column = (yylsp[(3) - (3)]).last_column; 
 							(yyloc).first_line=0; (yyloc).last_line=0;}
     break;
 
-<<<<<<< HEAD
-  case 23:
-
-/* Line 1455 of yacc.c  */
-#line 263 "ast_expr2.y"
-=======
   case 27:
 
 /* Line 1806 of yacc.c  */
 #line 484 "ast_expr2.y"
->>>>>>> 5cf67a7a
     { (yyval.val) = op_cond ((yyvsp[(1) - (5)].val), (yyvsp[(3) - (5)].val), (yyvsp[(5) - (5)].val)); 
 						DESTROY((yyvsp[(2) - (5)].val));	
 						DESTROY((yyvsp[(4) - (5)].val));	
@@ -2776,11 +2307,6 @@
 
   case 28:
 
-<<<<<<< HEAD
-
-/* Line 1455 of yacc.c  */
-#line 2012 "ast_expr2.c"
-=======
 /* Line 1806 of yacc.c  */
 #line 489 "ast_expr2.y"
     { (yyval.val) = op_tildetilde ((yyvsp[(1) - (3)].val), (yyvsp[(3) - (3)].val)); 
@@ -2793,7 +2319,6 @@
 
 /* Line 1806 of yacc.c  */
 #line 2322 "ast_expr2.c"
->>>>>>> 5cf67a7a
       default: break;
     }
   /* User semantic actions sometimes alter yychar, and that requires
@@ -2963,11 +2488,7 @@
   yyerror_range[2] = yylloc;
   /* Using YYLLOC is tempting, but would change the location of
      the lookahead.  YYLOC is available though.  */
-<<<<<<< HEAD
-  YYLLOC_DEFAULT (yyloc, (yyerror_range - 1), 2);
-=======
   YYLLOC_DEFAULT (yyloc, yyerror_range, 2);
->>>>>>> 5cf67a7a
   *++yylsp = yyloc;
 
   /* Shift the error token.  */
@@ -3003,10 +2524,6 @@
 
 yyreturn:
   if (yychar != YYEMPTY)
-<<<<<<< HEAD
-     yydestruct ("Cleanup: discarding lookahead",
-		 yytoken, &yylval, &yylloc);
-=======
     {
       /* Make sure we have latest lookahead translation.  See comments at
          user semantic actions for why this is necessary.  */
@@ -3014,7 +2531,6 @@
       yydestruct ("Cleanup: discarding lookahead",
                   yytoken, &yylval, &yylloc);
     }
->>>>>>> 5cf67a7a
   /* Do not reclaim the symbols of the rule which action triggered
      this YYABORT or YYACCEPT.  */
   YYPOPSTACK (yylen);
@@ -3039,10 +2555,6 @@
 
 
 
-<<<<<<< HEAD
-/* Line 1675 of yacc.c  */
-#line 270 "ast_expr2.y"
-=======
 /* Line 2067 of yacc.c  */
 #line 495 "ast_expr2.y"
 
@@ -3058,7 +2570,6 @@
 	return x;
 }
 
->>>>>>> 5cf67a7a
 
 
 static struct val *
@@ -3215,14 +2726,6 @@
 }
 
 #ifdef STANDALONE2
-
-void ast_register_file_version(const char *file, const char *version)
-{
-}
-
-void ast_unregister_file_version(const char *file)
-{
-}
 
 void ast_log(int level, const char *file, int line, const char *function, const char *fmt, ...)
 {
