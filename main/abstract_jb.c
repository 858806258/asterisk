/*
 * abstract_jb: common implementation-independent jitterbuffer stuff
 *
 * Copyright (C) 2005, Attractel OOD
 *
 * Contributors:
 * Slav Klenov <slav@securax.org>
 *
 * See http://www.asterisk.org for more information about
 * the Asterisk project. Please do not directly contact
 * any of the maintainers of this project for assistance;
 * the project provides a web site, mailing lists and IRC
 * channels for your use.
 *
 * This program is free software, distributed under the terms of
 * the GNU General Public License Version 2. See the LICENSE file
 * at the top of the source tree.
 *
 * A license has been granted to Digium (via disclaimer) for the use of
 * this code.
 */

/*! \file
 *
 * \brief Common implementation-independent jitterbuffer stuff.
 *
 * \author Slav Klenov <slav@securax.org>
 *
 *
 */

#include "asterisk.h"

ASTERISK_FILE_VERSION(__FILE__, "$Revision$")

#include "asterisk/frame.h"
#include "asterisk/channel.h"
#include "asterisk/term.h"
#include "asterisk/utils.h"

#include "asterisk/abstract_jb.h"
#include "fixedjitterbuf.h"
#include "jitterbuf.h"

/*! Internal jb flags */
enum {
	JB_USE =                  (1 << 0),
	JB_TIMEBASE_INITIALIZED = (1 << 1),
	JB_CREATED =              (1 << 2)
};

/* Hooks for the abstract jb implementation */

/*! \brief Create */
typedef void * (*jb_create_impl)(struct ast_jb_conf *general_config, long resynch_threshold);
/*! \brief Destroy */
typedef void (*jb_destroy_impl)(void *jb);
/*! \brief Put first frame */
typedef int (*jb_put_first_impl)(void *jb, struct ast_frame *fin, long now);
/*! \brief Put frame */
typedef int (*jb_put_impl)(void *jb, struct ast_frame *fin, long now);
/*! \brief Get frame for now */
typedef int (*jb_get_impl)(void *jb, struct ast_frame **fout, long now, long interpl);
/*! \brief Get next */
typedef long (*jb_next_impl)(void *jb);
/*! \brief Remove first frame */
typedef int (*jb_remove_impl)(void *jb, struct ast_frame **fout);
/*! \brief Force resynch */
typedef void (*jb_force_resynch_impl)(void *jb);
/*! \brief Empty and reset jb */
typedef void (*jb_empty_and_reset_impl)(void *jb);

/*!
 * \brief Jitterbuffer implementation private struct.
 */
struct ast_jb_impl
{
	char name[AST_JB_IMPL_NAME_SIZE];
	jb_create_impl create;
	jb_destroy_impl destroy;
	jb_put_first_impl put_first;
	jb_put_impl put;
	jb_get_impl get;
	jb_next_impl next;
	jb_remove_impl remove;
	jb_force_resynch_impl force_resync;
	jb_empty_and_reset_impl empty_and_reset;
};

/* Implementation functions */
/* fixed */
static void *jb_create_fixed(struct ast_jb_conf *general_config, long resynch_threshold);
static void jb_destroy_fixed(void *jb);
static int jb_put_first_fixed(void *jb, struct ast_frame *fin, long now);
static int jb_put_fixed(void *jb, struct ast_frame *fin, long now);
static int jb_get_fixed(void *jb, struct ast_frame **fout, long now, long interpl);
static long jb_next_fixed(void *jb);
static int jb_remove_fixed(void *jb, struct ast_frame **fout);
static void jb_force_resynch_fixed(void *jb);
static void jb_empty_and_reset_fixed(void *jb);
/* adaptive */
static void * jb_create_adaptive(struct ast_jb_conf *general_config, long resynch_threshold);
static void jb_destroy_adaptive(void *jb);
static int jb_put_first_adaptive(void *jb, struct ast_frame *fin, long now);
static int jb_put_adaptive(void *jb, struct ast_frame *fin, long now);
static int jb_get_adaptive(void *jb, struct ast_frame **fout, long now, long interpl);
static long jb_next_adaptive(void *jb);
static int jb_remove_adaptive(void *jb, struct ast_frame **fout);
static void jb_force_resynch_adaptive(void *jb);
static void jb_empty_and_reset_adaptive(void *jb);

/* Available jb implementations */
static const struct ast_jb_impl avail_impl[] = {
	{
		.name = "fixed",
		.create = jb_create_fixed,
		.destroy = jb_destroy_fixed,
		.put_first = jb_put_first_fixed,
		.put = jb_put_fixed,
		.get = jb_get_fixed,
		.next = jb_next_fixed,
		.remove = jb_remove_fixed,
		.force_resync = jb_force_resynch_fixed,
		.empty_and_reset = jb_empty_and_reset_fixed,
	},
	{
		.name = "adaptive",
		.create = jb_create_adaptive,
		.destroy = jb_destroy_adaptive,
		.put_first = jb_put_first_adaptive,
		.put = jb_put_adaptive,
		.get = jb_get_adaptive,
		.next = jb_next_adaptive,
		.remove = jb_remove_adaptive,
		.force_resync = jb_force_resynch_adaptive,
		.empty_and_reset = jb_empty_and_reset_adaptive,
	}
};

static int default_impl = 0;


/*! Abstract return codes */
enum {
	JB_IMPL_OK,
	JB_IMPL_DROP,
	JB_IMPL_INTERP,
	JB_IMPL_NOFRAME
};

/* Translations between impl and abstract return codes */
static const int fixed_to_abstract_code[] =
	{JB_IMPL_OK, JB_IMPL_DROP, JB_IMPL_INTERP, JB_IMPL_NOFRAME};
static const int adaptive_to_abstract_code[] =
	{JB_IMPL_OK, JB_IMPL_NOFRAME, JB_IMPL_NOFRAME, JB_IMPL_INTERP, JB_IMPL_DROP, JB_IMPL_OK};

/* JB_GET actions (used only for the frames log) */
static const char * const jb_get_actions[] = {"Delivered", "Dropped", "Interpolated", "No"};

/*! \brief Macros for the frame log files */
#define jb_framelog(...) do { \
	if (jb->logfile) { \
		fprintf(jb->logfile, __VA_ARGS__); \
		fflush(jb->logfile); \
	} \
} while (0)


/* Internal utility functions */
static void jb_choose_impl(struct ast_channel *chan);
static void jb_get_and_deliver(struct ast_channel *chan);
static int create_jb(struct ast_channel *chan, struct ast_frame *first_frame);
static long get_now(struct ast_jb *jb, struct timeval *tv);


/* Interface ast jb functions impl */


static void jb_choose_impl(struct ast_channel *chan)
{
	struct ast_jb *jb = &chan->jb;
	struct ast_jb_conf *jbconf = &jb->conf;
	const struct ast_jb_impl *test_impl;
	int i, avail_impl_count = ARRAY_LEN(avail_impl);

	jb->impl = &avail_impl[default_impl];

	if (ast_strlen_zero(jbconf->impl)) {
		return;
	}

	for (i = 0; i < avail_impl_count; i++) {
		test_impl = &avail_impl[i];
		if (!strcasecmp(jbconf->impl, test_impl->name)) {
			jb->impl = test_impl;
			return;
		}
	}
}

int ast_jb_do_usecheck(struct ast_channel *c0, struct ast_channel *c1)
{
	struct ast_jb *jb0 = &c0->jb;
	struct ast_jb *jb1 = &c1->jb;
	struct ast_jb_conf *conf0 = &jb0->conf;
	struct ast_jb_conf *conf1 = &jb1->conf;
	int c0_wants_jitter = c0->tech->properties & AST_CHAN_TP_WANTSJITTER;
	int c0_creates_jitter = c0->tech->properties & AST_CHAN_TP_CREATESJITTER;
	int c0_jb_enabled = ast_test_flag(conf0, AST_JB_ENABLED);
	int c0_force_jb = ast_test_flag(conf0, AST_JB_FORCED);
	int c0_jb_timebase_initialized = ast_test_flag(jb0, JB_TIMEBASE_INITIALIZED);
	int c0_jb_created = ast_test_flag(jb0, JB_CREATED);
	int c1_wants_jitter = c1->tech->properties & AST_CHAN_TP_WANTSJITTER;
	int c1_creates_jitter = c1->tech->properties & AST_CHAN_TP_CREATESJITTER;
	int c1_jb_enabled = ast_test_flag(conf1, AST_JB_ENABLED);
	int c1_force_jb = ast_test_flag(conf1, AST_JB_FORCED);
	int c1_jb_timebase_initialized = ast_test_flag(jb1, JB_TIMEBASE_INITIALIZED);
	int c1_jb_created = ast_test_flag(jb1, JB_CREATED);
	int inuse = 0;

	/* Determine whether audio going to c0 needs a jitter buffer */
	if (((!c0_wants_jitter && c1_creates_jitter) || (c0_force_jb && c1_creates_jitter)) && c0_jb_enabled) {
		ast_set_flag(jb0, JB_USE);
		if (!c0_jb_timebase_initialized) {
			if (c1_jb_timebase_initialized) {
				memcpy(&jb0->timebase, &jb1->timebase, sizeof(struct timeval));
			} else {
				gettimeofday(&jb0->timebase, NULL);
			}
			ast_set_flag(jb0, JB_TIMEBASE_INITIALIZED);
		}
<<<<<<< HEAD
	
=======

>>>>>>> 19898f33
		if (!c0_jb_created) {
			jb_choose_impl(c0);
		}

		inuse = 1;
	}

	/* Determine whether audio going to c1 needs a jitter buffer */
	if (((!c1_wants_jitter && c0_creates_jitter) || (c1_force_jb && c0_creates_jitter)) && c1_jb_enabled) {
		ast_set_flag(jb1, JB_USE);
		if (!c1_jb_timebase_initialized) {
			if (c0_jb_timebase_initialized) {
				memcpy(&jb1->timebase, &jb0->timebase, sizeof(struct timeval));
			} else {
				gettimeofday(&jb1->timebase, NULL);
			}
			ast_set_flag(jb1, JB_TIMEBASE_INITIALIZED);
		}

		if (!c1_jb_created) {
			jb_choose_impl(c1);
		}

		inuse = 1;
	}

	return inuse;
}

int ast_jb_get_when_to_wakeup(struct ast_channel *c0, struct ast_channel *c1, int time_left)
{
	struct ast_jb *jb0 = &c0->jb;
	struct ast_jb *jb1 = &c1->jb;
	int c0_use_jb = ast_test_flag(jb0, JB_USE);
	int c0_jb_is_created = ast_test_flag(jb0, JB_CREATED);
	int c1_use_jb = ast_test_flag(jb1, JB_USE);
	int c1_jb_is_created = ast_test_flag(jb1, JB_CREATED);
	int wait, wait0, wait1;
	struct timeval tv_now;

	if (time_left == 0) {
		/* No time left - the bridge will be retried */
		/* TODO: Test disable this */
		/*return 0;*/
	}

	if (time_left < 0) {
		time_left = INT_MAX;
	}

	gettimeofday(&tv_now, NULL);

	wait0 = (c0_use_jb && c0_jb_is_created) ? jb0->next - get_now(jb0, &tv_now) : time_left;
	wait1 = (c1_use_jb && c1_jb_is_created) ? jb1->next - get_now(jb1, &tv_now) : time_left;

	wait = wait0 < wait1 ? wait0 : wait1;
	wait = wait < time_left ? wait : time_left;

	if (wait == INT_MAX) {
		wait = -1;
	} else if (wait < 1) {
		/* don't let wait=0, because this can cause the pbx thread to loop without any sleeping at all */
		wait = 1;
	}

	return wait;
}


int ast_jb_put(struct ast_channel *chan, struct ast_frame *f)
{
	struct ast_jb *jb = &chan->jb;
	const struct ast_jb_impl *jbimpl = jb->impl;
	void *jbobj = jb->jbobj;
	struct ast_frame *frr;
	long now = 0;

	if (!ast_test_flag(jb, JB_USE))
		return -1;

	if (f->frametype != AST_FRAME_VOICE) {
		if (f->frametype == AST_FRAME_DTMF && ast_test_flag(jb, JB_CREATED)) {
			jb_framelog("JB_PUT {now=%ld}: Received DTMF frame. Force resynching jb...\n", now);
			jbimpl->force_resync(jbobj);
		}

		return -1;
	}

	/* We consider an enabled jitterbuffer should receive frames with valid timing info. */
	if (!ast_test_flag(f, AST_FRFLAG_HAS_TIMING_INFO) || f->len < 2 || f->ts < 0) {
<<<<<<< HEAD
		ast_log(LOG_WARNING, "%s recieved frame with invalid timing info: "
=======
		ast_log(LOG_WARNING, "%s received frame with invalid timing info: "
>>>>>>> 19898f33
			"has_timing_info=%d, len=%ld, ts=%ld, src=%s\n",
			chan->name, ast_test_flag(f, AST_FRFLAG_HAS_TIMING_INFO), f->len, f->ts, f->src);
		return -1;
	}

	frr = ast_frdup(f);

	if (!frr) {
		ast_log(LOG_ERROR, "Failed to isolate frame for the jitterbuffer on channel '%s'\n", chan->name);
		return -1;
	}

	if (!ast_test_flag(jb, JB_CREATED)) {
		if (create_jb(chan, frr)) {
			ast_frfree(frr);
			/* Disable the jitterbuffer */
			ast_clear_flag(jb, JB_USE);
			return -1;
		}

		ast_set_flag(jb, JB_CREATED);
		return 0;
	} else {
		now = get_now(jb, NULL);
		if (jbimpl->put(jbobj, frr, now) != JB_IMPL_OK) {
			jb_framelog("JB_PUT {now=%ld}: Dropped frame with ts=%ld and len=%ld\n", now, frr->ts, frr->len);
			ast_frfree(frr);
			/*return -1;*/
			/* TODO: Check this fix - should return 0 here, because the dropped frame shouldn't
			   be delivered at all */
			return 0;
		}

		jb->next = jbimpl->next(jbobj);

		jb_framelog("JB_PUT {now=%ld}: Queued frame with ts=%ld and len=%ld\n", now, frr->ts, frr->len);

		return 0;
	}
}


void ast_jb_get_and_deliver(struct ast_channel *c0, struct ast_channel *c1)
{
	struct ast_jb *jb0 = &c0->jb;
	struct ast_jb *jb1 = &c1->jb;
	int c0_use_jb = ast_test_flag(jb0, JB_USE);
	int c0_jb_is_created = ast_test_flag(jb0, JB_CREATED);
	int c1_use_jb = ast_test_flag(jb1, JB_USE);
	int c1_jb_is_created = ast_test_flag(jb1, JB_CREATED);

	if (c0_use_jb && c0_jb_is_created)
		jb_get_and_deliver(c0);

	if (c1_use_jb && c1_jb_is_created)
		jb_get_and_deliver(c1);
}


static void jb_get_and_deliver(struct ast_channel *chan)
{
	struct ast_jb *jb = &chan->jb;
	const struct ast_jb_impl *jbimpl = jb->impl;
	void *jbobj = jb->jbobj;
	struct ast_frame *f, finterp = { .frametype = AST_FRAME_VOICE, };
	long now;
	int interpolation_len, res;

	now = get_now(jb, NULL);
	jb->next = jbimpl->next(jbobj);
	if (now < jb->next) {
		jb_framelog("\tJB_GET {now=%ld}: now < next=%ld\n", now, jb->next);
		return;
	}

	while (now >= jb->next) {
		interpolation_len = ast_codec_interp_len(jb->last_format);

		res = jbimpl->get(jbobj, &f, now, interpolation_len);

		switch (res) {
		case JB_IMPL_OK:
			/* deliver the frame */
			ast_write(chan, f);
		case JB_IMPL_DROP:
			jb_framelog("\tJB_GET {now=%ld}: %s frame with ts=%ld and len=%ld\n",
				now, jb_get_actions[res], f->ts, f->len);
			jb->last_format = f->subclass.codec;
			ast_frfree(f);
			break;
		case JB_IMPL_INTERP:
			/* interpolate a frame */
			f = &finterp;
<<<<<<< HEAD
			f->subclass = jb->last_format;
=======
			f->subclass.codec = jb->last_format;
>>>>>>> 19898f33
			f->samples  = interpolation_len * 8;
			f->src  = "JB interpolation";
			f->delivery = ast_tvadd(jb->timebase, ast_samp2tv(jb->next, 1000));
			f->offset = AST_FRIENDLY_OFFSET;
			/* deliver the interpolated frame */
			ast_write(chan, f);
			jb_framelog("\tJB_GET {now=%ld}: Interpolated frame with len=%d\n", now, interpolation_len);
			break;
		case JB_IMPL_NOFRAME:
			ast_log(LOG_WARNING,
				"JB_IMPL_NOFRAME is returned from the %s jb when now=%ld >= next=%ld, jbnext=%ld!\n",
				jbimpl->name, now, jb->next, jbimpl->next(jbobj));
			jb_framelog("\tJB_GET {now=%ld}: No frame for now!?\n", now);
			return;
		default:
			ast_log(LOG_ERROR, "This should never happen!\n");
			ast_assert("JB type unknown" == NULL);
			break;
		}

		jb->next = jbimpl->next(jbobj);
	}
}


static int create_jb(struct ast_channel *chan, struct ast_frame *frr)
{
	struct ast_jb *jb = &chan->jb;
	struct ast_jb_conf *jbconf = &jb->conf;
	const struct ast_jb_impl *jbimpl = jb->impl;
	void *jbobj;
	struct ast_channel *bridged;
	long now;
	char logfile_pathname[20 + AST_JB_IMPL_NAME_SIZE + 2*AST_CHANNEL_NAME + 1];
	char name1[AST_CHANNEL_NAME], name2[AST_CHANNEL_NAME], *tmp;
	int res;

	jbobj = jb->jbobj = jbimpl->create(jbconf, jbconf->resync_threshold);
	if (!jbobj) {
		ast_log(LOG_WARNING, "Failed to create jitterbuffer on channel '%s'\n", chan->name);
		return -1;
	}

	now = get_now(jb, NULL);
	res = jbimpl->put_first(jbobj, frr, now);

	/* The result of putting the first frame should not differ from OK. However, its possible
	   some implementations (i.e. adaptive's when resynch_threshold is specified) to drop it. */
	if (res != JB_IMPL_OK) {
		ast_log(LOG_WARNING, "Failed to put first frame in the jitterbuffer on channel '%s'\n", chan->name);
		/*
		jbimpl->destroy(jbobj);
		return -1;
		*/
	}

	/* Init next */
	jb->next = jbimpl->next(jbobj);

	/* Init last format for a first time. */
	jb->last_format = frr->subclass.codec;

	/* Create a frame log file */
	if (ast_test_flag(jbconf, AST_JB_LOG)) {
		char safe_logfile[30] = "/tmp/logfile-XXXXXX";
		int safe_fd;
		snprintf(name2, sizeof(name2), "%s", chan->name);
		if ((tmp = strchr(name2, '/'))) {
			*tmp = '#';
<<<<<<< HEAD
		
=======
		}

>>>>>>> 19898f33
		bridged = ast_bridged_channel(chan);
		/* We should always have bridged chan if a jitterbuffer is in use */
		ast_assert(bridged != NULL);

		snprintf(name1, sizeof(name1), "%s", bridged->name);
		if ((tmp = strchr(name1, '/'))) {
			*tmp = '#';
		}

		snprintf(logfile_pathname, sizeof(logfile_pathname),
			"/tmp/ast_%s_jb_%s--%s.log", jbimpl->name, name1, name2);
		unlink(logfile_pathname);
		safe_fd = mkstemp(safe_logfile);
		if (safe_fd < 0 || link(safe_logfile, logfile_pathname) || unlink(safe_logfile) || !(jb->logfile = fdopen(safe_fd, "w+b"))) {
			ast_log(LOG_ERROR, "Failed to create frame log file with pathname '%s': %s\n", logfile_pathname, strerror(errno));
			jb->logfile = NULL;
			if (safe_fd > -1) {
				close(safe_fd);
			}
		}

		if (res == JB_IMPL_OK) {
			jb_framelog("JB_PUT_FIRST {now=%ld}: Queued frame with ts=%ld and len=%ld\n",
				now, frr->ts, frr->len);
		} else {
			jb_framelog("JB_PUT_FIRST {now=%ld}: Dropped frame with ts=%ld and len=%ld\n",
				now, frr->ts, frr->len);
		}
	}

	ast_verb(3, "%s jitterbuffer created on channel %s\n", jbimpl->name, chan->name);

	/* Free the frame if it has not been queued in the jb */
	if (res != JB_IMPL_OK) {
		ast_frfree(frr);
	}

	return 0;
}


void ast_jb_destroy(struct ast_channel *chan)
{
	struct ast_jb *jb = &chan->jb;
	const struct ast_jb_impl *jbimpl = jb->impl;
	void *jbobj = jb->jbobj;
	struct ast_frame *f;

	if (jb->logfile) {
		fclose(jb->logfile);
		jb->logfile = NULL;
	}

	if (ast_test_flag(jb, JB_CREATED)) {
		/* Remove and free all frames still queued in jb */
		while (jbimpl->remove(jbobj, &f) == JB_IMPL_OK) {
			ast_frfree(f);
		}

		jbimpl->destroy(jbobj);
		jb->jbobj = NULL;

		ast_clear_flag(jb, JB_CREATED);

		ast_verb(3, "%s jitterbuffer destroyed on channel %s\n", jbimpl->name, chan->name);
	}
}


static long get_now(struct ast_jb *jb, struct timeval *when)
{
	struct timeval now;

	if (!when) {
		when = &now;
		gettimeofday(when, NULL);
	}

	return ast_tvdiff_ms(*when, jb->timebase);
}


int ast_jb_read_conf(struct ast_jb_conf *conf, const char *varname, const char *value)
{
	int prefixlen = sizeof(AST_JB_CONF_PREFIX) - 1;
	const char *name;
	int tmp;

	if (strncasecmp(AST_JB_CONF_PREFIX, varname, prefixlen)) {
		return -1;
	}

	name = varname + prefixlen;

	if (!strcasecmp(name, AST_JB_CONF_ENABLE)) {
		ast_set2_flag(conf, ast_true(value), AST_JB_ENABLED);
	} else if (!strcasecmp(name, AST_JB_CONF_FORCE)) {
		ast_set2_flag(conf, ast_true(value), AST_JB_FORCED);
	} else if (!strcasecmp(name, AST_JB_CONF_MAX_SIZE)) {
		if ((tmp = atoi(value)) > 0)
			conf->max_size = tmp;
	} else if (!strcasecmp(name, AST_JB_CONF_RESYNCH_THRESHOLD)) {
		if ((tmp = atoi(value)) > 0)
			conf->resync_threshold = tmp;
	} else if (!strcasecmp(name, AST_JB_CONF_IMPL)) {
		if (!ast_strlen_zero(value))
			snprintf(conf->impl, sizeof(conf->impl), "%s", value);
	} else if (!strcasecmp(name, AST_JB_CONF_TARGET_EXTRA)) {
		if (sscanf(value, "%30d", &tmp) == 1) {
			conf->target_extra = tmp;
		}
	} else if (!strcasecmp(name, AST_JB_CONF_LOG)) {
		ast_set2_flag(conf, ast_true(value), AST_JB_LOG);
	} else {
		return -1;
	}

	return 0;
}


void ast_jb_configure(struct ast_channel *chan, const struct ast_jb_conf *conf)
{
	memcpy(&chan->jb.conf, conf, sizeof(*conf));
}


void ast_jb_get_config(const struct ast_channel *chan, struct ast_jb_conf *conf)
{
	memcpy(conf, &chan->jb.conf, sizeof(*conf));
}

void ast_jb_empty_and_reset(struct ast_channel *c0, struct ast_channel *c1)
{
	struct ast_jb *jb0 = &c0->jb;
	struct ast_jb *jb1 = &c1->jb;
	int c0_use_jb = ast_test_flag(jb0, JB_USE);
	int c0_jb_is_created = ast_test_flag(jb0, JB_CREATED);
	int c1_use_jb = ast_test_flag(jb1, JB_USE);
	int c1_jb_is_created = ast_test_flag(jb1, JB_CREATED);

	if (c0_use_jb && c0_jb_is_created && jb0->impl->empty_and_reset) {
		jb0->impl->empty_and_reset(jb0->jbobj);
	}

	if (c1_use_jb && c1_jb_is_created && jb1->impl->empty_and_reset) {
		jb1->impl->empty_and_reset(jb1->jbobj);
	}
}

/* Implementation functions */

/* fixed */
static void * jb_create_fixed(struct ast_jb_conf *general_config, long resynch_threshold)
{
	struct fixed_jb_conf conf;

	conf.jbsize = general_config->max_size;
	conf.resync_threshold = resynch_threshold;

	return fixed_jb_new(&conf);
}

static void jb_destroy_fixed(void *jb)
{
	struct fixed_jb *fixedjb = (struct fixed_jb *) jb;

	/* destroy the jb */
	fixed_jb_destroy(fixedjb);
}


static int jb_put_first_fixed(void *jb, struct ast_frame *fin, long now)
{
	struct fixed_jb *fixedjb = (struct fixed_jb *) jb;
	int res;

	res = fixed_jb_put_first(fixedjb, fin, fin->len, fin->ts, now);

	return fixed_to_abstract_code[res];
}


static int jb_put_fixed(void *jb, struct ast_frame *fin, long now)
{
	struct fixed_jb *fixedjb = (struct fixed_jb *) jb;
	int res;

	res = fixed_jb_put(fixedjb, fin, fin->len, fin->ts, now);

	return fixed_to_abstract_code[res];
}


static int jb_get_fixed(void *jb, struct ast_frame **fout, long now, long interpl)
{
	struct fixed_jb *fixedjb = (struct fixed_jb *) jb;
	struct fixed_jb_frame frame;
	int res;

	res = fixed_jb_get(fixedjb, &frame, now, interpl);
	*fout = frame.data;

	return fixed_to_abstract_code[res];
}


static long jb_next_fixed(void *jb)
{
	struct fixed_jb *fixedjb = (struct fixed_jb *) jb;

	return fixed_jb_next(fixedjb);
}


static int jb_remove_fixed(void *jb, struct ast_frame **fout)
{
	struct fixed_jb *fixedjb = (struct fixed_jb *) jb;
	struct fixed_jb_frame frame;
	int res;

	res = fixed_jb_remove(fixedjb, &frame);
	*fout = frame.data;

	return fixed_to_abstract_code[res];
}


static void jb_force_resynch_fixed(void *jb)
{
	struct fixed_jb *fixedjb = (struct fixed_jb *) jb;

	fixed_jb_set_force_resynch(fixedjb);
}

static void jb_empty_and_reset_fixed(void *jb)
{
	struct fixed_jb *fixedjb = jb;
	struct fixed_jb_frame f;

	while (fixed_jb_remove(fixedjb, &f) == FIXED_JB_OK) {
		ast_frfree(f.data);
	}
}

/* adaptive */

static void *jb_create_adaptive(struct ast_jb_conf *general_config, long resynch_threshold)
{
	jb_conf jbconf;
	jitterbuf *adaptivejb;

	adaptivejb = jb_new();
	if (adaptivejb) {
		jbconf.max_jitterbuf = general_config->max_size;
		jbconf.resync_threshold = general_config->resync_threshold;
		jbconf.max_contig_interp = 10;
		jbconf.target_extra = general_config->target_extra;
		jb_setconf(adaptivejb, &jbconf);
	}

	return adaptivejb;
}


static void jb_destroy_adaptive(void *jb)
{
	jitterbuf *adaptivejb = (jitterbuf *) jb;

	jb_destroy(adaptivejb);
}


static int jb_put_first_adaptive(void *jb, struct ast_frame *fin, long now)
{
	return jb_put_adaptive(jb, fin, now);
}


static int jb_put_adaptive(void *jb, struct ast_frame *fin, long now)
{
	jitterbuf *adaptivejb = (jitterbuf *) jb;
	int res;

	res = jb_put(adaptivejb, fin, JB_TYPE_VOICE, fin->len, fin->ts, now);

	return adaptive_to_abstract_code[res];
}


static int jb_get_adaptive(void *jb, struct ast_frame **fout, long now, long interpl)
{
	jitterbuf *adaptivejb = (jitterbuf *) jb;
	jb_frame frame;
	int res;

	res = jb_get(adaptivejb, &frame, now, interpl);
	*fout = frame.data;

	return adaptive_to_abstract_code[res];
}


static long jb_next_adaptive(void *jb)
{
	jitterbuf *adaptivejb = (jitterbuf *) jb;

	return jb_next(adaptivejb);
}


static int jb_remove_adaptive(void *jb, struct ast_frame **fout)
{
	jitterbuf *adaptivejb = (jitterbuf *) jb;
	jb_frame frame;
	int res;

	res = jb_getall(adaptivejb, &frame);
	*fout = frame.data;

	return adaptive_to_abstract_code[res];
}


static void jb_force_resynch_adaptive(void *jb)
{
}

static void jb_empty_and_reset_adaptive(void *jb)
{
	jitterbuf *adaptivejb = jb;
	jb_frame f;

	while (jb_getall(adaptivejb, &f) == JB_OK) {
		ast_frfree(f.data);
	}

	jb_reset(adaptivejb);
}<|MERGE_RESOLUTION|>--- conflicted
+++ resolved
@@ -229,11 +229,7 @@
 			}
 			ast_set_flag(jb0, JB_TIMEBASE_INITIALIZED);
 		}
-<<<<<<< HEAD
-	
-=======
-
->>>>>>> 19898f33
+
 		if (!c0_jb_created) {
 			jb_choose_impl(c0);
 		}
@@ -325,11 +321,7 @@
 
 	/* We consider an enabled jitterbuffer should receive frames with valid timing info. */
 	if (!ast_test_flag(f, AST_FRFLAG_HAS_TIMING_INFO) || f->len < 2 || f->ts < 0) {
-<<<<<<< HEAD
-		ast_log(LOG_WARNING, "%s recieved frame with invalid timing info: "
-=======
 		ast_log(LOG_WARNING, "%s received frame with invalid timing info: "
->>>>>>> 19898f33
 			"has_timing_info=%d, len=%ld, ts=%ld, src=%s\n",
 			chan->name, ast_test_flag(f, AST_FRFLAG_HAS_TIMING_INFO), f->len, f->ts, f->src);
 		return -1;
@@ -423,11 +415,7 @@
 		case JB_IMPL_INTERP:
 			/* interpolate a frame */
 			f = &finterp;
-<<<<<<< HEAD
-			f->subclass = jb->last_format;
-=======
 			f->subclass.codec = jb->last_format;
->>>>>>> 19898f33
 			f->samples  = interpolation_len * 8;
 			f->src  = "JB interpolation";
 			f->delivery = ast_tvadd(jb->timebase, ast_samp2tv(jb->next, 1000));
@@ -497,12 +485,8 @@
 		snprintf(name2, sizeof(name2), "%s", chan->name);
 		if ((tmp = strchr(name2, '/'))) {
 			*tmp = '#';
-<<<<<<< HEAD
-		
-=======
-		}
-
->>>>>>> 19898f33
+		}
+
 		bridged = ast_bridged_channel(chan);
 		/* We should always have bridged chan if a jitterbuffer is in use */
 		ast_assert(bridged != NULL);
