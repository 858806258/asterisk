/*
 * Asterisk -- An open source telephony toolkit.
 *
 * Copyright (C) 2004 - 2005
 *
 * See http://www.asterisk.org for more information about
 * the Asterisk project. Please do not directly contact
 * any of the maintainers of this project for assistance;
 * the project provides a web site, mailing lists and IRC
 * channels for your use.
 *
 * This program is free software, distributed under the terms of
 * the GNU General Public License Version 2. See the LICENSE file
 * at the top of the source tree.
 */

/*!
 * \file
 * \brief Asterisk Call Manager CDR records.
 *
 * See also
 * \arg \ref AstCDR
 * \arg \ref AstAMI
 * \arg \ref Config_ami
 * \ingroup cdr_drivers
 */

/*** MODULEINFO
	<support_level>core</support_level>
 ***/

#include "asterisk.h"

ASTERISK_FILE_VERSION(__FILE__, "$Revision$")

#include <time.h>

#include "asterisk/channel.h"
#include "asterisk/cdr.h"
#include "asterisk/module.h"
#include "asterisk/utils.h"
#include "asterisk/manager.h"
#include "asterisk/config.h"
#include "asterisk/pbx.h"

#define DATE_FORMAT 	"%Y-%m-%d %T"
#define CONF_FILE	"cdr_manager.conf"
#define CUSTOM_FIELDS_BUF_SIZE 1024

static const char name[] = "cdr_manager";

static int enablecdr = 0;

static struct ast_str *customfields;
AST_RWLOCK_DEFINE_STATIC(customfields_lock);

static int manager_log(struct ast_cdr *cdr);

static int load_config(int reload)
{
	char *cat = NULL;
	struct ast_config *cfg;
	struct ast_variable *v;
	struct ast_flags config_flags = { reload ? CONFIG_FLAG_FILEUNCHANGED : 0 };
	int newenablecdr = 0;

	cfg = ast_config_load(CONF_FILE, config_flags);
	if (cfg == CONFIG_STATUS_FILEUNCHANGED) {
		return 0;
	}

	if (cfg == CONFIG_STATUS_FILEINVALID) {
		ast_log(LOG_ERROR, "Config file '%s' could not be parsed\n", CONF_FILE);
		return -1;
	}

	if (!cfg) {
		/* Standard configuration */
		ast_log(LOG_WARNING, "Failed to load configuration file. Module not activated.\n");
		if (enablecdr)
			ast_cdr_unregister(name);
		enablecdr = 0;
		return -1;
	}

	if (reload) {
		ast_rwlock_wrlock(&customfields_lock);
	}

	if (reload && customfields) {
		ast_free(customfields);
		customfields = NULL;
	}

	while ( (cat = ast_category_browse(cfg, cat)) ) {
		if (!strcasecmp(cat, "general")) {
			v = ast_variable_browse(cfg, cat);
			while (v) {
				if (!strcasecmp(v->name, "enabled"))
					newenablecdr = ast_true(v->value);

				v = v->next;
			}
		} else if (!strcasecmp(cat, "mappings")) {
			customfields = ast_str_create(CUSTOM_FIELDS_BUF_SIZE);
			v = ast_variable_browse(cfg, cat);
			while (v) {
				if (customfields && !ast_strlen_zero(v->name) && !ast_strlen_zero(v->value)) {
					if ((ast_str_strlen(customfields) + strlen(v->value) + strlen(v->name) + 14) < ast_str_size(customfields)) {
						ast_str_append(&customfields, -1, "%s: ${CDR(%s)}\r\n", v->value, v->name);
						ast_log(LOG_NOTICE, "Added mapping %s: ${CDR(%s)}\n", v->value, v->name);
					} else {
						ast_log(LOG_WARNING, "No more buffer space to add other custom fields\n");
						break;
					}

				}
				v = v->next;
			}
		}
	}

	if (reload) {
		ast_rwlock_unlock(&customfields_lock);
	}

	ast_config_destroy(cfg);

	if (enablecdr && !newenablecdr)
		ast_cdr_unregister(name);
	else if (!enablecdr && newenablecdr)
		ast_cdr_register(name, "Asterisk Manager Interface CDR Backend", manager_log);
	enablecdr = newenablecdr;

	return 0;
}

static int manager_log(struct ast_cdr *cdr)
{
	struct ast_tm timeresult;
	char strStartTime[80] = "";
	char strAnswerTime[80] = "";
	char strEndTime[80] = "";
	char buf[CUSTOM_FIELDS_BUF_SIZE];

	if (!enablecdr)
		return 0;

<<<<<<< HEAD
	t = cdr->start.tv_sec;
	ast_localtime(&t, &timeresult, NULL);
	strftime(strStartTime, sizeof(strStartTime), DATE_FORMAT, &timeresult);
	
	if (cdr->answer.tv_sec)	{
    		t = cdr->answer.tv_sec;
    		ast_localtime(&t, &timeresult, NULL);
		strftime(strAnswerTime, sizeof(strAnswerTime), DATE_FORMAT, &timeresult);
	}

	t = cdr->end.tv_sec;
	ast_localtime(&t, &timeresult, NULL);
	strftime(strEndTime, sizeof(strEndTime), DATE_FORMAT, &timeresult);
=======
	ast_localtime(&cdr->start, &timeresult, NULL);
	ast_strftime(strStartTime, sizeof(strStartTime), DATE_FORMAT, &timeresult);

	if (cdr->answer.tv_sec)	{
		ast_localtime(&cdr->answer, &timeresult, NULL);
		ast_strftime(strAnswerTime, sizeof(strAnswerTime), DATE_FORMAT, &timeresult);
	}

	ast_localtime(&cdr->end, &timeresult, NULL);
	ast_strftime(strEndTime, sizeof(strEndTime), DATE_FORMAT, &timeresult);
>>>>>>> 5cf67a7a

	buf[0] = '\0';
	ast_rwlock_rdlock(&customfields_lock);
	if (customfields && ast_str_strlen(customfields)) {
		struct ast_channel *dummy = ast_dummy_channel_alloc();
		if (!dummy) {
			ast_log(LOG_ERROR, "Unable to allocate channel for variable substitution.\n");
			return 0;
		}
		dummy->cdr = ast_cdr_dup(cdr);
		pbx_substitute_variables_helper(dummy, ast_str_buffer(customfields), buf, sizeof(buf) - 1);
		ast_channel_unref(dummy);
	}
	ast_rwlock_unlock(&customfields_lock);

	manager_event(EVENT_FLAG_CDR, "Cdr",
	    "AccountCode: %s\r\n"
	    "Source: %s\r\n"
	    "Destination: %s\r\n"
	    "DestinationContext: %s\r\n"
	    "CallerID: %s\r\n"
	    "Channel: %s\r\n"
	    "DestinationChannel: %s\r\n"
	    "LastApplication: %s\r\n"
	    "LastData: %s\r\n"
	    "StartTime: %s\r\n"
	    "AnswerTime: %s\r\n"
	    "EndTime: %s\r\n"
	    "Duration: %ld\r\n"
	    "BillableSeconds: %ld\r\n"
	    "Disposition: %s\r\n"
	    "AMAFlags: %s\r\n"
	    "UniqueID: %s\r\n"
	    "UserField: %s\r\n"
	    "%s",
	    cdr->accountcode, cdr->src, cdr->dst, cdr->dcontext, cdr->clid, cdr->channel,
	    cdr->dstchannel, cdr->lastapp, cdr->lastdata, strStartTime, strAnswerTime, strEndTime,
	    cdr->duration, cdr->billsec, ast_cdr_disp2str(cdr->disposition),
	    ast_cdr_flags2str(cdr->amaflags), cdr->uniqueid, cdr->userfield,buf);

	return 0;
}

static int unload_module(void)
{
	ast_cdr_unregister(name);
	if (customfields)
		ast_free(customfields);

	return 0;
}

static int load_module(void)
{
<<<<<<< HEAD
	int res;

	/* Configuration file */
	if (!loadconfigurationfile())
=======
	if (load_config(0)) {
>>>>>>> 5cf67a7a
		return AST_MODULE_LOAD_DECLINE;
	}

	return AST_MODULE_LOAD_SUCCESS;
}

static int reload(void)
{
	return load_config(1);
}

AST_MODULE_INFO(ASTERISK_GPL_KEY, AST_MODFLAG_LOAD_ORDER, "Asterisk Manager Interface CDR Backend",
		.load = load_module,
		.unload = unload_module,
		.reload = reload,
		.load_pri = AST_MODPRI_CDR_DRIVER,
	       );<|MERGE_RESOLUTION|>--- conflicted
+++ resolved
@@ -146,21 +146,6 @@
 	if (!enablecdr)
 		return 0;
 
-<<<<<<< HEAD
-	t = cdr->start.tv_sec;
-	ast_localtime(&t, &timeresult, NULL);
-	strftime(strStartTime, sizeof(strStartTime), DATE_FORMAT, &timeresult);
-	
-	if (cdr->answer.tv_sec)	{
-    		t = cdr->answer.tv_sec;
-    		ast_localtime(&t, &timeresult, NULL);
-		strftime(strAnswerTime, sizeof(strAnswerTime), DATE_FORMAT, &timeresult);
-	}
-
-	t = cdr->end.tv_sec;
-	ast_localtime(&t, &timeresult, NULL);
-	strftime(strEndTime, sizeof(strEndTime), DATE_FORMAT, &timeresult);
-=======
 	ast_localtime(&cdr->start, &timeresult, NULL);
 	ast_strftime(strStartTime, sizeof(strStartTime), DATE_FORMAT, &timeresult);
 
@@ -171,7 +156,6 @@
 
 	ast_localtime(&cdr->end, &timeresult, NULL);
 	ast_strftime(strEndTime, sizeof(strEndTime), DATE_FORMAT, &timeresult);
->>>>>>> 5cf67a7a
 
 	buf[0] = '\0';
 	ast_rwlock_rdlock(&customfields_lock);
@@ -226,14 +210,7 @@
 
 static int load_module(void)
 {
-<<<<<<< HEAD
-	int res;
-
-	/* Configuration file */
-	if (!loadconfigurationfile())
-=======
 	if (load_config(0)) {
->>>>>>> 5cf67a7a
 		return AST_MODULE_LOAD_DECLINE;
 	}
 
