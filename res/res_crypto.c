--- conflicted
+++ resolved
@@ -88,39 +88,6 @@
 
 static AST_RWLIST_HEAD_STATIC(keys, ast_key);
 
-<<<<<<< HEAD
-static ast_mutex_t *ssl_locks;
-
-static int ssl_num_locks;
-
-static unsigned long ssl_threadid(void)
-{
-	return (unsigned long)pthread_self();
-}
-
-static void ssl_lock(int mode, int n, const char *file, int line)
-{
-	if (n < 0 || n >= ssl_num_locks) {
-		ast_log(LOG_ERROR, "OpenSSL is full of LIES!!! - "
-				"ssl_num_locks '%d' - n '%d'\n",
-				ssl_num_locks, n);
-		return;
-	}
-
-	if (mode & CRYPTO_LOCK) {
-		ast_mutex_lock(&ssl_locks[n]);
-	} else {
-		ast_mutex_unlock(&ssl_locks[n]);
-	}
-}
-
-#if 0
-static int fdprint(int fd, char *s)
-{
-        return write(fd, s, strlen(s) + 1);
-}
-#endif
-=======
 /*!
  * \brief setting of priv key
  * \param buf
@@ -129,35 +96,14 @@
  * \param userdata
  * \return length of string,-1 on failure
 */
->>>>>>> 5cf67a7a
 static int pw_cb(char *buf, int size, int rwflag, void *userdata)
 {
 	struct ast_key *key = (struct ast_key *)userdata;
 	char prompt[256];
 	int tmp;
-<<<<<<< HEAD
-	if (key->infd > -1) {
-		snprintf(prompt, sizeof(prompt), ">>>> passcode for %s key '%s': ",
-			 key->ktype == AST_KEY_PRIVATE ? "PRIVATE" : "PUBLIC", key->name);
-		if (write(key->outfd, prompt, strlen(prompt)) < 0) {
-			/* Note that we were at least called */
-			key->infd = -2;
-			return -1;
-		}
-		memset(buf, 0, sizeof(buf));
-		tmp = ast_hide_password(key->infd);
-		memset(buf, 0, size);
-		res = read(key->infd, buf, size);
-		ast_restore_tty(key->infd, tmp);
-		if (buf[strlen(buf) -1] == '\n')
-			buf[strlen(buf) - 1] = '\0';
-		return strlen(buf);
-	} else {
-=======
 	int res;
 
 	if (key->infd < 0) {
->>>>>>> 5cf67a7a
 		/* Note that we were at least called */
 		key->infd = -2;
 		return -1;
@@ -244,17 +190,11 @@
 	MD5Init(&md5);
 	while (!feof(f)) {
 		/* Calculate a "whatever" quality md5sum of the key */
-<<<<<<< HEAD
-		char buf[256];
-		memset(buf, 0, 256);
-		if (fgets(buf, sizeof(buf), f)) {
-=======
 		char buf[256] = "";
 		if (!fgets(buf, sizeof(buf), f)) {
 			continue;
 		}
 		if (!feof(f)) {
->>>>>>> 5cf67a7a
 			MD5Update(&md5, (unsigned char *) buf, strlen(buf));
 		}
 	}
@@ -680,77 +620,22 @@
 			try_load_key(ast_config_AST_KEY_DIR, tmp, a->fd, a->fd, &ign);
 		}
 	}
-<<<<<<< HEAD
-	return RESULT_SUCCESS;
-}
-
-static char show_key_usage[] =
-"Usage: keys show\n"
-"       Displays information about RSA keys known by Asterisk\n";
-=======
 	AST_RWLIST_TRAVERSE_SAFE_END
 	AST_RWLIST_UNLOCK(&keys);
->>>>>>> 5cf67a7a
 
 	return CLI_SUCCESS;
 }
 
 static struct ast_cli_entry cli_crypto[] = {
-<<<<<<< HEAD
-	{ { "keys", "show", NULL },
-	show_keys, "Displays RSA key information",
-	show_key_usage, NULL, &cli_show_keys_deprecated },
-
-	{ { "keys", "init", NULL },
-	init_keys, "Initialize RSA key passcodes",
-	init_keys_usage, NULL, &cli_init_keys_deprecated },
-=======
 	AST_CLI_DEFINE(handle_cli_keys_show, "Displays RSA key information"),
 	AST_CLI_DEFINE(handle_cli_keys_init, "Initialize RSA key passcodes")
->>>>>>> 5cf67a7a
 };
 
 /*! \brief initialise the res_crypto module */
 static int crypto_init(void)
 {
-<<<<<<< HEAD
-	unsigned int i;
-
-	SSL_library_init();
-	SSL_load_error_strings();
-	ERR_load_crypto_strings();
-	ERR_load_BIO_strings();
-	OpenSSL_add_all_algorithms();
-
-	/* Make OpenSSL thread-safe. */
-
-	CRYPTO_set_id_callback(ssl_threadid);
-
-	ssl_num_locks = CRYPTO_num_locks();
-	if (!(ssl_locks = ast_calloc(ssl_num_locks, sizeof(ssl_locks[0])))) {
-		return AST_MODULE_LOAD_DECLINE;
-	}
-	for (i = 0; i < ssl_num_locks; i++) {
-		ast_mutex_init(&ssl_locks[i]);
-	}
-	CRYPTO_set_locking_callback(ssl_lock);
-
-	ast_cli_register_multiple(cli_crypto, sizeof(cli_crypto) / sizeof(struct ast_cli_entry));
-
-	/* Install ourselves into stubs */
-	ast_key_get = __ast_key_get;
-	ast_check_signature = __ast_check_signature;
-	ast_check_signature_bin = __ast_check_signature_bin;
-	ast_sign = __ast_sign;
-	ast_sign_bin = __ast_sign_bin;
-	ast_encrypt_bin = __ast_encrypt_bin;
-	ast_decrypt_bin = __ast_decrypt_bin;
-
-	return AST_MODULE_LOAD_SUCCESS;
-=======
 	ast_cli_register_multiple(cli_crypto, ARRAY_LEN(cli_crypto));
 	return 0;
->>>>>>> 5cf67a7a
 }
 
 static int reload(void)
@@ -777,11 +662,7 @@
 }
 
 /* needs usecount semantics defined */
-<<<<<<< HEAD
-AST_MODULE_INFO(ASTERISK_GPL_KEY, AST_MODFLAG_DEFAULT, "Cryptographic Digital Signatures",
-=======
 AST_MODULE_INFO(ASTERISK_GPL_KEY, AST_MODFLAG_GLOBAL_SYMBOLS | AST_MODFLAG_LOAD_ORDER, "Cryptographic Digital Signatures",
->>>>>>> 5cf67a7a
 		.load = load_module,
 		.unload = unload_module,
 		.reload = reload,
