/*
 * Copyright (C) 2006 Voop as
 * Thorsten Lockert <tholo@voop.as>
 *
 * This program is free software, distributed under the terms of
 * the GNU General Public License Version 2. See the LICENSE file
 * at the top of the source tree.
 */

/*! \file
 *
 * \brief SNMP Agent / SubAgent support for Asterisk
 *
 * \author Thorsten Lockert <tholo@voop.as>
 *
 * \extref Uses the Net-SNMP libraries available at
 *	 http://net-snmp.sourceforge.net/
 */

/*** MODULEINFO
	<depend>netsnmp</depend>
 ***/

#include "asterisk.h"

ASTERISK_FILE_VERSION(__FILE__, "$Revision$")

#include "asterisk/channel.h"
#include "asterisk/module.h"

#include "snmp/agent.h"

#define	MODULE_DESCRIPTION	"SNMP [Sub]Agent for Asterisk"

int res_snmp_agentx_subagent;
int res_snmp_dont_stop;
static int res_snmp_enabled;

static pthread_t thread = AST_PTHREADT_NULL;

/*!
 * \brief Load res_snmp.conf config file
 * \return 1 on load, 0 file does not exist
*/
static int load_config(void)
{
	struct ast_variable *var;
	struct ast_config *cfg;
	struct ast_flags config_flags = { 0 };
	char *cat;

	res_snmp_enabled = 0;
	res_snmp_agentx_subagent = 1;
	cfg = ast_config_load("res_snmp.conf", config_flags);
	if (cfg == CONFIG_STATUS_FILEMISSING || cfg == CONFIG_STATUS_FILEINVALID) {
		ast_log(LOG_WARNING, "Could not load res_snmp.conf\n");
		return 0;
	}
	cat = ast_category_browse(cfg, NULL);
	while (cat) {
		var = ast_variable_browse(cfg, cat);

		if (strcasecmp(cat, "general") == 0) {
			while (var) {
				if (strcasecmp(var->name, "subagent") == 0) {
					if (ast_true(var->value))
						res_snmp_agentx_subagent = 1;
					else if (ast_false(var->value))
						res_snmp_agentx_subagent = 0;
					else {
						ast_log(LOG_ERROR, "Value '%s' does not evaluate to true or false.\n", var->value);
						ast_config_destroy(cfg);
						return 1;
					}
				} else if (strcasecmp(var->name, "enabled") == 0) {
					res_snmp_enabled = ast_true(var->value);
				} else {
					ast_log(LOG_ERROR, "Unrecognized variable '%s' in category '%s'\n", var->name, cat);
					ast_config_destroy(cfg);
					return 1;
				}
				var = var->next;
			}
		} else {
			ast_log(LOG_ERROR, "Unrecognized category '%s'\n", cat);
			ast_config_destroy(cfg);
			return 1;
		}

		cat = ast_category_browse(cfg, cat);
	}
	ast_config_destroy(cfg);
	return 1;
}

static int load_module(void)
{
	if(!load_config())
		return AST_MODULE_LOAD_DECLINE;

	ast_verb(1, "Loading [Sub]Agent Module\n");

	res_snmp_dont_stop = 1;
	if (res_snmp_enabled)
		return ast_pthread_create_background(&thread, NULL, agent_thread, NULL);
	else
		return 0;
}

static int unload_module(void)
{
<<<<<<< HEAD
	ast_verbose(VERBOSE_PREFIX_1 "Unloading [Sub]Agent Module\n");
=======
	ast_verb(1, "Unloading [Sub]Agent Module\n");
>>>>>>> 19898f33

	res_snmp_dont_stop = 0;
	return ((thread != AST_PTHREADT_NULL) ? pthread_join(thread, NULL) : 0);
}

AST_MODULE_INFO(ASTERISK_GPL_KEY, AST_MODFLAG_DEFAULT, "SNMP [Sub]Agent for Asterisk",
		.load = load_module,
		.unload = unload_module,
		);<|MERGE_RESOLUTION|>--- conflicted
+++ resolved
@@ -109,11 +109,7 @@
 
 static int unload_module(void)
 {
-<<<<<<< HEAD
-	ast_verbose(VERBOSE_PREFIX_1 "Unloading [Sub]Agent Module\n");
-=======
 	ast_verb(1, "Unloading [Sub]Agent Module\n");
->>>>>>> 19898f33
 
 	res_snmp_dont_stop = 0;
 	return ((thread != AST_PTHREADT_NULL) ? pthread_join(thread, NULL) : 0);
