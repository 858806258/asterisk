/*
 * Asterisk -- A telephony toolkit for Linux.
 *
 * Copyright (C) 2005-2008, Digium, Inc.
 *
 * Matthew A. Nicholson <mnicholson@digium.com>
 * Russell Bryant <russell@digium.com>
 *
 * See http://www.asterisk.org for more information about
 * the Asterisk project. Please do not directly contact
 * any of the maintainers of this project for assistance;
 * the project provides a web site, mailing lists and IRC
 * channels for your use.
 *
 * This program is free software, distributed under the terms of
 * the GNU General Public License Version 2. See the LICENSE file
 * at the top of the source tree.
 */

/*!
 * \file
 * \brief SMDI support for Asterisk.
 * \author Matthew A. Nicholson <mnicholson@digium.com>
 * \author Russell Bryant <russell@digium.com>
 *
 * Here is a useful mailing list post that describes SMDI protocol details:
 * \ref http://lists.digium.com/pipermail/asterisk-dev/2003-June/000884.html
<<<<<<< HEAD
=======
 *
 * \todo This module currently has its own mailbox monitoring thread.  This should
 * be converted to MWI subscriptions and just let the optional global voicemail
 * polling thread handle it.
>>>>>>> 19898f33
 */

#include "asterisk.h"

ASTERISK_FILE_VERSION(__FILE__, "$Revision$")

#include <termios.h>
#include <sys/time.h>
#include <time.h>
#include <ctype.h>

#include "asterisk/module.h"
#include "asterisk/lock.h"
#include "asterisk/utils.h"
#define AST_API_MODULE
#include "asterisk/smdi.h"
#include "asterisk/config.h"
#include "asterisk/astobj.h"
#include "asterisk/io.h"
<<<<<<< HEAD
#include "asterisk/logger.h"
#include "asterisk/utils.h"
#include "asterisk/options.h"
=======
>>>>>>> 19898f33
#include "asterisk/stringfields.h"
#include "asterisk/linkedlists.h"
#include "asterisk/app.h"
#include "asterisk/pbx.h"
<<<<<<< HEAD
=======
#include "asterisk/channel.h"
>>>>>>> 19898f33

/* Message expiry time in milliseconds */
#define SMDI_MSG_EXPIRY_TIME	30000 /* 30 seconds */

/*** DOCUMENTATION

	<function name="SMDI_MSG_RETRIEVE" language="en_US">
		<synopsis>
			Retrieve an SMDI message.
		</synopsis>
		<syntax>
			<parameter name="smdi port" required="true" />
			<parameter name="search key" required="true" />
			<parameter name="timeout" />
			<parameter name="options">
				<enumlist>
					<enum name="t">
						<para>Instead of searching on the forwarding station, search on the message desk terminal.</para>
					</enum>
					<enum name="n">
						<para>Instead of searching on the forwarding station, search on the message desk number.</para>
					</enum>
				</enumlist>
			</parameter>
		</syntax>
		<description>
			<para>This function is used to retrieve an incoming SMDI message. It returns
			an ID which can be used with the SMDI_MSG() function to access details of
			the message.  Note that this is a destructive function in the sense that
			once an SMDI message is retrieved using this function, it is no longer in
			the global SMDI message queue, and can not be accessed by any other Asterisk
			channels.  The timeout for this function is optional, and the default is
			3 seconds.  When providing a timeout, it should be in milliseconds.
			</para>
			<para>The default search is done on the forwarding station ID. However, if
			you set one of the search key options in the options field, you can change
			this behavior.
			</para>
		</description>
		<see-also>
			<ref type="function">SMDI_MSG</ref>
		</see-also>
	</function>
	<function name="SMDI_MSG" language="en_US">
		<synopsis>
			Retrieve details about an SMDI message.
		</synopsis>
		<syntax>
			<parameter name="message_id" required="true" />
			<parameter name="component" required="true">
				<para>Valid message components are:</para>
				<enumlist>
					<enum name="number">
						<para>The message desk number</para>
					</enum>
					<enum name="terminal">
						<para>The message desk terminal</para>
					</enum>
					<enum name="station">
						<para>The forwarding station</para>
					</enum>
					<enum name="callerid">
						<para>The callerID of the calling party that was forwarded</para>
					</enum>
					<enum name="type">
						<para>The call type.  The value here is the exact character
						that came in on the SMDI link.  Typically, example values
						are:</para>
						<para>Options:</para>
						<enumlist>
							<enum name="D">
								<para>Direct Calls</para>
							</enum>
							<enum name="A">
								<para>Forward All Calls</para>
							</enum>
							<enum name="B">
								<para>Forward Busy Calls</para>
							</enum>
							<enum name="N">
								<para>Forward No Answer Calls</para>
							</enum>
						</enumlist>
					</enum>
				</enumlist>
			</parameter>
		</syntax>
		<description>
			<para>This function is used to access details of an SMDI message that was
			pulled from the incoming SMDI message queue using the SMDI_MSG_RETRIEVE()
			function.</para>
		</description>
		<see-also>
			<ref type="function">SMDI_MSG_RETRIEVE</ref>
		</see-also>
	</function>
 ***/

<<<<<<< HEAD
=======
static const char config_file[] = "smdi.conf";
static int smdi_loaded;

>>>>>>> 19898f33
/*! \brief SMDI message desk message queue. */
struct ast_smdi_md_queue {
	ASTOBJ_CONTAINER_COMPONENTS(struct ast_smdi_md_message);
};

/*! \brief SMDI message waiting indicator message queue. */
struct ast_smdi_mwi_queue {
	ASTOBJ_CONTAINER_COMPONENTS(struct ast_smdi_mwi_message);
};

struct ast_smdi_interface {
	ASTOBJ_COMPONENTS_FULL(struct ast_smdi_interface, SMDI_MAX_FILENAME_LEN, 1);
	struct ast_smdi_md_queue md_q;
	ast_mutex_t md_q_lock;
	ast_cond_t md_q_cond;
	struct ast_smdi_mwi_queue mwi_q;
	ast_mutex_t mwi_q_lock;
	ast_cond_t mwi_q_cond;
	FILE *file;
	int fd;
	pthread_t thread;
	struct termios mode;
	int msdstrip;
	long msg_expiry;
};

/*! \brief SMDI interface container. */
static struct ast_smdi_interface_container {
	ASTOBJ_CONTAINER_COMPONENTS(struct ast_smdi_interface);
} smdi_ifaces;

/*! \brief A mapping between an SMDI mailbox ID and an Asterisk mailbox */
struct mailbox_mapping {
	/*! This is the current state of the mailbox.  It is simply on or
	 *  off to indicate if there are messages waiting or not. */
	unsigned int cur_state:1;
	/*! A Pointer to the appropriate SMDI interface */
	struct ast_smdi_interface *iface;
	AST_DECLARE_STRING_FIELDS(
		/*! The Name of the mailbox for the SMDI link. */
		AST_STRING_FIELD(smdi);
		/*! The name of the mailbox on the Asterisk side */
		AST_STRING_FIELD(mailbox);
		/*! The name of the voicemail context in use */
		AST_STRING_FIELD(context);
	);
	AST_LIST_ENTRY(mailbox_mapping) entry;
};

/*! 10 seconds */
#define DEFAULT_POLLING_INTERVAL 10

/*! \brief Data that gets used by the SMDI MWI monitoring thread */
static struct {
	/*! The thread ID */
	pthread_t thread;
	ast_mutex_t lock;
	ast_cond_t cond;
	/*! A list of mailboxes that need to be monitored */
	AST_LIST_HEAD_NOLOCK(, mailbox_mapping) mailbox_mappings;
	/*! Polling Interval for checking mailbox status */
	unsigned int polling_interval;
	/*! Set to 1 to tell the polling thread to stop */
	unsigned int stop:1;
	/*! The time that the last poll began */
	struct timeval last_poll;
} mwi_monitor = {
	.thread = AST_PTHREADT_NULL,
};

static void ast_smdi_interface_destroy(struct ast_smdi_interface *iface)
{
	if (iface->thread != AST_PTHREADT_NULL && iface->thread != AST_PTHREADT_STOP) {
		pthread_cancel(iface->thread);
		pthread_join(iface->thread, NULL);
	}
	
	iface->thread = AST_PTHREADT_STOP;
	
	if (iface->file) 
		fclose(iface->file);
	
	ASTOBJ_CONTAINER_DESTROYALL(&iface->md_q, ast_smdi_md_message_destroy);
	ASTOBJ_CONTAINER_DESTROYALL(&iface->mwi_q, ast_smdi_mwi_message_destroy);
	ASTOBJ_CONTAINER_DESTROY(&iface->md_q);
	ASTOBJ_CONTAINER_DESTROY(&iface->mwi_q);

	ast_mutex_destroy(&iface->md_q_lock);
	ast_cond_destroy(&iface->md_q_cond);

	ast_mutex_destroy(&iface->mwi_q_lock);
	ast_cond_destroy(&iface->mwi_q_cond);

	free(iface);

	ast_module_unref(ast_module_info->self);
}

<<<<<<< HEAD
void ast_smdi_interface_unref(struct ast_smdi_interface *iface)
=======
void AST_OPTIONAL_API_NAME(ast_smdi_interface_unref)(struct ast_smdi_interface *iface)
>>>>>>> 19898f33
{
	ASTOBJ_UNREF(iface, ast_smdi_interface_destroy);
}

/*! 
 * \internal
 * \brief Push an SMDI message to the back of an interface's message queue.
 * \param iface a pointer to the interface to use.
 * \param md_msg a pointer to the message to use.
 */
static void ast_smdi_md_message_push(struct ast_smdi_interface *iface, struct ast_smdi_md_message *md_msg)
{
	ast_mutex_lock(&iface->md_q_lock);
	ASTOBJ_CONTAINER_LINK_END(&iface->md_q, md_msg);
	ast_cond_broadcast(&iface->md_q_cond);
	ast_mutex_unlock(&iface->md_q_lock);
}

/*!
 * \internal
 * \brief Push an SMDI message to the back of an interface's message queue.
 * \param iface a pointer to the interface to use.
 * \param mwi_msg a pointer to the message to use.
 */
static void ast_smdi_mwi_message_push(struct ast_smdi_interface *iface, struct ast_smdi_mwi_message *mwi_msg)
{
	ast_mutex_lock(&iface->mwi_q_lock);
	ASTOBJ_CONTAINER_LINK_END(&iface->mwi_q, mwi_msg);
	ast_cond_broadcast(&iface->mwi_q_cond);
	ast_mutex_unlock(&iface->mwi_q_lock);
}

static int smdi_toggle_mwi(struct ast_smdi_interface *iface, const char *mailbox, int on)
{
	FILE *file;
	int i;
	
	if (!(file = fopen(iface->name, "w"))) {
		ast_log(LOG_ERROR, "Error opening SMDI interface %s (%s) for writing\n", iface->name, strerror(errno));
		return 1;
	}	
	
	ASTOBJ_WRLOCK(iface);
<<<<<<< HEAD

	fprintf(file, "%s:MWI ", on ? "OP" : "RMV");

	for (i = 0; i < iface->msdstrip; i++)
	   fprintf(file, "0");
=======
	
	fprintf(file, "%s:MWI ", on ? "OP" : "RMV");
	
	for (i = 0; i < iface->msdstrip; i++)
		fprintf(file, "0");
>>>>>>> 19898f33

	fprintf(file, "%s!\x04", mailbox);

	fclose(file);

	ASTOBJ_UNLOCK(iface);
<<<<<<< HEAD

	ast_log(LOG_DEBUG, "Sent MWI %s message for %s on %s\n", on ? "set" : "unset", 
		mailbox, iface->name);
=======
	ast_debug(1, "Sent MWI set message for %s on %s\n", mailbox, iface->name);
>>>>>>> 19898f33

	return 0;
}

<<<<<<< HEAD
int ast_smdi_mwi_set(struct ast_smdi_interface *iface, const char *mailbox)
{
	return smdi_toggle_mwi(iface, mailbox, 1);
}

int ast_smdi_mwi_unset(struct ast_smdi_interface *iface, const char *mailbox)
{
	return smdi_toggle_mwi(iface, mailbox, 0);
}

void ast_smdi_md_message_putback(struct ast_smdi_interface *iface, struct ast_smdi_md_message *md_msg)
{
	ast_mutex_lock(&iface->md_q_lock);
	ASTOBJ_CONTAINER_LINK_START(&iface->md_q, md_msg);
	ast_cond_broadcast(&iface->md_q_cond);
	ast_mutex_unlock(&iface->md_q_lock);
}

void ast_smdi_mwi_message_putback(struct ast_smdi_interface *iface, struct ast_smdi_mwi_message *mwi_msg)
{
	ast_mutex_lock(&iface->mwi_q_lock);
	ASTOBJ_CONTAINER_LINK_START(&iface->mwi_q, mwi_msg);
	ast_cond_broadcast(&iface->mwi_q_cond);
	ast_mutex_unlock(&iface->mwi_q_lock);
}

enum smdi_message_type {
	SMDI_MWI,
	SMDI_MD,
};

static inline int lock_msg_q(struct ast_smdi_interface *iface, enum smdi_message_type type)
{
	switch (type) {
	case SMDI_MWI:
		return ast_mutex_lock(&iface->mwi_q_lock);
	case SMDI_MD:	
		return ast_mutex_lock(&iface->md_q_lock);
	}
	
	return -1;
}

static inline int unlock_msg_q(struct ast_smdi_interface *iface, enum smdi_message_type type)
{
	switch (type) {
	case SMDI_MWI:
		return ast_mutex_unlock(&iface->mwi_q_lock);
	case SMDI_MD:
		return ast_mutex_unlock(&iface->md_q_lock);
	}

	return -1;
}

static inline void *unlink_from_msg_q(struct ast_smdi_interface *iface, enum smdi_message_type type)
{
	switch (type) {
	case SMDI_MWI:
		return ASTOBJ_CONTAINER_UNLINK_START(&iface->mwi_q);
	case SMDI_MD:
		return ASTOBJ_CONTAINER_UNLINK_START(&iface->md_q);
	}

	return NULL;
}

static inline struct timeval msg_timestamp(void *msg, enum smdi_message_type type)
{
	struct ast_smdi_md_message *md_msg = msg;
	struct ast_smdi_mwi_message *mwi_msg = msg;

	switch (type) {
	case SMDI_MWI:
		return mwi_msg->timestamp;
	case SMDI_MD:
		return md_msg->timestamp;
	}

	return ast_tv(0, 0);
}

=======
int AST_OPTIONAL_API_NAME(ast_smdi_mwi_set)(struct ast_smdi_interface *iface, const char *mailbox)
{
	return smdi_toggle_mwi(iface, mailbox, 1);
}

int AST_OPTIONAL_API_NAME(ast_smdi_mwi_unset)(struct ast_smdi_interface *iface, const char *mailbox)
{
	return smdi_toggle_mwi(iface, mailbox, 0);
}

void AST_OPTIONAL_API_NAME(ast_smdi_md_message_putback)(struct ast_smdi_interface *iface, struct ast_smdi_md_message *md_msg)
{
	ast_mutex_lock(&iface->md_q_lock);
	ASTOBJ_CONTAINER_LINK_START(&iface->md_q, md_msg);
	ast_cond_broadcast(&iface->md_q_cond);
	ast_mutex_unlock(&iface->md_q_lock);
}

void AST_OPTIONAL_API_NAME(ast_smdi_mwi_message_putback)(struct ast_smdi_interface *iface, struct ast_smdi_mwi_message *mwi_msg)
{
	ast_mutex_lock(&iface->mwi_q_lock);
	ASTOBJ_CONTAINER_LINK_START(&iface->mwi_q, mwi_msg);
	ast_cond_broadcast(&iface->mwi_q_cond);
	ast_mutex_unlock(&iface->mwi_q_lock);
}

enum smdi_message_type {
	SMDI_MWI,
	SMDI_MD,
};

static inline int lock_msg_q(struct ast_smdi_interface *iface, enum smdi_message_type type)
{
	switch (type) {
	case SMDI_MWI:
		return ast_mutex_lock(&iface->mwi_q_lock);
	case SMDI_MD:	
		return ast_mutex_lock(&iface->md_q_lock);
	}
	
	return -1;
}

static inline int unlock_msg_q(struct ast_smdi_interface *iface, enum smdi_message_type type)
{
	switch (type) {
	case SMDI_MWI:
		return ast_mutex_unlock(&iface->mwi_q_lock);
	case SMDI_MD:
		return ast_mutex_unlock(&iface->md_q_lock);
	}

	return -1;
}

static inline void *unlink_from_msg_q(struct ast_smdi_interface *iface, enum smdi_message_type type)
{
	switch (type) {
	case SMDI_MWI:
		return ASTOBJ_CONTAINER_UNLINK_START(&iface->mwi_q);
	case SMDI_MD:
		return ASTOBJ_CONTAINER_UNLINK_START(&iface->md_q);
	}
	return NULL;
}

static inline struct timeval msg_timestamp(void *msg, enum smdi_message_type type)
{
	struct ast_smdi_md_message *md_msg = msg;
	struct ast_smdi_mwi_message *mwi_msg = msg;

	switch (type) {
	case SMDI_MWI:
		return mwi_msg->timestamp;
	case SMDI_MD:
		return md_msg->timestamp;
	}

	return ast_tv(0, 0);
}

>>>>>>> 19898f33
static inline void unref_msg(void *msg, enum smdi_message_type type)
{
	struct ast_smdi_md_message *md_msg = msg;
	struct ast_smdi_mwi_message *mwi_msg = msg;

	switch (type) {
	case SMDI_MWI:
		ASTOBJ_UNREF(mwi_msg, ast_smdi_mwi_message_destroy);
		break;
	case SMDI_MD:
		ASTOBJ_UNREF(md_msg, ast_smdi_md_message_destroy);
		break;
	}
}

static void purge_old_messages(struct ast_smdi_interface *iface, enum smdi_message_type type)
{
<<<<<<< HEAD
	struct timeval now;
=======
	struct timeval now = ast_tvnow();
>>>>>>> 19898f33
	long elapsed = 0;
	void *msg;
	
	lock_msg_q(iface, type);
	msg = unlink_from_msg_q(iface, type);
	unlock_msg_q(iface, type);

	/* purge old messages */
<<<<<<< HEAD
	now = ast_tvnow();
=======
>>>>>>> 19898f33
	while (msg) {
		elapsed = ast_tvdiff_ms(now, msg_timestamp(msg, type));

		if (elapsed > iface->msg_expiry) {
			/* found an expired message */
			unref_msg(msg, type);
			ast_log(LOG_NOTICE, "Purged expired message from %s SMDI %s message queue.  "
				"Message was %ld milliseconds too old.\n",
				iface->name, (type == SMDI_MD) ? "MD" : "MWI", 
				elapsed - iface->msg_expiry);

			lock_msg_q(iface, type);
			msg = unlink_from_msg_q(iface, type);
			unlock_msg_q(iface, type);
		} else {
			/* good message, put it back and return */
			switch (type) {
			case SMDI_MD:
				ast_smdi_md_message_push(iface, msg);
				break;
			case SMDI_MWI:
				ast_smdi_mwi_message_push(iface, msg);
				break;
			}
			unref_msg(msg, type);
			break;
		}
	}
}

static void *smdi_msg_pop(struct ast_smdi_interface *iface, enum smdi_message_type type)
{
	void *msg;

	purge_old_messages(iface, type);

	lock_msg_q(iface, type);
	msg = unlink_from_msg_q(iface, type);
	unlock_msg_q(iface, type);

	return msg;
}

enum {
	OPT_SEARCH_TERMINAL = (1 << 0),
	OPT_SEARCH_NUMBER   = (1 << 1),
};

static void *smdi_msg_find(struct ast_smdi_interface *iface,
	enum smdi_message_type type, const char *search_key, struct ast_flags options)
{
	void *msg = NULL;

	purge_old_messages(iface, type);

	switch (type) {
	case SMDI_MD:
		if (ast_strlen_zero(search_key)) {
			struct ast_smdi_md_message *md_msg = NULL;

			/* No search key provided (the code from chan_dahdi does this).
			 * Just pop the top message off of the queue. */

			ASTOBJ_CONTAINER_TRAVERSE(&iface->md_q, !md_msg, do {
				md_msg = ASTOBJ_REF(iterator);
			} while (0); );

			msg = md_msg;
		} else if (ast_test_flag(&options, OPT_SEARCH_TERMINAL)) {
			struct ast_smdi_md_message *md_msg = NULL;

			/* Searching by the message desk terminal */

			ASTOBJ_CONTAINER_TRAVERSE(&iface->md_q, !md_msg, do {
				if (!strcasecmp(iterator->mesg_desk_term, search_key))
					md_msg = ASTOBJ_REF(iterator);
			} while (0); );

			msg = md_msg;
		} else if (ast_test_flag(&options, OPT_SEARCH_NUMBER)) {
			struct ast_smdi_md_message *md_msg = NULL;

			/* Searching by the message desk number */

			ASTOBJ_CONTAINER_TRAVERSE(&iface->md_q, !md_msg, do {
				if (!strcasecmp(iterator->mesg_desk_num, search_key))
					md_msg = ASTOBJ_REF(iterator);
			} while (0); );

			msg = md_msg;
		} else {
			/* Searching by the forwarding station */
			msg = ASTOBJ_CONTAINER_FIND(&iface->md_q, search_key);
		}
		break;
	case SMDI_MWI:
		if (ast_strlen_zero(search_key)) {
			struct ast_smdi_mwi_message *mwi_msg = NULL;

			/* No search key provided (the code from chan_dahdi does this).
			 * Just pop the top message off of the queue. */

			ASTOBJ_CONTAINER_TRAVERSE(&iface->mwi_q, !mwi_msg, do {
				mwi_msg = ASTOBJ_REF(iterator);
			} while (0); );

			msg = mwi_msg;
		} else {
			msg = ASTOBJ_CONTAINER_FIND(&iface->mwi_q, search_key);
		}
		break;
	}

	return msg;
}

static void *smdi_message_wait(struct ast_smdi_interface *iface, int timeout, 
	enum smdi_message_type type, const char *search_key, struct ast_flags options)
{
	struct timeval start;
	long diff = 0;
	void *msg;
	ast_cond_t *cond = NULL;
	ast_mutex_t *lock = NULL;

	switch (type) {
	case SMDI_MWI:
		cond = &iface->mwi_q_cond;
		lock = &iface->mwi_q_lock;
		break;
	case SMDI_MD:
		cond = &iface->md_q_cond;
		lock = &iface->md_q_lock;
		break;
	}

	start = ast_tvnow();

	while (diff < timeout) {
		struct timespec ts = { 0, };
<<<<<<< HEAD
		struct timeval tv;

		lock_msg_q(iface, type);

=======
		struct timeval wait;

		lock_msg_q(iface, type);

>>>>>>> 19898f33
		if ((msg = smdi_msg_find(iface, type, search_key, options))) {
			unlock_msg_q(iface, type);
			return msg;
		}

<<<<<<< HEAD
		tv = ast_tvadd(start, ast_tv(0, timeout));
		ts.tv_sec = tv.tv_sec;
		ts.tv_nsec = tv.tv_usec * 1000;
=======
		wait = ast_tvadd(start, ast_tv(0, timeout));
		ts.tv_sec = wait.tv_sec;
		ts.tv_nsec = wait.tv_usec * 1000;
>>>>>>> 19898f33

		/* If there were no messages in the queue, then go to sleep until one
		 * arrives. */

		ast_cond_timedwait(cond, lock, &ts);

		if ((msg = smdi_msg_find(iface, type, search_key, options))) {
			unlock_msg_q(iface, type);
			return msg;
		}

		unlock_msg_q(iface, type);

		/* check timeout */
		diff = ast_tvdiff_ms(ast_tvnow(), start);
	}

	return NULL;
}

<<<<<<< HEAD
struct ast_smdi_md_message *ast_smdi_md_message_pop(struct ast_smdi_interface *iface)
=======
struct ast_smdi_md_message * AST_OPTIONAL_API_NAME(ast_smdi_md_message_pop)(struct ast_smdi_interface *iface)
>>>>>>> 19898f33
{
	return smdi_msg_pop(iface, SMDI_MD);
}

<<<<<<< HEAD
struct ast_smdi_md_message *ast_smdi_md_message_wait(struct ast_smdi_interface *iface, int timeout)
=======
struct ast_smdi_md_message * AST_OPTIONAL_API_NAME(ast_smdi_md_message_wait)(struct ast_smdi_interface *iface, int timeout)
>>>>>>> 19898f33
{
	struct ast_flags options = { 0 };
	return smdi_message_wait(iface, timeout, SMDI_MD, NULL, options);
}

<<<<<<< HEAD
struct ast_smdi_mwi_message *ast_smdi_mwi_message_pop(struct ast_smdi_interface *iface)
=======
struct ast_smdi_mwi_message * AST_OPTIONAL_API_NAME(ast_smdi_mwi_message_pop)(struct ast_smdi_interface *iface)
>>>>>>> 19898f33
{
	return smdi_msg_pop(iface, SMDI_MWI);
}

<<<<<<< HEAD
struct ast_smdi_mwi_message *ast_smdi_mwi_message_wait(struct ast_smdi_interface *iface, int timeout)
=======
struct ast_smdi_mwi_message * AST_OPTIONAL_API_NAME(ast_smdi_mwi_message_wait)(struct ast_smdi_interface *iface, int timeout)
>>>>>>> 19898f33
{
	struct ast_flags options = { 0 };
	return smdi_message_wait(iface, timeout, SMDI_MWI, NULL, options);
}

<<<<<<< HEAD
struct ast_smdi_mwi_message *ast_smdi_mwi_message_wait_station(struct ast_smdi_interface *iface, int timeout,
=======
struct ast_smdi_mwi_message * AST_OPTIONAL_API_NAME(ast_smdi_mwi_message_wait_station)(struct ast_smdi_interface *iface, int timeout,
>>>>>>> 19898f33
	const char *station)
{
	struct ast_flags options = { 0 };
	return smdi_message_wait(iface, timeout, SMDI_MWI, station, options);
}

<<<<<<< HEAD
struct ast_smdi_interface *ast_smdi_interface_find(const char *iface_name)
=======
struct ast_smdi_interface * AST_OPTIONAL_API_NAME(ast_smdi_interface_find)(const char *iface_name)
>>>>>>> 19898f33
{
	return (ASTOBJ_CONTAINER_FIND(&smdi_ifaces, iface_name));
}

/*! 
 * \internal
 * \brief Read an SMDI message.
 *
 * \param iface_p the SMDI interface to read from.
 *
 * This function loops and reads from and SMDI interface.  It must be stopped
 * using pthread_cancel().
 */
static void *smdi_read(void *iface_p)
{
	struct ast_smdi_interface *iface = iface_p;
	struct ast_smdi_md_message *md_msg;
	struct ast_smdi_mwi_message *mwi_msg;
	char c = '\0';
	char *cp = NULL;
	int i;
	int start = 0;
		
	/* read an smdi message */
	while ((c = fgetc(iface->file))) {

		/* check if this is the start of a message */
		if (!start) {
			if (c == 'M') {
				ast_log(LOG_DEBUG, "Read an 'M' to start an SMDI message\n");
				start = 1;
			}
			continue;
		}
		
		if (c == 'D') { /* MD message */
			start = 0;

			ast_log(LOG_DEBUG, "Read a 'D' ... it's an MD message.\n");

			if (!(md_msg = ast_calloc(1, sizeof(*md_msg)))) {
				ASTOBJ_UNREF(iface, ast_smdi_interface_destroy);
				return NULL;
			}
			
			ASTOBJ_INIT(md_msg);

			/* read the message desk number */
			for (i = 0; i < sizeof(md_msg->mesg_desk_num) - 1; i++) {
				md_msg->mesg_desk_num[i] = fgetc(iface->file);
				ast_log(LOG_DEBUG, "Read a '%c'\n", md_msg->mesg_desk_num[i]);
			}

			md_msg->mesg_desk_num[sizeof(md_msg->mesg_desk_num) - 1] = '\0';
			
			ast_log(LOG_DEBUG, "The message desk number is '%s'\n", md_msg->mesg_desk_num);
<<<<<<< HEAD

			/* read the message desk terminal number */
			for (i = 0; i < sizeof(md_msg->mesg_desk_term) - 1; i++) {
				md_msg->mesg_desk_term[i] = fgetc(iface->file);
				ast_log(LOG_DEBUG, "Read a '%c'\n", md_msg->mesg_desk_term[i]);
			}

			md_msg->mesg_desk_term[sizeof(md_msg->mesg_desk_term) - 1] = '\0';

			ast_log(LOG_DEBUG, "The message desk terminal is '%s'\n", md_msg->mesg_desk_term);

=======

			/* read the message desk terminal number */
			for (i = 0; i < sizeof(md_msg->mesg_desk_term) - 1; i++) {
				md_msg->mesg_desk_term[i] = fgetc(iface->file);
				ast_log(LOG_DEBUG, "Read a '%c'\n", md_msg->mesg_desk_term[i]);
			}

			md_msg->mesg_desk_term[sizeof(md_msg->mesg_desk_term) - 1] = '\0';

			ast_log(LOG_DEBUG, "The message desk terminal is '%s'\n", md_msg->mesg_desk_term);

>>>>>>> 19898f33
			/* read the message type */
			md_msg->type = fgetc(iface->file);
		 
			ast_log(LOG_DEBUG, "Message type is '%c'\n", md_msg->type);

			/* read the forwarding station number (may be blank) */
			cp = &md_msg->fwd_st[0];
			for (i = 0; i < sizeof(md_msg->fwd_st) - 1; i++) {
				if ((c = fgetc(iface->file)) == ' ') {
					*cp = '\0';
					ast_log(LOG_DEBUG, "Read a space, done looking for the forwarding station\n");
					break;
				}

				/* store c in md_msg->fwd_st */
				if (i >= iface->msdstrip) {
					ast_log(LOG_DEBUG, "Read a '%c' and stored it in the forwarding station buffer\n", c);
					*cp++ = c;
				} else {
					ast_log(LOG_DEBUG, "Read a '%c', but didn't store it in the fwd station buffer, because of the msdstrip setting (%d < %d)\n", c, i, iface->msdstrip);
				}
			}

			/* make sure the value is null terminated, even if this truncates it */
			md_msg->fwd_st[sizeof(md_msg->fwd_st) - 1] = '\0';
			cp = NULL;

			ast_log(LOG_DEBUG, "The forwarding station is '%s'\n", md_msg->fwd_st);

			/* Put the fwd_st in the name field so that we can use ASTOBJ_FIND to look
			 * up a message on this field */
			ast_copy_string(md_msg->name, md_msg->fwd_st, sizeof(md_msg->name));

			/* read the calling station number (may be blank) */
			cp = &md_msg->calling_st[0];
			for (i = 0; i < sizeof(md_msg->calling_st) - 1; i++) {
				if (!isdigit((c = fgetc(iface->file)))) {
					*cp = '\0';
					ast_log(LOG_DEBUG, "Read a '%c', but didn't store it in the calling station buffer because it's not a digit\n", c);
					if (c == ' ') {
						/* Don't break on a space.  We may read the space before the calling station
						 * here if the forwarding station buffer filled up. */
						i--; /* We're still on the same character */
						continue;
					}
					break;
				}

				/* store c in md_msg->calling_st */
				if (i >= iface->msdstrip) {
					ast_log(LOG_DEBUG, "Read a '%c' and stored it in the calling station buffer\n", c);
					*cp++ = c;
				} else {
					ast_log(LOG_DEBUG, "Read a '%c', but didn't store it in the calling station buffer, because of the msdstrip setting (%d < %d)\n", c, i, iface->msdstrip);
				}
			}

			/* make sure the value is null terminated, even if this truncates it */
			md_msg->calling_st[sizeof(md_msg->calling_st) - 1] = '\0';
			cp = NULL;

			ast_log(LOG_DEBUG, "The calling station is '%s'\n", md_msg->calling_st);

			/* add the message to the message queue */
			md_msg->timestamp = ast_tvnow();
			ast_smdi_md_message_push(iface, md_msg);
<<<<<<< HEAD
			ast_log(LOG_DEBUG, "Recieved SMDI MD message on %s\n", iface->name);
=======
			ast_log(LOG_DEBUG, "Received SMDI MD message on %s\n", iface->name);
>>>>>>> 19898f33
			
			ASTOBJ_UNREF(md_msg, ast_smdi_md_message_destroy);

		} else if (c == 'W') { /* MWI message */
			start = 0;

			ast_log(LOG_DEBUG, "Read a 'W', it's an MWI message. (No more debug coming for MWI messages)\n");

			if (!(mwi_msg = ast_calloc(1, sizeof(*mwi_msg)))) {
				ASTOBJ_UNREF(iface,ast_smdi_interface_destroy);
				return NULL;
			}
<<<<<<< HEAD

			ASTOBJ_INIT(mwi_msg);

=======

			ASTOBJ_INIT(mwi_msg);

>>>>>>> 19898f33
			/* discard the 'I' (from 'MWI') */
			fgetc(iface->file);
			
			/* read the forwarding station number (may be blank) */
			cp = &mwi_msg->fwd_st[0];
			for (i = 0; i < sizeof(mwi_msg->fwd_st) - 1; i++) {
				if ((c = fgetc(iface->file)) == ' ') {
					*cp = '\0';
					break;
				}

				/* store c in md_msg->fwd_st */
				if (i >= iface->msdstrip)
					*cp++ = c;
			}

			/* make sure the station number is null terminated, even if this will truncate it */
			mwi_msg->fwd_st[sizeof(mwi_msg->fwd_st) - 1] = '\0';
			cp = NULL;
			
			/* Put the fwd_st in the name field so that we can use ASTOBJ_FIND to look
			 * up a message on this field */
			ast_copy_string(mwi_msg->name, mwi_msg->fwd_st, sizeof(mwi_msg->name));

			/* read the mwi failure cause */
			for (i = 0; i < sizeof(mwi_msg->cause) - 1; i++)
				mwi_msg->cause[i] = fgetc(iface->file);

			mwi_msg->cause[sizeof(mwi_msg->cause) - 1] = '\0';

			/* add the message to the message queue */
			mwi_msg->timestamp = ast_tvnow();
			ast_smdi_mwi_message_push(iface, mwi_msg);
<<<<<<< HEAD
			ast_log(LOG_DEBUG, "Recieved SMDI MWI message on %s\n", iface->name);
			
			ASTOBJ_UNREF(mwi_msg, ast_smdi_mwi_message_destroy);
		} else {
			ast_log(LOG_ERROR, "Unknown SMDI message type recieved on %s (M%c).\n", iface->name, c);
=======
			ast_log(LOG_DEBUG, "Received SMDI MWI message on %s\n", iface->name);
			
			ASTOBJ_UNREF(mwi_msg, ast_smdi_mwi_message_destroy);
		} else {
			ast_log(LOG_ERROR, "Unknown SMDI message type received on %s (M%c).\n", iface->name, c);
>>>>>>> 19898f33
			start = 0;
		}
	}

	ast_log(LOG_ERROR, "Error reading from SMDI interface %s, stopping listener thread\n", iface->name);
	ASTOBJ_UNREF(iface,ast_smdi_interface_destroy);
	return NULL;
}

<<<<<<< HEAD
void ast_smdi_md_message_destroy(struct ast_smdi_md_message *msg)
=======
void AST_OPTIONAL_API_NAME(ast_smdi_md_message_destroy)(struct ast_smdi_md_message *msg)
>>>>>>> 19898f33
{
	ast_free(msg);
}

<<<<<<< HEAD
void ast_smdi_mwi_message_destroy(struct ast_smdi_mwi_message *msg)
=======
void AST_OPTIONAL_API_NAME(ast_smdi_mwi_message_destroy)(struct ast_smdi_mwi_message *msg)
>>>>>>> 19898f33
{
	ast_free(msg);
}

static void destroy_mailbox_mapping(struct mailbox_mapping *mm)
{
	ast_string_field_free_memory(mm);
	ASTOBJ_UNREF(mm->iface, ast_smdi_interface_destroy);
	free(mm);
}

static void destroy_all_mailbox_mappings(void)
{
	struct mailbox_mapping *mm;

	ast_mutex_lock(&mwi_monitor.lock);
	while ((mm = AST_LIST_REMOVE_HEAD(&mwi_monitor.mailbox_mappings, entry)))
		destroy_mailbox_mapping(mm);
	ast_mutex_unlock(&mwi_monitor.lock);
}

static void append_mailbox_mapping(struct ast_variable *var, struct ast_smdi_interface *iface)
{
	struct mailbox_mapping *mm;
	char *mailbox, *context;

<<<<<<< HEAD
	if (!(mm = ast_calloc(1, sizeof(*mm))))
		return;
	
	if (ast_string_field_init(mm, 32)) {
		free(mm);
		return;
	}

	ast_string_field_set(mm, smdi, var->name);

	context = ast_strdupa(var->value);
	mailbox = strsep(&context, "@");
	if (ast_strlen_zero(context))
		context = "default";

	ast_string_field_set(mm, mailbox, mailbox);
	ast_string_field_set(mm, context, context);

	mm->iface = ASTOBJ_REF(iface);

	ast_mutex_lock(&mwi_monitor.lock);
	AST_LIST_INSERT_TAIL(&mwi_monitor.mailbox_mappings, mm, entry);
	ast_mutex_unlock(&mwi_monitor.lock);
}

/*!
 * \note Called with the mwi_monitor.lock locked
 */
static void poll_mailbox(struct mailbox_mapping *mm)
{
	char buf[1024];
	unsigned int state;

	snprintf(buf, sizeof(buf), "%s@%s", mm->mailbox, mm->context);

	state = !!ast_app_has_voicemail(mm->mailbox, NULL);

	if (state != mm->cur_state) {
		if (state)
			ast_smdi_mwi_set(mm->iface, mm->smdi);
		else
			ast_smdi_mwi_unset(mm->iface, mm->smdi);

		mm->cur_state = state;
	}
}

=======
	if (!(mm = ast_calloc_with_stringfields(1, struct mailbox_mapping, 32)))
		return;

	ast_string_field_set(mm, smdi, var->name);

	context = ast_strdupa(var->value);
	mailbox = strsep(&context, "@");
	if (ast_strlen_zero(context))
		context = "default";

	ast_string_field_set(mm, mailbox, mailbox);
	ast_string_field_set(mm, context, context);

	mm->iface = ASTOBJ_REF(iface);

	ast_mutex_lock(&mwi_monitor.lock);
	AST_LIST_INSERT_TAIL(&mwi_monitor.mailbox_mappings, mm, entry);
	ast_mutex_unlock(&mwi_monitor.lock);
}

/*!
 * \note Called with the mwi_monitor.lock locked
 */
static void poll_mailbox(struct mailbox_mapping *mm)
{
	char buf[1024];
	unsigned int state;

	snprintf(buf, sizeof(buf), "%s@%s", mm->mailbox, mm->context);

	state = !!ast_app_has_voicemail(mm->mailbox, NULL);

	if (state != mm->cur_state) {
		if (state)
			ast_smdi_mwi_set(mm->iface, mm->smdi);
		else
			ast_smdi_mwi_unset(mm->iface, mm->smdi);

		mm->cur_state = state;
	}
}

>>>>>>> 19898f33
static void *mwi_monitor_handler(void *data)
{
	while (!mwi_monitor.stop) {
		struct timespec ts = { 0, };
<<<<<<< HEAD
		struct timeval tv;
=======
		struct timeval polltime;
>>>>>>> 19898f33
		struct mailbox_mapping *mm;

		ast_mutex_lock(&mwi_monitor.lock);

		mwi_monitor.last_poll = ast_tvnow();

		AST_LIST_TRAVERSE(&mwi_monitor.mailbox_mappings, mm, entry)
			poll_mailbox(mm);

		/* Sleep up to the configured polling interval.  Allow unload_module()
		 * to signal us to wake up and exit. */
<<<<<<< HEAD
		tv = ast_tvadd(mwi_monitor.last_poll, ast_tv(mwi_monitor.polling_interval, 0));
		ts.tv_sec = tv.tv_sec;
		ts.tv_nsec = tv.tv_usec * 1000;
=======
		polltime = ast_tvadd(mwi_monitor.last_poll, ast_tv(mwi_monitor.polling_interval, 0));
		ts.tv_sec = polltime.tv_sec;
		ts.tv_nsec = polltime.tv_usec * 1000;
>>>>>>> 19898f33
		ast_cond_timedwait(&mwi_monitor.cond, &mwi_monitor.lock, &ts);

		ast_mutex_unlock(&mwi_monitor.lock);
	}

	return NULL;
}

static struct ast_smdi_interface *alloc_smdi_interface(void)
{
	struct ast_smdi_interface *iface;

	if (!(iface = ast_calloc(1, sizeof(*iface))))
		return NULL;

	ASTOBJ_INIT(iface);
	ASTOBJ_CONTAINER_INIT(&iface->md_q);
	ASTOBJ_CONTAINER_INIT(&iface->mwi_q);

	ast_mutex_init(&iface->md_q_lock);
	ast_cond_init(&iface->md_q_cond, NULL);

	ast_mutex_init(&iface->mwi_q_lock);
	ast_cond_init(&iface->mwi_q_cond, NULL);

	return iface;
}

/*!
 * \internal
 * \brief Load and reload SMDI configuration.
 * \param reload this should be 1 if we are reloading and 0 if not.
 *
 * This function loads/reloads the SMDI configuration and starts and stops
 * interfaces accordingly.
 *
 * \return zero on success, -1 on failure, and 1 if no smdi interfaces were started.
 */
static int smdi_load(int reload)
{
	struct ast_config *conf;
	struct ast_variable *v;
	struct ast_smdi_interface *iface = NULL;
	struct ast_flags config_flags = { reload ? CONFIG_FLAG_FILEUNCHANGED : 0 };
	int res = 0;

	/* Config options */
	speed_t baud_rate = B9600;     /* 9600 baud rate */
	tcflag_t paritybit = PARENB;   /* even parity checking */
	tcflag_t charsize = CS7;       /* seven bit characters */
	int stopbits = 0;              /* One stop bit */
	
	int msdstrip = 0;              /* strip zero digits */
	long msg_expiry = SMDI_MSG_EXPIRY_TIME;

	if (!(conf = ast_config_load(config_file, config_flags)) || conf == CONFIG_STATUS_FILEINVALID) {
		if (reload)
			ast_log(LOG_NOTICE, "Unable to reload config %s: SMDI untouched\n", config_file);
		else
			ast_log(LOG_NOTICE, "Unable to load config %s: SMDI disabled\n", config_file);
		return 1;
	} else if (conf == CONFIG_STATUS_FILEUNCHANGED)
		return 0;

	/* Mark all interfaces that we are listening on.  We will unmark them
	 * as we find them in the config file, this way we know any interfaces
	 * still marked after we have finished parsing the config file should
	 * be stopped.
	 */
	if (reload)
		ASTOBJ_CONTAINER_MARKALL(&smdi_ifaces);

	for (v = ast_variable_browse(conf, "interfaces"); v; v = v->next) {
		if (!strcasecmp(v->name, "baudrate")) {
			if (!strcasecmp(v->value, "9600"))
				baud_rate = B9600;
			else if (!strcasecmp(v->value, "4800"))
				baud_rate = B4800;
			else if (!strcasecmp(v->value, "2400"))
				baud_rate = B2400;
			else if (!strcasecmp(v->value, "1200"))
				baud_rate = B1200;
			else {
				ast_log(LOG_NOTICE, "Invalid baud rate '%s' specified in %s (line %d), using default\n", v->value, config_file, v->lineno);
				baud_rate = B9600;
			}
		} else if (!strcasecmp(v->name, "msdstrip")) {
			if (!sscanf(v->value, "%30d", &msdstrip)) {
				ast_log(LOG_NOTICE, "Invalid msdstrip value in %s (line %d), using default\n", config_file, v->lineno);
				msdstrip = 0;
			} else if (0 > msdstrip || msdstrip > 9) {
				ast_log(LOG_NOTICE, "Invalid msdstrip value in %s (line %d), using default\n", config_file, v->lineno);
				msdstrip = 0;
			}
		} else if (!strcasecmp(v->name, "msgexpirytime")) {
			if (!sscanf(v->value, "%30ld", &msg_expiry)) {
				ast_log(LOG_NOTICE, "Invalid msgexpirytime value in %s (line %d), using default\n", config_file, v->lineno);
				msg_expiry = SMDI_MSG_EXPIRY_TIME;
			}
		} else if (!strcasecmp(v->name, "paritybit")) {
			if (!strcasecmp(v->value, "even"))
				paritybit = PARENB;
			else if (!strcasecmp(v->value, "odd"))
				paritybit = PARENB | PARODD;
			else if (!strcasecmp(v->value, "none"))
				paritybit = ~PARENB;
			else {
				ast_log(LOG_NOTICE, "Invalid parity bit setting in %s (line %d), using default\n", config_file, v->lineno);
				paritybit = PARENB;
			}
		} else if (!strcasecmp(v->name, "charsize")) {
			if (!strcasecmp(v->value, "7"))
				charsize = CS7;
			else if (!strcasecmp(v->value, "8"))
				charsize = CS8;
			else {
				ast_log(LOG_NOTICE, "Invalid character size setting in %s (line %d), using default\n", config_file, v->lineno);
				charsize = CS7;
			}
		} else if (!strcasecmp(v->name, "twostopbits")) {
			stopbits = ast_true(v->name);
		} else if (!strcasecmp(v->name, "smdiport")) {
			if (reload) {
				/* we are reloading, check if we are already
				 * monitoring this interface, if we are we do
				 * not want to start it again.  This also has
				 * the side effect of not updating different
				 * setting for the serial port, but it should
				 * be trivial to rewrite this section so that
				 * options on the port are changed without
				 * restarting the interface.  Or the interface
				 * could be restarted with out emptying the
				 * queue. */
				if ((iface = ASTOBJ_CONTAINER_FIND(&smdi_ifaces, v->value))) {
					ast_log(LOG_NOTICE, "SMDI interface %s already running, not restarting\n", iface->name);
					ASTOBJ_UNMARK(iface);
					ASTOBJ_UNREF(iface, ast_smdi_interface_destroy);
					continue;
				}
			}
			
			if (!(iface = alloc_smdi_interface()))
				continue;

			ast_copy_string(iface->name, v->value, sizeof(iface->name));

			iface->thread = AST_PTHREADT_NULL;

			if (!(iface->file = fopen(iface->name, "r"))) {
				ast_log(LOG_ERROR, "Error opening SMDI interface %s (%s)\n", iface->name, strerror(errno));
				ASTOBJ_UNREF(iface, ast_smdi_interface_destroy);
				continue;
			}

			iface->fd = fileno(iface->file);

			/* Set the proper attributes for our serial port. */

			/* get the current attributes from the port */
			if (tcgetattr(iface->fd, &iface->mode)) {
				ast_log(LOG_ERROR, "Error getting atributes of %s (%s)\n", iface->name, strerror(errno));
				ASTOBJ_UNREF(iface, ast_smdi_interface_destroy);
				continue;
			}

			/* set the desired speed */
			if (cfsetispeed(&iface->mode, baud_rate) || cfsetospeed(&iface->mode, baud_rate)) {
				ast_log(LOG_ERROR, "Error setting baud rate on %s (%s)\n", iface->name, strerror(errno));
				ASTOBJ_UNREF(iface, ast_smdi_interface_destroy);
				continue;
			}
			
			/* set the stop bits */
			if (stopbits)
				iface->mode.c_cflag = iface->mode.c_cflag | CSTOPB;   /* set two stop bits */
			else
				iface->mode.c_cflag = iface->mode.c_cflag & ~CSTOPB;  /* set one stop bit */
			
			/* set the parity */
			iface->mode.c_cflag = (iface->mode.c_cflag & ~PARENB & ~PARODD) | paritybit;
			
			/* set the character size */
			iface->mode.c_cflag = (iface->mode.c_cflag & ~CSIZE) | charsize;
			
			/* commit the desired attributes */
			if (tcsetattr(iface->fd, TCSAFLUSH, &iface->mode)) {
				ast_log(LOG_ERROR, "Error setting attributes on %s (%s)\n", iface->name, strerror(errno));
				ASTOBJ_UNREF(iface, ast_smdi_interface_destroy);
				continue;
			}

			/* set the msdstrip */
			iface->msdstrip = msdstrip;

			/* set the message expiry time */
			iface->msg_expiry = msg_expiry;

			/* start the listener thread */
<<<<<<< HEAD
			if (option_verbose > 2)
				ast_verbose(VERBOSE_PREFIX_3 "Starting SMDI monitor thread for %s\n", iface->name);
=======
			ast_verb(3, "Starting SMDI monitor thread for %s\n", iface->name);
>>>>>>> 19898f33
			if (ast_pthread_create_background(&iface->thread, NULL, smdi_read, iface)) {
				ast_log(LOG_ERROR, "Error starting SMDI monitor thread for %s\n", iface->name);
				ASTOBJ_UNREF(iface, ast_smdi_interface_destroy);
				continue;
			}

			ASTOBJ_CONTAINER_LINK(&smdi_ifaces, iface);
			ASTOBJ_UNREF(iface, ast_smdi_interface_destroy);
			ast_module_ref(ast_module_info->self);
		} else {
			ast_log(LOG_NOTICE, "Ignoring unknown option %s in %s\n", v->name, config_file);
		}
	}

	destroy_all_mailbox_mappings();
	mwi_monitor.polling_interval = DEFAULT_POLLING_INTERVAL;
	
	iface = NULL;

	for (v = ast_variable_browse(conf, "mailboxes"); v; v = v->next) {
		if (!strcasecmp(v->name, "smdiport")) {
			if (iface)
				ASTOBJ_UNREF(iface, ast_smdi_interface_destroy);

			if (!(iface = ASTOBJ_CONTAINER_FIND(&smdi_ifaces, v->value))) {
				ast_log(LOG_NOTICE, "SMDI interface %s not found\n", v->value);
				continue;
			}
		} else if (!strcasecmp(v->name, "pollinginterval")) {
			if (sscanf(v->value, "%30u", &mwi_monitor.polling_interval) != 1) {
				ast_log(LOG_ERROR, "Invalid value for pollinginterval: %s\n", v->value);
				mwi_monitor.polling_interval = DEFAULT_POLLING_INTERVAL;
			}
		} else {
			if (!iface) {
				ast_log(LOG_ERROR, "Mailbox mapping ignored, no valid SMDI interface specified in mailboxes section\n");
				continue;
			}
			append_mailbox_mapping(v, iface);
		}
	}

	if (iface)
		ASTOBJ_UNREF(iface, ast_smdi_interface_destroy);

	ast_config_destroy(conf);
	
	if (!AST_LIST_EMPTY(&mwi_monitor.mailbox_mappings) && mwi_monitor.thread == AST_PTHREADT_NULL
		&& ast_pthread_create_background(&mwi_monitor.thread, NULL, mwi_monitor_handler, NULL)) {
		ast_log(LOG_ERROR, "Failed to start MWI monitoring thread.  This module will not operate.\n");
		return AST_MODULE_LOAD_FAILURE;
	}

	if (!AST_LIST_EMPTY(&mwi_monitor.mailbox_mappings) && mwi_monitor.thread == AST_PTHREADT_NULL
		&& ast_pthread_create_background(&mwi_monitor.thread, NULL, mwi_monitor_handler, NULL)) {
		ast_log(LOG_ERROR, "Failed to start MWI monitoring thread.  This module will not operate.\n");
		return AST_MODULE_LOAD_FAILURE;
	}

	/* Prune any interfaces we should no longer monitor. */
	if (reload)
		ASTOBJ_CONTAINER_PRUNE_MARKED(&smdi_ifaces, ast_smdi_interface_destroy);
	
	ASTOBJ_CONTAINER_RDLOCK(&smdi_ifaces);
	/* TODO: this is bad, we need an ASTOBJ method for this! */
	if (!smdi_ifaces.head)
		res = 1;
	ASTOBJ_CONTAINER_UNLOCK(&smdi_ifaces);
	
	return res;
}

struct smdi_msg_datastore {
	unsigned int id;
	struct ast_smdi_interface *iface;
	struct ast_smdi_md_message *md_msg;
};

static void smdi_msg_datastore_destroy(void *data)
{
	struct smdi_msg_datastore *smd = data;

	if (smd->iface)
		ASTOBJ_UNREF(smd->iface, ast_smdi_interface_destroy);

	if (smd->md_msg)
		ASTOBJ_UNREF(smd->md_msg, ast_smdi_md_message_destroy);

	free(smd);
}

static const struct ast_datastore_info smdi_msg_datastore_info = {
	.type = "SMDIMSG",
	.destroy = smdi_msg_datastore_destroy,
};

static int smdi_msg_id;

/*! In milliseconds */
#define SMDI_RETRIEVE_TIMEOUT_DEFAULT 3000

AST_APP_OPTIONS(smdi_msg_ret_options, BEGIN_OPTIONS
	AST_APP_OPTION('t', OPT_SEARCH_TERMINAL),
	AST_APP_OPTION('n', OPT_SEARCH_NUMBER),
END_OPTIONS );

<<<<<<< HEAD
static int smdi_msg_retrieve_read(struct ast_channel *chan, char *cmd, char *data, char *buf, size_t len)
=======
static int smdi_msg_retrieve_read(struct ast_channel *chan, const char *cmd, char *data, char *buf, size_t len)
>>>>>>> 19898f33
{
	struct ast_module_user *u;
	AST_DECLARE_APP_ARGS(args,
		AST_APP_ARG(port);
		AST_APP_ARG(search_key);
		AST_APP_ARG(timeout);
		AST_APP_ARG(options);
	);
	struct ast_flags options = { 0 };
	unsigned int timeout = SMDI_RETRIEVE_TIMEOUT_DEFAULT;
	int res = -1;
	char *parse = NULL;
	struct smdi_msg_datastore *smd = NULL;
	struct ast_datastore *datastore = NULL;
	struct ast_smdi_interface *iface = NULL;
	struct ast_smdi_md_message *md_msg = NULL;

	u = ast_module_user_add(chan);

	if (ast_strlen_zero(data)) {
		ast_log(LOG_ERROR, "SMDI_MSG_RETRIEVE requires an argument\n");
		goto return_error;
	}

	if (!chan) {
		ast_log(LOG_ERROR, "SMDI_MSG_RETRIEVE must be used with a channel\n");
		goto return_error;
	}

	ast_autoservice_start(chan);

	parse = ast_strdupa(data);
	AST_STANDARD_APP_ARGS(args, parse);

	if (ast_strlen_zero(args.port) || ast_strlen_zero(args.search_key)) {
		ast_log(LOG_ERROR, "Invalid arguments provided to SMDI_MSG_RETRIEVE\n");
		goto return_error;
	}

	if (!(iface = ast_smdi_interface_find(args.port))) {
		ast_log(LOG_ERROR, "SMDI port '%s' not found\n", args.port);
		goto return_error;
	}

	if (!ast_strlen_zero(args.options)) {
		ast_app_parse_options(smdi_msg_ret_options, &options, NULL, args.options);
	}

	if (!ast_strlen_zero(args.timeout)) {
		if (sscanf(args.timeout, "%30u", &timeout) != 1) {
			ast_log(LOG_ERROR, "'%s' is not a valid timeout\n", args.timeout);
			timeout = SMDI_RETRIEVE_TIMEOUT_DEFAULT;
		}
	}

	if (!(md_msg = smdi_message_wait(iface, timeout, SMDI_MD, args.search_key, options))) {
		ast_log(LOG_WARNING, "No SMDI message retrieved for search key '%s' after "
			"waiting %u ms.\n", args.search_key, timeout);
		goto return_error;
	}

	if (!(smd = ast_calloc(1, sizeof(*smd))))
		goto return_error;

	smd->iface = ASTOBJ_REF(iface);
	smd->md_msg = ASTOBJ_REF(md_msg);
	smd->id = ast_atomic_fetchadd_int((int *) &smdi_msg_id, 1);
	snprintf(buf, len, "%u", smd->id);

<<<<<<< HEAD
	if (!(datastore = ast_channel_datastore_alloc(&smdi_msg_datastore_info, buf)))
=======
	if (!(datastore = ast_datastore_alloc(&smdi_msg_datastore_info, buf)))
>>>>>>> 19898f33
		goto return_error;

	datastore->data = smd;

	ast_channel_lock(chan);
	ast_channel_datastore_add(chan, datastore);
	ast_channel_unlock(chan);

	res = 0;

return_error:
	if (iface)
		ASTOBJ_UNREF(iface, ast_smdi_interface_destroy);

	if (md_msg)
		ASTOBJ_UNREF(md_msg, ast_smdi_md_message_destroy);

	if (smd && !datastore)
		smdi_msg_datastore_destroy(smd);

	if (parse)
		ast_autoservice_stop(chan);

	ast_module_user_remove(u);

	return res;
}

<<<<<<< HEAD
static int smdi_msg_read(struct ast_channel *chan, char *cmd, char *data, char *buf, size_t len)
=======
static int smdi_msg_read(struct ast_channel *chan, const char *cmd, char *data, char *buf, size_t len)
>>>>>>> 19898f33
{
	struct ast_module_user *u;
	int res = -1;
	AST_DECLARE_APP_ARGS(args,
		AST_APP_ARG(id);
		AST_APP_ARG(component);
	);
	char *parse;
	struct ast_datastore *datastore = NULL;
	struct smdi_msg_datastore *smd = NULL;

	u = ast_module_user_add(chan);

	if (!chan) {
		ast_log(LOG_ERROR, "SMDI_MSG can not be called without a channel\n");
		goto return_error;
	}

	if (ast_strlen_zero(data)) {
		ast_log(LOG_WARNING, "SMDI_MSG requires an argument\n");
		goto return_error;
	}

	parse = ast_strdupa(data);
	AST_STANDARD_APP_ARGS(args, parse);

	if (ast_strlen_zero(args.id)) {
		ast_log(LOG_WARNING, "ID must be supplied to SMDI_MSG\n");
		goto return_error;
	}

	if (ast_strlen_zero(args.component)) {
		ast_log(LOG_WARNING, "ID must be supplied to SMDI_MSG\n");
		goto return_error;
	}

	ast_channel_lock(chan);
	datastore = ast_channel_datastore_find(chan, &smdi_msg_datastore_info, args.id);
	ast_channel_unlock(chan);
	
	if (!datastore) {
		ast_log(LOG_WARNING, "No SMDI message found for message ID '%s'\n", args.id);
		goto return_error;
	}

	smd = datastore->data;

	if (!strcasecmp(args.component, "number")) {
		ast_copy_string(buf, smd->md_msg->mesg_desk_num, len);
	} else if (!strcasecmp(args.component, "terminal")) {
		ast_copy_string(buf, smd->md_msg->mesg_desk_term, len);
	} else if (!strcasecmp(args.component, "station")) {
		ast_copy_string(buf, smd->md_msg->fwd_st, len);
	} else if (!strcasecmp(args.component, "callerid")) {
		ast_copy_string(buf, smd->md_msg->calling_st, len);
	} else if (!strcasecmp(args.component, "type")) {
		snprintf(buf, len, "%c", smd->md_msg->type);
	} else {
		ast_log(LOG_ERROR, "'%s' is not a valid message component for SMDI_MSG\n",
			args.component);
		goto return_error;
	}

	res = 0;

return_error:
	ast_module_user_remove(u);

	return res;
}

static struct ast_custom_function smdi_msg_retrieve_function = {
	.name = "SMDI_MSG_RETRIEVE",
<<<<<<< HEAD
	.synopsis = "Retrieve an SMDI message.",
	.syntax = "SMDI_MSG_RETRIEVE(<smdi port>,<search key>[,timeout[,options]])",
	.desc = 
	"   This function is used to retrieve an incoming SMDI message.  It returns\n"
	"an ID which can be used with the SMDI_MSG() function to access details of\n"
	"the message.  Note that this is a destructive function in the sense that\n"
	"once an SMDI message is retrieved using this function, it is no longer in\n"
	"the global SMDI message queue, and can not be accessed by any other Asterisk\n"
	"channels.  The timeout for this function is optional, and the default is\n"
	"3 seconds.  When providing a timeout, it should be in milliseconds.\n"
	"   The default search is done on the forwarding station ID.  However, if\n"
	"you set one of the search key options in the options field, you can change\n"
	"this behavior.\n"
	"   Options:\n"
	"     t - Instead of searching on the forwarding station, search on the message\n"
	"         desk terminal.\n"
	"     n - Instead of searching on the forwarding station, search on the message\n"
	"         desk number.\n"
	"",
=======
>>>>>>> 19898f33
	.read = smdi_msg_retrieve_read,
};

static struct ast_custom_function smdi_msg_function = {
	.name = "SMDI_MSG",
<<<<<<< HEAD
	.synopsis = "Retrieve details about an SMDI message.",
	.syntax = "SMDI_MSG(<message_id>,<component>)",
	.desc = 
	"   This function is used to access details of an SMDI message that was\n"
	"pulled from the incoming SMDI message queue using the SMDI_MSG_RETRIEVE()\n"
	"function.\n"
	"   Valid message components are:\n"
	"      number   - The message desk number\n"
	"      terminal - The message desk terminal\n"
	"      station  - The forwarding station\n"
	"      callerid - The callerID of the calling party that was forwarded\n"
	"      type     - The call type.  The value here is the exact character\n"
	"                 that came in on the SMDI link.  Typically, example values\n"
	"                 are: D - Direct Calls, A - Forward All Calls,\n"
	"                      B - Forward Busy Calls, N - Forward No Answer Calls\n"
	"",
	.read = smdi_msg_read,
};

static int unload_module(void);
=======
	.read = smdi_msg_read,
};

static int _unload_module(int fromload);
>>>>>>> 19898f33

static int load_module(void)
{
	int res;
	smdi_loaded = 1;

	/* initialize our containers */
	memset(&smdi_ifaces, 0, sizeof(smdi_ifaces));
	ASTOBJ_CONTAINER_INIT(&smdi_ifaces);

	ast_mutex_init(&mwi_monitor.lock);
	ast_cond_init(&mwi_monitor.cond, NULL);

<<<<<<< HEAD
	ast_custom_function_register(&smdi_msg_retrieve_function);
	ast_custom_function_register(&smdi_msg_function);

	/* load the config and start the listener threads*/
	res = smdi_load(0);
	if (res < 0) {
		unload_module();
		return res;
	} else if (res == 1) {
		ast_log(LOG_WARNING, "No SMDI interfaces are available to listen on, not starting SMDI listener.\n");
		/*! \note Since chan_dahdi depends on this module, we need to load the module in inactive state
			instead of AST_MODULE_LOAD_DECLINE. This is fixed in later releases of Asterisk. 
		*/
		return AST_MODULE_LOAD_SUCCESS;
	}

	return 0;
=======
	/* load the config and start the listener threads*/
	res = smdi_load(0);
	if (res < 0) {
		_unload_module(1);
		return res;
	} else if (res == 1) {
		_unload_module(1);
		ast_log(LOG_NOTICE, "No SMDI interfaces are available to listen on, not starting SMDI listener.\n");
		return AST_MODULE_LOAD_DECLINE;
	}

	ast_custom_function_register(&smdi_msg_retrieve_function);
	ast_custom_function_register(&smdi_msg_function);

	return AST_MODULE_LOAD_SUCCESS;
>>>>>>> 19898f33
}

static int _unload_module(int fromload)
{
	if (!smdi_loaded) {
		return 0;
	}

	/* this destructor stops any running smdi_read threads */
	ASTOBJ_CONTAINER_DESTROYALL(&smdi_ifaces, ast_smdi_interface_destroy);
	ASTOBJ_CONTAINER_DESTROY(&smdi_ifaces);

	destroy_all_mailbox_mappings();

	ast_mutex_lock(&mwi_monitor.lock);
	mwi_monitor.stop = 1;
	ast_cond_signal(&mwi_monitor.cond);
	ast_mutex_unlock(&mwi_monitor.lock);

	if (mwi_monitor.thread != AST_PTHREADT_NULL) {
		pthread_join(mwi_monitor.thread, NULL);
	}

<<<<<<< HEAD
	ast_custom_function_unregister(&smdi_msg_retrieve_function);
	ast_custom_function_unregister(&smdi_msg_function);

=======
	if (!fromload) {
		ast_custom_function_unregister(&smdi_msg_retrieve_function);
		ast_custom_function_unregister(&smdi_msg_function);
	}

	smdi_loaded = 0;
>>>>>>> 19898f33
	return 0;
}

static int unload_module(void)
{
	return _unload_module(0);
}

static int reload(void)
{
	int res;

	res = smdi_load(1);

	if (res < 0) {
		return res;
	} else if (res == 1) {
		ast_log(LOG_WARNING, "No SMDI interfaces were specified to listen on, not starting SDMI listener.\n");
		return 0;
	} else
		return 0;
}

AST_MODULE_INFO(ASTERISK_GPL_KEY, AST_MODFLAG_GLOBAL_SYMBOLS | AST_MODFLAG_LOAD_ORDER, "Simplified Message Desk Interface (SMDI) Resource",
		.load = load_module,
		.unload = unload_module,
		.reload = reload,
		.load_pri = AST_MODPRI_CHANNEL_DEPEND,
	       );<|MERGE_RESOLUTION|>--- conflicted
+++ resolved
@@ -25,13 +25,10 @@
  *
  * Here is a useful mailing list post that describes SMDI protocol details:
  * \ref http://lists.digium.com/pipermail/asterisk-dev/2003-June/000884.html
-<<<<<<< HEAD
-=======
  *
  * \todo This module currently has its own mailbox monitoring thread.  This should
  * be converted to MWI subscriptions and just let the optional global voicemail
  * polling thread handle it.
->>>>>>> 19898f33
  */
 
 #include "asterisk.h"
@@ -51,20 +48,11 @@
 #include "asterisk/config.h"
 #include "asterisk/astobj.h"
 #include "asterisk/io.h"
-<<<<<<< HEAD
-#include "asterisk/logger.h"
-#include "asterisk/utils.h"
-#include "asterisk/options.h"
-=======
->>>>>>> 19898f33
 #include "asterisk/stringfields.h"
 #include "asterisk/linkedlists.h"
 #include "asterisk/app.h"
 #include "asterisk/pbx.h"
-<<<<<<< HEAD
-=======
 #include "asterisk/channel.h"
->>>>>>> 19898f33
 
 /* Message expiry time in milliseconds */
 #define SMDI_MSG_EXPIRY_TIME	30000 /* 30 seconds */
@@ -163,12 +151,9 @@
 	</function>
  ***/
 
-<<<<<<< HEAD
-=======
 static const char config_file[] = "smdi.conf";
 static int smdi_loaded;
 
->>>>>>> 19898f33
 /*! \brief SMDI message desk message queue. */
 struct ast_smdi_md_queue {
 	ASTOBJ_CONTAINER_COMPONENTS(struct ast_smdi_md_message);
@@ -267,11 +252,7 @@
 	ast_module_unref(ast_module_info->self);
 }
 
-<<<<<<< HEAD
-void ast_smdi_interface_unref(struct ast_smdi_interface *iface)
-=======
 void AST_OPTIONAL_API_NAME(ast_smdi_interface_unref)(struct ast_smdi_interface *iface)
->>>>>>> 19898f33
 {
 	ASTOBJ_UNREF(iface, ast_smdi_interface_destroy);
 }
@@ -315,48 +296,33 @@
 	}	
 	
 	ASTOBJ_WRLOCK(iface);
-<<<<<<< HEAD
-
-	fprintf(file, "%s:MWI ", on ? "OP" : "RMV");
-
-	for (i = 0; i < iface->msdstrip; i++)
-	   fprintf(file, "0");
-=======
 	
 	fprintf(file, "%s:MWI ", on ? "OP" : "RMV");
 	
 	for (i = 0; i < iface->msdstrip; i++)
 		fprintf(file, "0");
->>>>>>> 19898f33
 
 	fprintf(file, "%s!\x04", mailbox);
 
 	fclose(file);
 
 	ASTOBJ_UNLOCK(iface);
-<<<<<<< HEAD
-
-	ast_log(LOG_DEBUG, "Sent MWI %s message for %s on %s\n", on ? "set" : "unset", 
-		mailbox, iface->name);
-=======
 	ast_debug(1, "Sent MWI set message for %s on %s\n", mailbox, iface->name);
->>>>>>> 19898f33
 
 	return 0;
 }
 
-<<<<<<< HEAD
-int ast_smdi_mwi_set(struct ast_smdi_interface *iface, const char *mailbox)
+int AST_OPTIONAL_API_NAME(ast_smdi_mwi_set)(struct ast_smdi_interface *iface, const char *mailbox)
 {
 	return smdi_toggle_mwi(iface, mailbox, 1);
 }
 
-int ast_smdi_mwi_unset(struct ast_smdi_interface *iface, const char *mailbox)
+int AST_OPTIONAL_API_NAME(ast_smdi_mwi_unset)(struct ast_smdi_interface *iface, const char *mailbox)
 {
 	return smdi_toggle_mwi(iface, mailbox, 0);
 }
 
-void ast_smdi_md_message_putback(struct ast_smdi_interface *iface, struct ast_smdi_md_message *md_msg)
+void AST_OPTIONAL_API_NAME(ast_smdi_md_message_putback)(struct ast_smdi_interface *iface, struct ast_smdi_md_message *md_msg)
 {
 	ast_mutex_lock(&iface->md_q_lock);
 	ASTOBJ_CONTAINER_LINK_START(&iface->md_q, md_msg);
@@ -364,7 +330,7 @@
 	ast_mutex_unlock(&iface->md_q_lock);
 }
 
-void ast_smdi_mwi_message_putback(struct ast_smdi_interface *iface, struct ast_smdi_mwi_message *mwi_msg)
+void AST_OPTIONAL_API_NAME(ast_smdi_mwi_message_putback)(struct ast_smdi_interface *iface, struct ast_smdi_mwi_message *mwi_msg)
 {
 	ast_mutex_lock(&iface->mwi_q_lock);
 	ASTOBJ_CONTAINER_LINK_START(&iface->mwi_q, mwi_msg);
@@ -409,7 +375,6 @@
 	case SMDI_MD:
 		return ASTOBJ_CONTAINER_UNLINK_START(&iface->md_q);
 	}
-
 	return NULL;
 }
 
@@ -428,89 +393,6 @@
 	return ast_tv(0, 0);
 }
 
-=======
-int AST_OPTIONAL_API_NAME(ast_smdi_mwi_set)(struct ast_smdi_interface *iface, const char *mailbox)
-{
-	return smdi_toggle_mwi(iface, mailbox, 1);
-}
-
-int AST_OPTIONAL_API_NAME(ast_smdi_mwi_unset)(struct ast_smdi_interface *iface, const char *mailbox)
-{
-	return smdi_toggle_mwi(iface, mailbox, 0);
-}
-
-void AST_OPTIONAL_API_NAME(ast_smdi_md_message_putback)(struct ast_smdi_interface *iface, struct ast_smdi_md_message *md_msg)
-{
-	ast_mutex_lock(&iface->md_q_lock);
-	ASTOBJ_CONTAINER_LINK_START(&iface->md_q, md_msg);
-	ast_cond_broadcast(&iface->md_q_cond);
-	ast_mutex_unlock(&iface->md_q_lock);
-}
-
-void AST_OPTIONAL_API_NAME(ast_smdi_mwi_message_putback)(struct ast_smdi_interface *iface, struct ast_smdi_mwi_message *mwi_msg)
-{
-	ast_mutex_lock(&iface->mwi_q_lock);
-	ASTOBJ_CONTAINER_LINK_START(&iface->mwi_q, mwi_msg);
-	ast_cond_broadcast(&iface->mwi_q_cond);
-	ast_mutex_unlock(&iface->mwi_q_lock);
-}
-
-enum smdi_message_type {
-	SMDI_MWI,
-	SMDI_MD,
-};
-
-static inline int lock_msg_q(struct ast_smdi_interface *iface, enum smdi_message_type type)
-{
-	switch (type) {
-	case SMDI_MWI:
-		return ast_mutex_lock(&iface->mwi_q_lock);
-	case SMDI_MD:	
-		return ast_mutex_lock(&iface->md_q_lock);
-	}
-	
-	return -1;
-}
-
-static inline int unlock_msg_q(struct ast_smdi_interface *iface, enum smdi_message_type type)
-{
-	switch (type) {
-	case SMDI_MWI:
-		return ast_mutex_unlock(&iface->mwi_q_lock);
-	case SMDI_MD:
-		return ast_mutex_unlock(&iface->md_q_lock);
-	}
-
-	return -1;
-}
-
-static inline void *unlink_from_msg_q(struct ast_smdi_interface *iface, enum smdi_message_type type)
-{
-	switch (type) {
-	case SMDI_MWI:
-		return ASTOBJ_CONTAINER_UNLINK_START(&iface->mwi_q);
-	case SMDI_MD:
-		return ASTOBJ_CONTAINER_UNLINK_START(&iface->md_q);
-	}
-	return NULL;
-}
-
-static inline struct timeval msg_timestamp(void *msg, enum smdi_message_type type)
-{
-	struct ast_smdi_md_message *md_msg = msg;
-	struct ast_smdi_mwi_message *mwi_msg = msg;
-
-	switch (type) {
-	case SMDI_MWI:
-		return mwi_msg->timestamp;
-	case SMDI_MD:
-		return md_msg->timestamp;
-	}
-
-	return ast_tv(0, 0);
-}
-
->>>>>>> 19898f33
 static inline void unref_msg(void *msg, enum smdi_message_type type)
 {
 	struct ast_smdi_md_message *md_msg = msg;
@@ -528,11 +410,7 @@
 
 static void purge_old_messages(struct ast_smdi_interface *iface, enum smdi_message_type type)
 {
-<<<<<<< HEAD
-	struct timeval now;
-=======
 	struct timeval now = ast_tvnow();
->>>>>>> 19898f33
 	long elapsed = 0;
 	void *msg;
 	
@@ -541,10 +419,6 @@
 	unlock_msg_q(iface, type);
 
 	/* purge old messages */
-<<<<<<< HEAD
-	now = ast_tvnow();
-=======
->>>>>>> 19898f33
 	while (msg) {
 		elapsed = ast_tvdiff_ms(now, msg_timestamp(msg, type));
 
@@ -685,31 +559,18 @@
 
 	while (diff < timeout) {
 		struct timespec ts = { 0, };
-<<<<<<< HEAD
-		struct timeval tv;
+		struct timeval wait;
 
 		lock_msg_q(iface, type);
 
-=======
-		struct timeval wait;
-
-		lock_msg_q(iface, type);
-
->>>>>>> 19898f33
 		if ((msg = smdi_msg_find(iface, type, search_key, options))) {
 			unlock_msg_q(iface, type);
 			return msg;
 		}
 
-<<<<<<< HEAD
-		tv = ast_tvadd(start, ast_tv(0, timeout));
-		ts.tv_sec = tv.tv_sec;
-		ts.tv_nsec = tv.tv_usec * 1000;
-=======
 		wait = ast_tvadd(start, ast_tv(0, timeout));
 		ts.tv_sec = wait.tv_sec;
 		ts.tv_nsec = wait.tv_usec * 1000;
->>>>>>> 19898f33
 
 		/* If there were no messages in the queue, then go to sleep until one
 		 * arrives. */
@@ -730,60 +591,36 @@
 	return NULL;
 }
 
-<<<<<<< HEAD
-struct ast_smdi_md_message *ast_smdi_md_message_pop(struct ast_smdi_interface *iface)
-=======
 struct ast_smdi_md_message * AST_OPTIONAL_API_NAME(ast_smdi_md_message_pop)(struct ast_smdi_interface *iface)
->>>>>>> 19898f33
 {
 	return smdi_msg_pop(iface, SMDI_MD);
 }
 
-<<<<<<< HEAD
-struct ast_smdi_md_message *ast_smdi_md_message_wait(struct ast_smdi_interface *iface, int timeout)
-=======
 struct ast_smdi_md_message * AST_OPTIONAL_API_NAME(ast_smdi_md_message_wait)(struct ast_smdi_interface *iface, int timeout)
->>>>>>> 19898f33
 {
 	struct ast_flags options = { 0 };
 	return smdi_message_wait(iface, timeout, SMDI_MD, NULL, options);
 }
 
-<<<<<<< HEAD
-struct ast_smdi_mwi_message *ast_smdi_mwi_message_pop(struct ast_smdi_interface *iface)
-=======
 struct ast_smdi_mwi_message * AST_OPTIONAL_API_NAME(ast_smdi_mwi_message_pop)(struct ast_smdi_interface *iface)
->>>>>>> 19898f33
 {
 	return smdi_msg_pop(iface, SMDI_MWI);
 }
 
-<<<<<<< HEAD
-struct ast_smdi_mwi_message *ast_smdi_mwi_message_wait(struct ast_smdi_interface *iface, int timeout)
-=======
 struct ast_smdi_mwi_message * AST_OPTIONAL_API_NAME(ast_smdi_mwi_message_wait)(struct ast_smdi_interface *iface, int timeout)
->>>>>>> 19898f33
 {
 	struct ast_flags options = { 0 };
 	return smdi_message_wait(iface, timeout, SMDI_MWI, NULL, options);
 }
 
-<<<<<<< HEAD
-struct ast_smdi_mwi_message *ast_smdi_mwi_message_wait_station(struct ast_smdi_interface *iface, int timeout,
-=======
 struct ast_smdi_mwi_message * AST_OPTIONAL_API_NAME(ast_smdi_mwi_message_wait_station)(struct ast_smdi_interface *iface, int timeout,
->>>>>>> 19898f33
 	const char *station)
 {
 	struct ast_flags options = { 0 };
 	return smdi_message_wait(iface, timeout, SMDI_MWI, station, options);
 }
 
-<<<<<<< HEAD
-struct ast_smdi_interface *ast_smdi_interface_find(const char *iface_name)
-=======
 struct ast_smdi_interface * AST_OPTIONAL_API_NAME(ast_smdi_interface_find)(const char *iface_name)
->>>>>>> 19898f33
 {
 	return (ASTOBJ_CONTAINER_FIND(&smdi_ifaces, iface_name));
 }
@@ -840,7 +677,6 @@
 			md_msg->mesg_desk_num[sizeof(md_msg->mesg_desk_num) - 1] = '\0';
 			
 			ast_log(LOG_DEBUG, "The message desk number is '%s'\n", md_msg->mesg_desk_num);
-<<<<<<< HEAD
 
 			/* read the message desk terminal number */
 			for (i = 0; i < sizeof(md_msg->mesg_desk_term) - 1; i++) {
@@ -852,19 +688,6 @@
 
 			ast_log(LOG_DEBUG, "The message desk terminal is '%s'\n", md_msg->mesg_desk_term);
 
-=======
-
-			/* read the message desk terminal number */
-			for (i = 0; i < sizeof(md_msg->mesg_desk_term) - 1; i++) {
-				md_msg->mesg_desk_term[i] = fgetc(iface->file);
-				ast_log(LOG_DEBUG, "Read a '%c'\n", md_msg->mesg_desk_term[i]);
-			}
-
-			md_msg->mesg_desk_term[sizeof(md_msg->mesg_desk_term) - 1] = '\0';
-
-			ast_log(LOG_DEBUG, "The message desk terminal is '%s'\n", md_msg->mesg_desk_term);
-
->>>>>>> 19898f33
 			/* read the message type */
 			md_msg->type = fgetc(iface->file);
 		 
@@ -931,11 +754,7 @@
 			/* add the message to the message queue */
 			md_msg->timestamp = ast_tvnow();
 			ast_smdi_md_message_push(iface, md_msg);
-<<<<<<< HEAD
-			ast_log(LOG_DEBUG, "Recieved SMDI MD message on %s\n", iface->name);
-=======
 			ast_log(LOG_DEBUG, "Received SMDI MD message on %s\n", iface->name);
->>>>>>> 19898f33
 			
 			ASTOBJ_UNREF(md_msg, ast_smdi_md_message_destroy);
 
@@ -948,15 +767,9 @@
 				ASTOBJ_UNREF(iface,ast_smdi_interface_destroy);
 				return NULL;
 			}
-<<<<<<< HEAD
 
 			ASTOBJ_INIT(mwi_msg);
 
-=======
-
-			ASTOBJ_INIT(mwi_msg);
-
->>>>>>> 19898f33
 			/* discard the 'I' (from 'MWI') */
 			fgetc(iface->file);
 			
@@ -990,19 +803,11 @@
 			/* add the message to the message queue */
 			mwi_msg->timestamp = ast_tvnow();
 			ast_smdi_mwi_message_push(iface, mwi_msg);
-<<<<<<< HEAD
-			ast_log(LOG_DEBUG, "Recieved SMDI MWI message on %s\n", iface->name);
-			
-			ASTOBJ_UNREF(mwi_msg, ast_smdi_mwi_message_destroy);
-		} else {
-			ast_log(LOG_ERROR, "Unknown SMDI message type recieved on %s (M%c).\n", iface->name, c);
-=======
 			ast_log(LOG_DEBUG, "Received SMDI MWI message on %s\n", iface->name);
 			
 			ASTOBJ_UNREF(mwi_msg, ast_smdi_mwi_message_destroy);
 		} else {
 			ast_log(LOG_ERROR, "Unknown SMDI message type received on %s (M%c).\n", iface->name, c);
->>>>>>> 19898f33
 			start = 0;
 		}
 	}
@@ -1012,20 +817,12 @@
 	return NULL;
 }
 
-<<<<<<< HEAD
-void ast_smdi_md_message_destroy(struct ast_smdi_md_message *msg)
-=======
 void AST_OPTIONAL_API_NAME(ast_smdi_md_message_destroy)(struct ast_smdi_md_message *msg)
->>>>>>> 19898f33
 {
 	ast_free(msg);
 }
 
-<<<<<<< HEAD
-void ast_smdi_mwi_message_destroy(struct ast_smdi_mwi_message *msg)
-=======
 void AST_OPTIONAL_API_NAME(ast_smdi_mwi_message_destroy)(struct ast_smdi_mwi_message *msg)
->>>>>>> 19898f33
 {
 	ast_free(msg);
 }
@@ -1052,14 +849,8 @@
 	struct mailbox_mapping *mm;
 	char *mailbox, *context;
 
-<<<<<<< HEAD
-	if (!(mm = ast_calloc(1, sizeof(*mm))))
+	if (!(mm = ast_calloc_with_stringfields(1, struct mailbox_mapping, 32)))
 		return;
-	
-	if (ast_string_field_init(mm, 32)) {
-		free(mm);
-		return;
-	}
 
 	ast_string_field_set(mm, smdi, var->name);
 
@@ -1100,59 +891,11 @@
 	}
 }
 
-=======
-	if (!(mm = ast_calloc_with_stringfields(1, struct mailbox_mapping, 32)))
-		return;
-
-	ast_string_field_set(mm, smdi, var->name);
-
-	context = ast_strdupa(var->value);
-	mailbox = strsep(&context, "@");
-	if (ast_strlen_zero(context))
-		context = "default";
-
-	ast_string_field_set(mm, mailbox, mailbox);
-	ast_string_field_set(mm, context, context);
-
-	mm->iface = ASTOBJ_REF(iface);
-
-	ast_mutex_lock(&mwi_monitor.lock);
-	AST_LIST_INSERT_TAIL(&mwi_monitor.mailbox_mappings, mm, entry);
-	ast_mutex_unlock(&mwi_monitor.lock);
-}
-
-/*!
- * \note Called with the mwi_monitor.lock locked
- */
-static void poll_mailbox(struct mailbox_mapping *mm)
-{
-	char buf[1024];
-	unsigned int state;
-
-	snprintf(buf, sizeof(buf), "%s@%s", mm->mailbox, mm->context);
-
-	state = !!ast_app_has_voicemail(mm->mailbox, NULL);
-
-	if (state != mm->cur_state) {
-		if (state)
-			ast_smdi_mwi_set(mm->iface, mm->smdi);
-		else
-			ast_smdi_mwi_unset(mm->iface, mm->smdi);
-
-		mm->cur_state = state;
-	}
-}
-
->>>>>>> 19898f33
 static void *mwi_monitor_handler(void *data)
 {
 	while (!mwi_monitor.stop) {
 		struct timespec ts = { 0, };
-<<<<<<< HEAD
-		struct timeval tv;
-=======
 		struct timeval polltime;
->>>>>>> 19898f33
 		struct mailbox_mapping *mm;
 
 		ast_mutex_lock(&mwi_monitor.lock);
@@ -1164,15 +907,9 @@
 
 		/* Sleep up to the configured polling interval.  Allow unload_module()
 		 * to signal us to wake up and exit. */
-<<<<<<< HEAD
-		tv = ast_tvadd(mwi_monitor.last_poll, ast_tv(mwi_monitor.polling_interval, 0));
-		ts.tv_sec = tv.tv_sec;
-		ts.tv_nsec = tv.tv_usec * 1000;
-=======
 		polltime = ast_tvadd(mwi_monitor.last_poll, ast_tv(mwi_monitor.polling_interval, 0));
 		ts.tv_sec = polltime.tv_sec;
 		ts.tv_nsec = polltime.tv_usec * 1000;
->>>>>>> 19898f33
 		ast_cond_timedwait(&mwi_monitor.cond, &mwi_monitor.lock, &ts);
 
 		ast_mutex_unlock(&mwi_monitor.lock);
@@ -1371,12 +1108,7 @@
 			iface->msg_expiry = msg_expiry;
 
 			/* start the listener thread */
-<<<<<<< HEAD
-			if (option_verbose > 2)
-				ast_verbose(VERBOSE_PREFIX_3 "Starting SMDI monitor thread for %s\n", iface->name);
-=======
 			ast_verb(3, "Starting SMDI monitor thread for %s\n", iface->name);
->>>>>>> 19898f33
 			if (ast_pthread_create_background(&iface->thread, NULL, smdi_read, iface)) {
 				ast_log(LOG_ERROR, "Error starting SMDI monitor thread for %s\n", iface->name);
 				ASTOBJ_UNREF(iface, ast_smdi_interface_destroy);
@@ -1424,12 +1156,6 @@
 
 	ast_config_destroy(conf);
 	
-	if (!AST_LIST_EMPTY(&mwi_monitor.mailbox_mappings) && mwi_monitor.thread == AST_PTHREADT_NULL
-		&& ast_pthread_create_background(&mwi_monitor.thread, NULL, mwi_monitor_handler, NULL)) {
-		ast_log(LOG_ERROR, "Failed to start MWI monitoring thread.  This module will not operate.\n");
-		return AST_MODULE_LOAD_FAILURE;
-	}
-
 	if (!AST_LIST_EMPTY(&mwi_monitor.mailbox_mappings) && mwi_monitor.thread == AST_PTHREADT_NULL
 		&& ast_pthread_create_background(&mwi_monitor.thread, NULL, mwi_monitor_handler, NULL)) {
 		ast_log(LOG_ERROR, "Failed to start MWI monitoring thread.  This module will not operate.\n");
@@ -1483,11 +1209,7 @@
 	AST_APP_OPTION('n', OPT_SEARCH_NUMBER),
 END_OPTIONS );
 
-<<<<<<< HEAD
-static int smdi_msg_retrieve_read(struct ast_channel *chan, char *cmd, char *data, char *buf, size_t len)
-=======
 static int smdi_msg_retrieve_read(struct ast_channel *chan, const char *cmd, char *data, char *buf, size_t len)
->>>>>>> 19898f33
 {
 	struct ast_module_user *u;
 	AST_DECLARE_APP_ARGS(args,
@@ -1557,11 +1279,7 @@
 	smd->id = ast_atomic_fetchadd_int((int *) &smdi_msg_id, 1);
 	snprintf(buf, len, "%u", smd->id);
 
-<<<<<<< HEAD
-	if (!(datastore = ast_channel_datastore_alloc(&smdi_msg_datastore_info, buf)))
-=======
 	if (!(datastore = ast_datastore_alloc(&smdi_msg_datastore_info, buf)))
->>>>>>> 19898f33
 		goto return_error;
 
 	datastore->data = smd;
@@ -1590,11 +1308,7 @@
 	return res;
 }
 
-<<<<<<< HEAD
-static int smdi_msg_read(struct ast_channel *chan, char *cmd, char *data, char *buf, size_t len)
-=======
 static int smdi_msg_read(struct ast_channel *chan, const char *cmd, char *data, char *buf, size_t len)
->>>>>>> 19898f33
 {
 	struct ast_module_user *u;
 	int res = -1;
@@ -1668,60 +1382,15 @@
 
 static struct ast_custom_function smdi_msg_retrieve_function = {
 	.name = "SMDI_MSG_RETRIEVE",
-<<<<<<< HEAD
-	.synopsis = "Retrieve an SMDI message.",
-	.syntax = "SMDI_MSG_RETRIEVE(<smdi port>,<search key>[,timeout[,options]])",
-	.desc = 
-	"   This function is used to retrieve an incoming SMDI message.  It returns\n"
-	"an ID which can be used with the SMDI_MSG() function to access details of\n"
-	"the message.  Note that this is a destructive function in the sense that\n"
-	"once an SMDI message is retrieved using this function, it is no longer in\n"
-	"the global SMDI message queue, and can not be accessed by any other Asterisk\n"
-	"channels.  The timeout for this function is optional, and the default is\n"
-	"3 seconds.  When providing a timeout, it should be in milliseconds.\n"
-	"   The default search is done on the forwarding station ID.  However, if\n"
-	"you set one of the search key options in the options field, you can change\n"
-	"this behavior.\n"
-	"   Options:\n"
-	"     t - Instead of searching on the forwarding station, search on the message\n"
-	"         desk terminal.\n"
-	"     n - Instead of searching on the forwarding station, search on the message\n"
-	"         desk number.\n"
-	"",
-=======
->>>>>>> 19898f33
 	.read = smdi_msg_retrieve_read,
 };
 
 static struct ast_custom_function smdi_msg_function = {
 	.name = "SMDI_MSG",
-<<<<<<< HEAD
-	.synopsis = "Retrieve details about an SMDI message.",
-	.syntax = "SMDI_MSG(<message_id>,<component>)",
-	.desc = 
-	"   This function is used to access details of an SMDI message that was\n"
-	"pulled from the incoming SMDI message queue using the SMDI_MSG_RETRIEVE()\n"
-	"function.\n"
-	"   Valid message components are:\n"
-	"      number   - The message desk number\n"
-	"      terminal - The message desk terminal\n"
-	"      station  - The forwarding station\n"
-	"      callerid - The callerID of the calling party that was forwarded\n"
-	"      type     - The call type.  The value here is the exact character\n"
-	"                 that came in on the SMDI link.  Typically, example values\n"
-	"                 are: D - Direct Calls, A - Forward All Calls,\n"
-	"                      B - Forward Busy Calls, N - Forward No Answer Calls\n"
-	"",
 	.read = smdi_msg_read,
 };
 
-static int unload_module(void);
-=======
-	.read = smdi_msg_read,
-};
-
 static int _unload_module(int fromload);
->>>>>>> 19898f33
 
 static int load_module(void)
 {
@@ -1735,25 +1404,6 @@
 	ast_mutex_init(&mwi_monitor.lock);
 	ast_cond_init(&mwi_monitor.cond, NULL);
 
-<<<<<<< HEAD
-	ast_custom_function_register(&smdi_msg_retrieve_function);
-	ast_custom_function_register(&smdi_msg_function);
-
-	/* load the config and start the listener threads*/
-	res = smdi_load(0);
-	if (res < 0) {
-		unload_module();
-		return res;
-	} else if (res == 1) {
-		ast_log(LOG_WARNING, "No SMDI interfaces are available to listen on, not starting SMDI listener.\n");
-		/*! \note Since chan_dahdi depends on this module, we need to load the module in inactive state
-			instead of AST_MODULE_LOAD_DECLINE. This is fixed in later releases of Asterisk. 
-		*/
-		return AST_MODULE_LOAD_SUCCESS;
-	}
-
-	return 0;
-=======
 	/* load the config and start the listener threads*/
 	res = smdi_load(0);
 	if (res < 0) {
@@ -1769,7 +1419,6 @@
 	ast_custom_function_register(&smdi_msg_function);
 
 	return AST_MODULE_LOAD_SUCCESS;
->>>>>>> 19898f33
 }
 
 static int _unload_module(int fromload)
@@ -1793,18 +1442,12 @@
 		pthread_join(mwi_monitor.thread, NULL);
 	}
 
-<<<<<<< HEAD
-	ast_custom_function_unregister(&smdi_msg_retrieve_function);
-	ast_custom_function_unregister(&smdi_msg_function);
-
-=======
 	if (!fromload) {
 		ast_custom_function_unregister(&smdi_msg_retrieve_function);
 		ast_custom_function_unregister(&smdi_msg_function);
 	}
 
 	smdi_loaded = 0;
->>>>>>> 19898f33
 	return 0;
 }
 
