/*
 * Asterisk -- An open source telephony toolkit.
 *
 * Copyright (C) 1999 - 2010, Digium, Inc.
 *
 * Mark Spencer <markster@digium.com>
 *
 * Copyright (C) 2004 - 2005 Anthony Minessale II <anthmct@yahoo.com>
 *
 * See http://www.asterisk.org for more information about
 * the Asterisk project. Please do not directly contact
 * any of the maintainers of this project for assistance;
 * the project provides a web site, mailing lists and IRC
 * channels for your use.
 *
 * This program is free software, distributed under the terms of
 * the GNU General Public License Version 2. See the LICENSE file
 * at the top of the source tree.
 */

/*! \file
 *
 * \brief odbc+odbc plugin for portable configuration engine
 *
 * \author Mark Spencer <markster@digium.com>
 * \author Anthony Minessale II <anthmct@yahoo.com>
 *
 * \arg http://www.unixodbc.org
 */

/*** MODULEINFO
<<<<<<< HEAD
	<depend>unixodbc</depend>
	<depend>ltdl</depend>
=======
>>>>>>> 19898f33
	<depend>res_odbc</depend>
 ***/

#include "asterisk.h"

ASTERISK_FILE_VERSION(__FILE__, "$Revision$")

#include "asterisk/file.h"
#include "asterisk/channel.h"
#include "asterisk/pbx.h"
#include "asterisk/config.h"
#include "asterisk/module.h"
#include "asterisk/lock.h"
#include "asterisk/res_odbc.h"
#include "asterisk/utils.h"
#include "asterisk/stringfields.h"

<<<<<<< HEAD
=======
AST_THREADSTORAGE(sql_buf);

>>>>>>> 19898f33
struct custom_prepare_struct {
	const char *sql;
	const char *extra;
	AST_DECLARE_STRING_FIELDS(
		AST_STRING_FIELD(encoding)[256];
	);
	va_list ap;
<<<<<<< HEAD
=======
	unsigned long long skip;
>>>>>>> 19898f33
};

static void decode_chunk(char *chunk)
{
	for (; *chunk; chunk++) {
		if (*chunk == '^' && strchr("0123456789ABCDEFabcdef", chunk[1]) && strchr("0123456789ABCDEFabcdef", chunk[2])) {
			sscanf(chunk + 1, "%02hhd", chunk);
			memmove(chunk + 1, chunk + 3, strlen(chunk + 3) + 1);
		}
	}
}

static SQLHSTMT custom_prepare(struct odbc_obj *obj, void *data)
{
<<<<<<< HEAD
	int res, x = 1;
=======
	int res, x = 1, count = 0;
>>>>>>> 19898f33
	struct custom_prepare_struct *cps = data;
	const char *newparam, *newval;
	char encodebuf[1024];
	SQLHSTMT stmt;
	va_list ap;

	va_copy(ap, cps->ap);

	res = SQLAllocHandle(SQL_HANDLE_STMT, obj->con, &stmt);
	if ((res != SQL_SUCCESS) && (res != SQL_SUCCESS_WITH_INFO)) {
		ast_log(LOG_WARNING, "SQL Alloc Handle failed!\n");
		return NULL;
	}

<<<<<<< HEAD
	res = SQLPrepare(stmt, (unsigned char *)cps->sql, SQL_NTS);
	if ((res != SQL_SUCCESS) && (res != SQL_SUCCESS_WITH_INFO)) {
		ast_log(LOG_WARNING, "SQL Prepare failed![%s]\n", cps->sql);
		SQLFreeHandle (SQL_HANDLE_STMT, stmt);
		return NULL;
	}

	while ((newparam = va_arg(ap, const char *))) {
		newval = va_arg(ap, const char *);
		if (strchr(newval, ';') || strchr(newval, '^')) {
			char *eptr = encodebuf;
			const char *vptr = newval;
			for (; *vptr && eptr < encodebuf + sizeof(encodebuf); vptr++) {
				if (strchr("^;", *vptr)) {
					/* We use ^XX, instead of %XX because '%' is a special character in SQL */
					snprintf(eptr, encodebuf + sizeof(encodebuf) - eptr, "^%02hhX", *vptr);
					eptr += 3;
					vptr++;
				} else {
					*eptr++ = *vptr++;
				}
			}
			if (eptr < encodebuf + sizeof(encodebuf)) {
				*eptr = '\0';
			} else {
				encodebuf[sizeof(encodebuf) - 1] = '\0';
			}
			ast_string_field_set(cps, encoding[x], encodebuf);
			newval = cps->encoding[x];
		}
		SQLBindParameter(stmt, x++, SQL_PARAM_INPUT, SQL_C_CHAR, SQL_CHAR, strlen(newval), 0, (void *)newval, 0, NULL);
	}
	va_end(ap);

	if (!ast_strlen_zero(cps->extra))
		SQLBindParameter(stmt, x++, SQL_PARAM_INPUT, SQL_C_CHAR, SQL_CHAR, strlen(cps->extra), 0, (void *)cps->extra, 0, NULL);
	return stmt;
}
=======
	ast_debug(1, "Skip: %lld; SQL: %s\n", cps->skip, cps->sql);
>>>>>>> 19898f33

	res = SQLPrepare(stmt, (unsigned char *)cps->sql, SQL_NTS);
	if ((res != SQL_SUCCESS) && (res != SQL_SUCCESS_WITH_INFO)) {
		ast_log(LOG_WARNING, "SQL Prepare failed![%s]\n", cps->sql);
		SQLFreeHandle (SQL_HANDLE_STMT, stmt);
		return NULL;
	}

	while ((newparam = va_arg(ap, const char *))) {
		newval = va_arg(ap, const char *);
		if ((1LL << count++) & cps->skip) {
			ast_debug(1, "Skipping field '%s'='%s' (%llo/%llo)\n", newparam, newval, 1LL << (count - 1), cps->skip);
			continue;
		}
		ast_debug(1, "Parameter %d ('%s') = '%s'\n", x, newparam, newval);
		if (strchr(newval, ';') || strchr(newval, '^')) {
			char *eptr = encodebuf;
			const char *vptr = newval;
			for (; *vptr && eptr < encodebuf + sizeof(encodebuf); vptr++) {
				if (strchr("^;", *vptr)) {
					/* We use ^XX, instead of %XX because '%' is a special character in SQL */
					snprintf(eptr, encodebuf + sizeof(encodebuf) - eptr, "^%02hhX", *vptr);
					eptr += 3;
					vptr++;
				} else {
					*eptr++ = *vptr++;
				}
			}
			if (eptr < encodebuf + sizeof(encodebuf)) {
				*eptr = '\0';
			} else {
				encodebuf[sizeof(encodebuf) - 1] = '\0';
			}
			ast_string_field_set(cps, encoding[x], encodebuf);
			newval = cps->encoding[x];
		}
		SQLBindParameter(stmt, x++, SQL_PARAM_INPUT, SQL_C_CHAR, SQL_CHAR, strlen(newval), 0, (void *)newval, 0, NULL);
	}
	va_end(ap);

	if (!ast_strlen_zero(cps->extra))
		SQLBindParameter(stmt, x++, SQL_PARAM_INPUT, SQL_C_CHAR, SQL_CHAR, strlen(cps->extra), 0, (void *)cps->extra, 0, NULL);
	return stmt;
}

/*!
 * \brief Excute an SQL query and return ast_variable list
 * \param database
 * \param table
 * \param ap list containing one or more field/operator/value set.
 *
 * Select database and preform query on table, prepare the sql statement
 * Sub-in the values to the prepared statement and execute it. Return results
 * as a ast_variable list.
 *
 * \retval var on success
 * \retval NULL on failure
*/
static struct ast_variable *realtime_odbc(const char *database, const char *table, va_list ap)
{
	struct odbc_obj *obj;
	SQLHSTMT stmt;
	char sql[1024];
	char coltitle[256];
	char rowdata[2048];
	char *op;
	const char *newparam, *newval;
	char *stringp;
	char *chunk;
	SQLSMALLINT collen;
	int res;
	int x;
	struct ast_variable *var=NULL, *prev=NULL;
	SQLULEN colsize;
	SQLSMALLINT colcount=0;
	SQLSMALLINT datatype;
	SQLSMALLINT decimaldigits;
	SQLSMALLINT nullable;
	SQLLEN indicator;
	va_list aq;
	struct custom_prepare_struct cps = { .sql = sql };
<<<<<<< HEAD

	if (ast_string_field_init(&cps, 256)) {
		return NULL;
	}
	va_copy(cps.ap, ap);
	va_copy(aq, ap);

	if (!table) {
		ast_string_field_free_memory(&cps);
		return NULL;
	}

	obj = ast_odbc_request_obj(database, 0);

=======
	struct ast_flags connected_flag = { RES_ODBC_CONNECTED };

	if (ast_string_field_init(&cps, 256)) {
		return NULL;
	}
	va_copy(cps.ap, ap);
	va_copy(aq, ap);

	if (!table) {
		ast_string_field_free_memory(&cps);
		return NULL;
	}

	obj = ast_odbc_request_obj2(database, connected_flag);

>>>>>>> 19898f33
	if (!obj) {
		ast_log(LOG_ERROR, "No database handle available with the name of '%s' (check res_odbc.conf)\n", database);
		ast_string_field_free_memory(&cps);
		return NULL;
	}

	newparam = va_arg(aq, const char *);
	if (!newparam) {
		ast_odbc_release_obj(obj);
		ast_string_field_free_memory(&cps);
		return NULL;
	}
	newval = va_arg(aq, const char *);
	op = !strchr(newparam, ' ') ? " =" : "";
	snprintf(sql, sizeof(sql), "SELECT * FROM %s WHERE %s%s ?%s", table, newparam, op,
		strcasestr(newparam, "LIKE") && !ast_odbc_backslash_is_escape(obj) ? " ESCAPE '\\'" : "");
	while((newparam = va_arg(aq, const char *))) {
		op = !strchr(newparam, ' ') ? " =" : "";
		snprintf(sql + strlen(sql), sizeof(sql) - strlen(sql), " AND %s%s ?%s", newparam, op,
			strcasestr(newparam, "LIKE") && !ast_odbc_backslash_is_escape(obj) ? " ESCAPE '\\'" : "");
		newval = va_arg(aq, const char *);
	}
	va_end(aq);

	stmt = ast_odbc_prepare_and_execute(obj, custom_prepare, &cps);

	if (!stmt) {
		ast_odbc_release_obj(obj);
		ast_string_field_free_memory(&cps);
		return NULL;
	}

	res = SQLNumResultCols(stmt, &colcount);
	if ((res != SQL_SUCCESS) && (res != SQL_SUCCESS_WITH_INFO)) {
		ast_log(LOG_WARNING, "SQL Column Count error!\n[%s]\n\n", sql);
		SQLFreeHandle (SQL_HANDLE_STMT, stmt);
		ast_odbc_release_obj(obj);
		ast_string_field_free_memory(&cps);
		return NULL;
	}

	res = SQLFetch(stmt);
	if (res == SQL_NO_DATA) {
		SQLFreeHandle (SQL_HANDLE_STMT, stmt);
		ast_odbc_release_obj(obj);
		ast_string_field_free_memory(&cps);
		return NULL;
	}
	if ((res != SQL_SUCCESS) && (res != SQL_SUCCESS_WITH_INFO)) {
		ast_log(LOG_WARNING, "SQL Fetch error!\n[%s]\n\n", sql);
		SQLFreeHandle (SQL_HANDLE_STMT, stmt);
		ast_odbc_release_obj(obj);
		ast_string_field_free_memory(&cps);
		return NULL;
	}
	for (x = 0; x < colcount; x++) {
		rowdata[0] = '\0';
		collen = sizeof(coltitle);
		res = SQLDescribeCol(stmt, x + 1, (unsigned char *)coltitle, sizeof(coltitle), &collen, 
					&datatype, &colsize, &decimaldigits, &nullable);
		if ((res != SQL_SUCCESS) && (res != SQL_SUCCESS_WITH_INFO)) {
			ast_log(LOG_WARNING, "SQL Describe Column error!\n[%s]\n\n", sql);
			if (var)
				ast_variables_destroy(var);
			ast_odbc_release_obj(obj);
			ast_string_field_free_memory(&cps);
			return NULL;
		}

		indicator = 0;
		res = SQLGetData(stmt, x + 1, SQL_CHAR, rowdata, sizeof(rowdata), &indicator);
		if (indicator == SQL_NULL_DATA)
			rowdata[0] = '\0';
		else if (ast_strlen_zero(rowdata)) {
			/* Because we encode the empty string for a NULL, we will encode
			 * actual empty strings as a string containing a single whitespace. */
			ast_copy_string(rowdata, " ", sizeof(rowdata));
		}

		if ((res != SQL_SUCCESS) && (res != SQL_SUCCESS_WITH_INFO)) {
			ast_log(LOG_WARNING, "SQL Get Data error!\n[%s]\n\n", sql);
			if (var)
				ast_variables_destroy(var);
			ast_odbc_release_obj(obj);
			return NULL;
		}
		stringp = rowdata;
		while (stringp) {
			chunk = strsep(&stringp, ";");
			if (!ast_strlen_zero(ast_strip(chunk))) {
				if (strchr(chunk, '^')) {
					decode_chunk(chunk);
				}
				if (prev) {
<<<<<<< HEAD
					prev->next = ast_variable_new(coltitle, chunk);
=======
					prev->next = ast_variable_new(coltitle, chunk, "");
>>>>>>> 19898f33
					if (prev->next) {
						prev = prev->next;
					}
				} else {
<<<<<<< HEAD
					prev = var = ast_variable_new(coltitle, chunk);
=======
					prev = var = ast_variable_new(coltitle, chunk, "");
>>>>>>> 19898f33
				}
			}
		}
	}


	SQLFreeHandle(SQL_HANDLE_STMT, stmt);
	ast_odbc_release_obj(obj);
	ast_string_field_free_memory(&cps);
	return var;
}

/*!
 * \brief Excute an Select query and return ast_config list
 * \param database
 * \param table
 * \param ap list containing one or more field/operator/value set.
 *
 * Select database and preform query on table, prepare the sql statement
 * Sub-in the values to the prepared statement and execute it. 
 * Execute this prepared query against several ODBC connected databases.
 * Return results as an ast_config variable.
 *
 * \retval var on success
 * \retval NULL on failure
*/
static struct ast_config *realtime_multi_odbc(const char *database, const char *table, va_list ap)
{
	struct odbc_obj *obj;
	SQLHSTMT stmt;
	char sql[1024];
	char coltitle[256];
	char rowdata[2048];
	const char *initfield=NULL;
	char *op;
	const char *newparam, *newval;
	char *stringp;
	char *chunk;
	SQLSMALLINT collen;
	int res;
	int x;
	struct ast_variable *var=NULL;
	struct ast_config *cfg=NULL;
	struct ast_category *cat=NULL;
	struct ast_flags connected_flag = { RES_ODBC_CONNECTED };
	SQLULEN colsize;
	SQLSMALLINT colcount=0;
	SQLSMALLINT datatype;
	SQLSMALLINT decimaldigits;
	SQLSMALLINT nullable;
	SQLLEN indicator;
	struct custom_prepare_struct cps = { .sql = sql };
	va_list aq;
<<<<<<< HEAD

	if (!table || ast_string_field_init(&cps, 256)) {
		return NULL;
	}
	va_copy(cps.ap, ap);
	va_copy(aq, ap);

	memset(&ra, 0, sizeof(ra));

	obj = ast_odbc_request_obj(database, 0);
=======

	if (!table || ast_string_field_init(&cps, 256)) {
		return NULL;
	}
	va_copy(cps.ap, ap);
	va_copy(aq, ap);


	obj = ast_odbc_request_obj2(database, connected_flag);
>>>>>>> 19898f33
	if (!obj) {
		ast_string_field_free_memory(&cps);
		return NULL;
	}

	newparam = va_arg(aq, const char *);
	if (!newparam)  {
		ast_odbc_release_obj(obj);
		ast_string_field_free_memory(&cps);
		return NULL;
	}
	initfield = ast_strdupa(newparam);
	if ((op = strchr(initfield, ' '))) 
		*op = '\0';
	newval = va_arg(aq, const char *);
	op = !strchr(newparam, ' ') ? " =" : "";
	snprintf(sql, sizeof(sql), "SELECT * FROM %s WHERE %s%s ?%s", table, newparam, op,
		strcasestr(newparam, "LIKE") && !ast_odbc_backslash_is_escape(obj) ? " ESCAPE '\\'" : "");
	while((newparam = va_arg(aq, const char *))) {
		op = !strchr(newparam, ' ') ? " =" : "";
		snprintf(sql + strlen(sql), sizeof(sql) - strlen(sql), " AND %s%s ?%s", newparam, op,
			strcasestr(newparam, "LIKE") && !ast_odbc_backslash_is_escape(obj) ? " ESCAPE '\\'" : "");
		newval = va_arg(aq, const char *);
	}
	if (initfield)
		snprintf(sql + strlen(sql), sizeof(sql) - strlen(sql), " ORDER BY %s", initfield);
	va_end(aq);

	stmt = ast_odbc_prepare_and_execute(obj, custom_prepare, &cps);

	if (!stmt) {
		ast_odbc_release_obj(obj);
		ast_string_field_free_memory(&cps);
		return NULL;
	}

	res = SQLNumResultCols(stmt, &colcount);
	if ((res != SQL_SUCCESS) && (res != SQL_SUCCESS_WITH_INFO)) {
		ast_log(LOG_WARNING, "SQL Column Count error!\n[%s]\n\n", sql);
		SQLFreeHandle(SQL_HANDLE_STMT, stmt);
		ast_odbc_release_obj(obj);
		ast_string_field_free_memory(&cps);
		return NULL;
	}

	cfg = ast_config_new();
	if (!cfg) {
		ast_log(LOG_WARNING, "Out of memory!\n");
		SQLFreeHandle(SQL_HANDLE_STMT, stmt);
		ast_odbc_release_obj(obj);
		ast_string_field_free_memory(&cps);
		return NULL;
	}

	while ((res=SQLFetch(stmt)) != SQL_NO_DATA) {
		var = NULL;
		if ((res != SQL_SUCCESS) && (res != SQL_SUCCESS_WITH_INFO)) {
			ast_log(LOG_WARNING, "SQL Fetch error!\n[%s]\n\n", sql);
			continue;
		}
		cat = ast_category_new("","",99999);
		if (!cat) {
			ast_log(LOG_WARNING, "Out of memory!\n");
			continue;
		}
		for (x=0;x<colcount;x++) {
			rowdata[0] = '\0';
			collen = sizeof(coltitle);
			res = SQLDescribeCol(stmt, x + 1, (unsigned char *)coltitle, sizeof(coltitle), &collen, 
						&datatype, &colsize, &decimaldigits, &nullable);
			if ((res != SQL_SUCCESS) && (res != SQL_SUCCESS_WITH_INFO)) {
				ast_log(LOG_WARNING, "SQL Describe Column error!\n[%s]\n\n", sql);
				ast_category_destroy(cat);
				continue;
			}

			indicator = 0;
			res = SQLGetData(stmt, x + 1, SQL_CHAR, rowdata, sizeof(rowdata), &indicator);
			if (indicator == SQL_NULL_DATA)
				continue;

			if ((res != SQL_SUCCESS) && (res != SQL_SUCCESS_WITH_INFO)) {
				ast_log(LOG_WARNING, "SQL Get Data error!\n[%s]\n\n", sql);
				ast_category_destroy(cat);
				continue;
			}
			stringp = rowdata;
			while (stringp) {
				chunk = strsep(&stringp, ";");
				if (!ast_strlen_zero(ast_strip(chunk))) {
					if (strchr(chunk, '^')) {
						decode_chunk(chunk);
					}
					if (initfield && !strcmp(initfield, coltitle)) {
						ast_category_rename(cat, chunk);
					}
<<<<<<< HEAD
					var = ast_variable_new(coltitle, chunk);
=======
					var = ast_variable_new(coltitle, chunk, "");
>>>>>>> 19898f33
					ast_variable_append(cat, var);
				}
			}
		}
		ast_category_append(cfg, cat);
	}

	SQLFreeHandle(SQL_HANDLE_STMT, stmt);
	ast_odbc_release_obj(obj);
	ast_string_field_free_memory(&cps);
	return cfg;
}

/*!
 * \brief Excute an UPDATE query
 * \param database
 * \param table
 * \param keyfield where clause field
 * \param lookup value of field for where clause
 * \param ap list containing one or more field/value set(s).
 *
 * Update a database table, prepare the sql statement using keyfield and lookup
 * control the number of records to change. All values to be changed are stored in ap list.
 * Sub-in the values to the prepared statement and execute it.
 *
 * \retval number of rows affected
 * \retval -1 on failure
*/
static int update_odbc(const char *database, const char *table, const char *keyfield, const char *lookup, va_list ap)
{
	struct odbc_obj *obj;
	SQLHSTMT stmt;
	char sql[256];
	SQLLEN rowcount=0;
	const char *newparam, *newval;
<<<<<<< HEAD
	int res;
	va_list aq;
	struct custom_prepare_struct cps = { .sql = sql, .extra = lookup };

	if (!table || ast_string_field_init(&cps, 256)) {
		return -1;
	}
	va_copy(cps.ap, ap);
	va_copy(aq, ap);

	if (!(obj = ast_odbc_request_obj(database, 0))) {
=======
	int res, count = 1;
	va_list aq;
	struct custom_prepare_struct cps = { .sql = sql, .extra = lookup };
	struct odbc_cache_tables *tableptr;
	struct odbc_cache_columns *column;
	struct ast_flags connected_flag = { RES_ODBC_CONNECTED };

	if (!table) {
		return -1;
	}

	va_copy(cps.ap, ap);
	va_copy(aq, ap);

	if (ast_string_field_init(&cps, 256)) {
		return -1;
	}

	tableptr = ast_odbc_find_table(database, table);
	if (!(obj = ast_odbc_request_obj2(database, connected_flag))) {
		ast_odbc_release_table(tableptr);
>>>>>>> 19898f33
		ast_string_field_free_memory(&cps);
		return -1;
	}

	newparam = va_arg(aq, const char *);
	if (!newparam)  {
		ast_odbc_release_obj(obj);
<<<<<<< HEAD
=======
		ast_odbc_release_table(tableptr);
>>>>>>> 19898f33
		ast_string_field_free_memory(&cps);
		return -1;
	}
	newval = va_arg(aq, const char *);

	if (tableptr && !(column = ast_odbc_find_column(tableptr, newparam))) {
		ast_log(LOG_WARNING, "Key field '%s' does not exist in table '%s@%s'.  Update will fail\n", newparam, table, database);
	}

	snprintf(sql, sizeof(sql), "UPDATE %s SET %s=?", table, newparam);
	while((newparam = va_arg(aq, const char *))) {
		newval = va_arg(aq, const char *);
		if ((tableptr && (column = ast_odbc_find_column(tableptr, newparam))) || count > 63) {
			snprintf(sql + strlen(sql), sizeof(sql) - strlen(sql), ", %s=?", newparam);
		} else { /* the column does not exist in the table */
			cps.skip |= (1LL << count);
		}
		count++;
	}
	va_end(aq);
	snprintf(sql + strlen(sql), sizeof(sql) - strlen(sql), " WHERE %s=?", keyfield);
<<<<<<< HEAD

	stmt = ast_odbc_prepare_and_execute(obj, custom_prepare, &cps);

=======
	ast_odbc_release_table(tableptr);

	stmt = ast_odbc_prepare_and_execute(obj, custom_prepare, &cps);

	if (!stmt) {
		ast_odbc_release_obj(obj);
		ast_string_field_free_memory(&cps);
		return -1;
	}

	res = SQLRowCount(stmt, &rowcount);
	SQLFreeHandle (SQL_HANDLE_STMT, stmt);
	ast_odbc_release_obj(obj);
	ast_string_field_free_memory(&cps);

	if ((res != SQL_SUCCESS) && (res != SQL_SUCCESS_WITH_INFO)) {
		ast_log(LOG_WARNING, "SQL Row Count error!\n[%s]\n\n", sql);
		return -1;
	}

	if (rowcount >= 0) {
		return (int) rowcount;
	}

	return -1;
}

struct update2_prepare_struct {
	const char *database;
	const char *table;
	va_list ap;
};

static SQLHSTMT update2_prepare(struct odbc_obj *obj, void *data)
{
	int res, x = 1, first = 1;
	struct update2_prepare_struct *ups = data;
	const char *newparam, *newval;
	struct ast_str *sql = ast_str_thread_get(&sql_buf, 16);
	SQLHSTMT stmt;
	va_list ap;
	struct odbc_cache_tables *tableptr = ast_odbc_find_table(ups->database, ups->table);
	struct odbc_cache_columns *column;

	if (!sql) {
		if (tableptr) {
			ast_odbc_release_table(tableptr);
		}
		return NULL;
	}

	if (!tableptr) {
		ast_log(LOG_ERROR, "Could not retrieve metadata for table '%s@%s'.  Update will fail!\n", ups->table, ups->database);
		return NULL;
	}

	res = SQLAllocHandle(SQL_HANDLE_STMT, obj->con, &stmt);
	if ((res != SQL_SUCCESS) && (res != SQL_SUCCESS_WITH_INFO)) {
		ast_log(LOG_WARNING, "SQL Alloc Handle failed!\n");
		ast_odbc_release_table(tableptr);
		return NULL;
	}

	ast_str_set(&sql, 0, "UPDATE %s SET ", ups->table);

	/* Start by finding the second set of parameters */
	va_copy(ap, ups->ap);

	while ((newparam = va_arg(ap, const char *))) {
		newval = va_arg(ap, const char *);
	}

	while ((newparam = va_arg(ap, const char *))) {
		newval = va_arg(ap, const char *);
		if ((column = ast_odbc_find_column(tableptr, newparam))) {
			ast_str_append(&sql, 0, "%s%s=? ", first ? "" : ", ", newparam);
			SQLBindParameter(stmt, x++, SQL_PARAM_INPUT, SQL_C_CHAR, SQL_CHAR, strlen(newval), 0, (void *)newval, 0, NULL);
			first = 0;
		} else {
			ast_log(LOG_NOTICE, "Not updating column '%s' in '%s@%s' because that column does not exist!\n", newparam, ups->table, ups->database);
		}
	}
	va_end(ap);

	/* Restart search, because we need to add the search parameters */
	va_copy(ap, ups->ap);
	ast_str_append(&sql, 0, "WHERE");
	first = 1;

	while ((newparam = va_arg(ap, const char *))) {
		newval = va_arg(ap, const char *);
		if (!(column = ast_odbc_find_column(tableptr, newparam))) {
			ast_log(LOG_ERROR, "One or more of the criteria columns '%s' on '%s@%s' for this update does not exist!\n", newparam, ups->table, ups->database);
			ast_odbc_release_table(tableptr);
			SQLFreeHandle(SQL_HANDLE_STMT, stmt);
			return NULL;
		}
		ast_str_append(&sql, 0, "%s %s=?", first ? "" : " AND", newparam);
		SQLBindParameter(stmt, x++, SQL_PARAM_INPUT, SQL_C_CHAR, SQL_CHAR, strlen(newval), 0, (void *)newval, 0, NULL);
		first = 0;
	}
	va_end(ap);

	/* Done with the table metadata */
	ast_odbc_release_table(tableptr);

	res = SQLPrepare(stmt, (unsigned char *)ast_str_buffer(sql), SQL_NTS);
	if ((res != SQL_SUCCESS) && (res != SQL_SUCCESS_WITH_INFO)) {
		ast_log(LOG_WARNING, "SQL Prepare failed![%s]\n", ast_str_buffer(sql));
		SQLFreeHandle(SQL_HANDLE_STMT, stmt);
		return NULL;
	}

	return stmt;
}

/*!
 * \brief Execute an UPDATE query
 * \param database
 * \param table
 * \param ap list containing one or more field/value set(s).
 *
 * Update a database table, preparing the sql statement from a list of
 * key/value pairs specified in ap.  The lookup pairs are specified first
 * and are separated from the update pairs by a sentinel value.
 * Sub-in the values to the prepared statement and execute it.
 *
 * \retval number of rows affected
 * \retval -1 on failure
*/
static int update2_odbc(const char *database, const char *table, va_list ap)
{
	struct odbc_obj *obj;
	SQLHSTMT stmt;
	struct update2_prepare_struct ups = { .database = database, .table = table, };
	struct ast_str *sql;
	int res;
	SQLLEN rowcount = 0;

	va_copy(ups.ap, ap);

	if (!(obj = ast_odbc_request_obj(database, 0))) {
		return -1;
	}

	if (!(stmt = ast_odbc_prepare_and_execute(obj, update2_prepare, &ups))) {
		ast_odbc_release_obj(obj);
		return -1;
	}

	res = SQLRowCount(stmt, &rowcount);
	SQLFreeHandle(SQL_HANDLE_STMT, stmt);
	ast_odbc_release_obj(obj);

	if ((res != SQL_SUCCESS) && (res != SQL_SUCCESS_WITH_INFO)) {
		/* Since only a single thread can access this memory, we can retrieve what would otherwise be lost. */
		sql = ast_str_thread_get(&sql_buf, 16);
		ast_log(LOG_WARNING, "SQL Row Count error!\n[%s]\n", ast_str_buffer(sql));
		return -1;
	}

	if (rowcount >= 0) {
		return (int)rowcount;
	}

	return -1;
}

/*!
 * \brief Excute an INSERT query
 * \param database
 * \param table
 * \param ap list containing one or more field/value set(s)
 *
 * Insert a new record into database table, prepare the sql statement.
 * All values to be changed are stored in ap list.
 * Sub-in the values to the prepared statement and execute it.
 *
 * \retval number of rows affected
 * \retval -1 on failure
*/
static int store_odbc(const char *database, const char *table, va_list ap)
{
	struct odbc_obj *obj;
	SQLHSTMT stmt;
	char sql[256];
	char keys[256];
	char vals[256];
	SQLLEN rowcount=0;
	const char *newparam, *newval;
	int res;
	va_list aq;
	struct custom_prepare_struct cps = { .sql = sql, .extra = NULL };
	struct ast_flags connected_flag = { RES_ODBC_CONNECTED };

	va_copy(cps.ap, ap);
	va_copy(aq, ap);
	
	if (!table)
		return -1;

	obj = ast_odbc_request_obj2(database, connected_flag);
	if (!obj)
		return -1;

	newparam = va_arg(aq, const char *);
	if (!newparam)  {
		ast_odbc_release_obj(obj);
		return -1;
	}
	newval = va_arg(aq, const char *);
	snprintf(keys, sizeof(keys), "%s", newparam);
	ast_copy_string(vals, "?", sizeof(vals));
	while ((newparam = va_arg(aq, const char *))) {
		snprintf(keys + strlen(keys), sizeof(keys) - strlen(keys), ", %s", newparam);
		snprintf(vals + strlen(vals), sizeof(vals) - strlen(vals), ", ?");
		newval = va_arg(aq, const char *);
	}
	va_end(aq);
	snprintf(sql, sizeof(sql), "INSERT INTO %s (%s) VALUES (%s)", table, keys, vals);

	stmt = ast_odbc_prepare_and_execute(obj, custom_prepare, &cps);

>>>>>>> 19898f33
	if (!stmt) {
		ast_odbc_release_obj(obj);
		ast_string_field_free_memory(&cps);
		return -1;
	}

	res = SQLRowCount(stmt, &rowcount);
	SQLFreeHandle (SQL_HANDLE_STMT, stmt);
	ast_odbc_release_obj(obj);
	ast_string_field_free_memory(&cps);

	if ((res != SQL_SUCCESS) && (res != SQL_SUCCESS_WITH_INFO)) {
		ast_log(LOG_WARNING, "SQL Row Count error!\n[%s]\n\n", sql);
		return -1;
	}

	if (rowcount >= 0) {
		return (int) rowcount;
	}

	return -1;
}

/*!
 * \brief Excute an DELETE query
 * \param database
 * \param table
 * \param keyfield where clause field
 * \param lookup value of field for where clause
 * \param ap list containing one or more field/value set(s)
 *
 * Delete a row from a database table, prepare the sql statement using keyfield and lookup
 * control the number of records to change. Additional params to match rows are stored in ap list.
 * Sub-in the values to the prepared statement and execute it.
 *
 * \retval number of rows affected
 * \retval -1 on failure
*/
static int destroy_odbc(const char *database, const char *table, const char *keyfield, const char *lookup, va_list ap)
{
	struct odbc_obj *obj;
	SQLHSTMT stmt;
	char sql[256];
	SQLLEN rowcount=0;
	const char *newparam, *newval;
	int res;
	va_list aq;
	struct custom_prepare_struct cps = { .sql = sql, .extra = lookup };
	struct ast_flags connected_flag = { RES_ODBC_CONNECTED };

	va_copy(cps.ap, ap);
	va_copy(aq, ap);
	
	if (!table)
		return -1;

	obj = ast_odbc_request_obj2(database, connected_flag);
	if (!obj)
		return -1;

	snprintf(sql, sizeof(sql), "DELETE FROM %s WHERE ", table);
	while((newparam = va_arg(aq, const char *))) {
		snprintf(sql + strlen(sql), sizeof(sql) - strlen(sql), "%s=? AND ", newparam);
		newval = va_arg(aq, const char *);
	}
	va_end(aq);
	snprintf(sql + strlen(sql), sizeof(sql) - strlen(sql), "%s=?", keyfield);

	stmt = ast_odbc_prepare_and_execute(obj, custom_prepare, &cps);

	if (!stmt) {
		ast_odbc_release_obj(obj);
		return -1;
	}

	res = SQLRowCount(stmt, &rowcount);
	SQLFreeHandle (SQL_HANDLE_STMT, stmt);
	ast_odbc_release_obj(obj);

	if ((res != SQL_SUCCESS) && (res != SQL_SUCCESS_WITH_INFO)) {
		ast_log(LOG_WARNING, "SQL Row Count error!\n[%s]\n\n", sql);
		return -1;
	}

	if (rowcount >= 0)
		return (int)rowcount;

	return -1;
}


struct config_odbc_obj {
	char *sql;
	unsigned long cat_metric;
	char category[128];
	char var_name[128];
	char var_val[1024]; /* changed from 128 to 1024 via bug 8251 */
	SQLLEN err;
};

static SQLHSTMT config_odbc_prepare(struct odbc_obj *obj, void *data)
{
	struct config_odbc_obj *q = data;
	SQLHSTMT sth;
	int res;

	res = SQLAllocHandle(SQL_HANDLE_STMT, obj->con, &sth);
	if ((res != SQL_SUCCESS) && (res != SQL_SUCCESS_WITH_INFO)) {
		ast_verb(4, "Failure in AllocStatement %d\n", res);
		return NULL;
	}

	res = SQLPrepare(sth, (unsigned char *)q->sql, SQL_NTS);
	if ((res != SQL_SUCCESS) && (res != SQL_SUCCESS_WITH_INFO)) {
		ast_verb(4, "Error in PREPARE %d\n", res);
		SQLFreeHandle(SQL_HANDLE_STMT, sth);
		return NULL;
	}

	SQLBindCol(sth, 1, SQL_C_ULONG, &q->cat_metric, sizeof(q->cat_metric), &q->err);
	SQLBindCol(sth, 2, SQL_C_CHAR, q->category, sizeof(q->category), &q->err);
	SQLBindCol(sth, 3, SQL_C_CHAR, q->var_name, sizeof(q->var_name), &q->err);
	SQLBindCol(sth, 4, SQL_C_CHAR, q->var_val, sizeof(q->var_val), &q->err);

	return sth;
}

static struct ast_config *config_odbc(const char *database, const char *table, const char *file, struct ast_config *cfg, struct ast_flags flags, const char *sugg_incl, const char *who_asked)
{
	struct ast_variable *new_v;
	struct ast_category *cur_cat;
	int res = 0;
	struct odbc_obj *obj;
	char sqlbuf[1024] = "";
	char *sql = sqlbuf;
	size_t sqlleft = sizeof(sqlbuf);
	unsigned int last_cat_metric = 0;
	SQLSMALLINT rowcount = 0;
	SQLHSTMT stmt;
	char last[128] = "";
	struct config_odbc_obj q;
	struct ast_flags loader_flags = { 0 };
	struct ast_flags connected_flag = { RES_ODBC_CONNECTED };

	memset(&q, 0, sizeof(q));

	if (!file || !strcmp (file, "res_config_odbc.conf"))
		return NULL;		/* cant configure myself with myself ! */

	obj = ast_odbc_request_obj2(database, connected_flag);
	if (!obj)
		return NULL;

	ast_build_string(&sql, &sqlleft, "SELECT cat_metric, category, var_name, var_val FROM %s ", table);
	ast_build_string(&sql, &sqlleft, "WHERE filename='%s' AND commented=0 ", file);
	ast_build_string(&sql, &sqlleft, "ORDER BY cat_metric DESC, var_metric ASC, category, var_name ");
	q.sql = sqlbuf;

	stmt = ast_odbc_prepare_and_execute(obj, config_odbc_prepare, &q);

	if (!stmt) {
		ast_log(LOG_WARNING, "SQL select error!\n[%s]\n\n", sql);
		ast_odbc_release_obj(obj);
		return NULL;
	}

	res = SQLNumResultCols(stmt, &rowcount);

	if ((res != SQL_SUCCESS) && (res != SQL_SUCCESS_WITH_INFO)) {
		ast_log(LOG_WARNING, "SQL NumResultCols error!\n[%s]\n\n", sql);
		SQLFreeHandle(SQL_HANDLE_STMT, stmt);
		ast_odbc_release_obj(obj);
		return NULL;
	}

	if (!rowcount) {
		ast_log(LOG_NOTICE, "found nothing\n");
		ast_odbc_release_obj(obj);
		return cfg;
	}

	cur_cat = ast_config_get_current_category(cfg);

	while ((res = SQLFetch(stmt)) != SQL_NO_DATA) {
		if (!strcmp (q.var_name, "#include")) {
			if (!ast_config_internal_load(q.var_val, cfg, loader_flags, "", who_asked)) {
				SQLFreeHandle(SQL_HANDLE_STMT, stmt);
				ast_odbc_release_obj(obj);
				return NULL;
			}
			continue;
		} 
		if (strcmp(last, q.category) || last_cat_metric != q.cat_metric) {
			cur_cat = ast_category_new(q.category, "", 99999);
			if (!cur_cat) {
				ast_log(LOG_WARNING, "Out of memory!\n");
				break;
			}
			strcpy(last, q.category);
			last_cat_metric	= q.cat_metric;
			ast_category_append(cfg, cur_cat);
		}

		new_v = ast_variable_new(q.var_name, q.var_val, "");
		ast_variable_append(cur_cat, new_v);
	}

	SQLFreeHandle(SQL_HANDLE_STMT, stmt);
	ast_odbc_release_obj(obj);
	return cfg;
}

#define warn_length(col, size)	ast_log(LOG_WARNING, "Realtime table %s@%s: column '%s' is not long enough to contain realtime data (needs %d)\n", table, database, col->name, size)
#define warn_type(col, type)	ast_log(LOG_WARNING, "Realtime table %s@%s: column '%s' is of the incorrect type (%d) to contain the required realtime data\n", table, database, col->name, col->type)

static int require_odbc(const char *database, const char *table, va_list ap)
{
	struct odbc_cache_tables *tableptr = ast_odbc_find_table(database, table);
	struct odbc_cache_columns *col;
	char *elm;
	int type, size;

	if (!tableptr) {
		return -1;
	}

	while ((elm = va_arg(ap, char *))) {
		type = va_arg(ap, require_type);
		size = va_arg(ap, int);
		/* Check if the field matches the criteria */
		AST_RWLIST_TRAVERSE(&tableptr->columns, col, list) {
			if (strcmp(col->name, elm) == 0) {
				/* Type check, first.  Some fields are more particular than others */
				switch (col->type) {
				case SQL_CHAR:
				case SQL_VARCHAR:
				case SQL_LONGVARCHAR:
#ifdef HAVE_ODBC_WCHAR
				case SQL_WCHAR:
				case SQL_WVARCHAR:
				case SQL_WLONGVARCHAR:
#endif
				case SQL_BINARY:
				case SQL_VARBINARY:
				case SQL_LONGVARBINARY:
				case SQL_GUID:
#define CHECK_SIZE(n) \
						if (col->size < n) {      \
							warn_length(col, n);  \
						}                         \
						break;
					switch (type) {
					case RQ_UINTEGER1: CHECK_SIZE(3)  /*         255 */
					case RQ_INTEGER1:  CHECK_SIZE(4)  /*        -128 */
					case RQ_UINTEGER2: CHECK_SIZE(5)  /*       65535 */
					case RQ_INTEGER2:  CHECK_SIZE(6)  /*      -32768 */
					case RQ_UINTEGER3:                /*    16777215 */
					case RQ_INTEGER3:  CHECK_SIZE(8)  /*    -8388608 */
					case RQ_DATE:                     /*  2008-06-09 */
					case RQ_UINTEGER4: CHECK_SIZE(10) /*  4200000000 */
					case RQ_INTEGER4:  CHECK_SIZE(11) /* -2100000000 */
					case RQ_DATETIME:                 /* 2008-06-09 16:03:47 */
					case RQ_UINTEGER8: CHECK_SIZE(19) /* trust me    */
					case RQ_INTEGER8:  CHECK_SIZE(20) /* ditto       */
					case RQ_FLOAT:
					case RQ_CHAR:      CHECK_SIZE(size)
					}
#undef CHECK_SIZE
					break;
				case SQL_TYPE_DATE:
					if (type != RQ_DATE) {
						warn_type(col, type);
					}
					break;
				case SQL_TYPE_TIMESTAMP:
				case SQL_TIMESTAMP:
					if (type != RQ_DATE && type != RQ_DATETIME) {
						warn_type(col, type);
					}
					break;
				case SQL_BIT:
					warn_length(col, size);
					break;
#define WARN_TYPE_OR_LENGTH(n)	\
						if (!ast_rq_is_int(type)) {  \
							warn_type(col, type);    \
						} else {                     \
							warn_length(col, n);  \
						}
				case SQL_TINYINT:
					if (type != RQ_UINTEGER1) {
						WARN_TYPE_OR_LENGTH(size)
					}
					break;
				case SQL_C_STINYINT:
					if (type != RQ_INTEGER1) {
						WARN_TYPE_OR_LENGTH(size)
					}
					break;
				case SQL_C_USHORT:
					if (type != RQ_UINTEGER1 && type != RQ_INTEGER1 && type != RQ_UINTEGER2) {
						WARN_TYPE_OR_LENGTH(size)
					}
					break;
				case SQL_SMALLINT:
				case SQL_C_SSHORT:
					if (type != RQ_UINTEGER1 && type != RQ_INTEGER1 && type != RQ_INTEGER2) {
						WARN_TYPE_OR_LENGTH(size)
					}
					break;
				case SQL_C_ULONG:
					if (type != RQ_UINTEGER1 && type != RQ_INTEGER1 &&
						type != RQ_UINTEGER2 && type != RQ_INTEGER2 &&
						type != RQ_UINTEGER3 && type != RQ_INTEGER3 &&
						type != RQ_INTEGER4) {
						WARN_TYPE_OR_LENGTH(size)
					}
					break;
				case SQL_INTEGER:
				case SQL_C_SLONG:
					if (type != RQ_UINTEGER1 && type != RQ_INTEGER1 &&
						type != RQ_UINTEGER2 && type != RQ_INTEGER2 &&
						type != RQ_UINTEGER3 && type != RQ_INTEGER3 &&
						type != RQ_INTEGER4) {
						WARN_TYPE_OR_LENGTH(size)
					}
					break;
				case SQL_C_UBIGINT:
					if (type != RQ_UINTEGER1 && type != RQ_INTEGER1 &&
						type != RQ_UINTEGER2 && type != RQ_INTEGER2 &&
						type != RQ_UINTEGER3 && type != RQ_INTEGER3 &&
						type != RQ_UINTEGER4 && type != RQ_INTEGER4 &&
						type != RQ_INTEGER8) {
						WARN_TYPE_OR_LENGTH(size)
					}
					break;
				case SQL_BIGINT:
				case SQL_C_SBIGINT:
					if (type != RQ_UINTEGER1 && type != RQ_INTEGER1 &&
						type != RQ_UINTEGER2 && type != RQ_INTEGER2 &&
						type != RQ_UINTEGER3 && type != RQ_INTEGER3 &&
						type != RQ_UINTEGER4 && type != RQ_INTEGER4 &&
						type != RQ_INTEGER8) {
						WARN_TYPE_OR_LENGTH(size)
					}
					break;
#undef WARN_TYPE_OR_LENGTH
				case SQL_NUMERIC:
				case SQL_DECIMAL:
				case SQL_FLOAT:
				case SQL_REAL:
				case SQL_DOUBLE:
					if (!ast_rq_is_int(type) && type != RQ_FLOAT) {
						warn_type(col, type);
					}
					break;
				default:
					ast_log(LOG_WARNING, "Realtime table %s@%s: column type (%d) unrecognized for column '%s'\n", table, database, col->type, elm);
				}
				break;
			}
		}
		if (!col) {
			ast_log(LOG_WARNING, "Realtime table %s@%s requires column '%s', but that column does not exist!\n", table, database, elm);
		}
	}
	va_end(ap);
	AST_RWLIST_UNLOCK(&tableptr->columns);
	return 0;
}
#undef warn_length
#undef warn_type

static struct ast_config_engine odbc_engine = {
	.name = "odbc",
	.load_func = config_odbc,
	.realtime_func = realtime_odbc,
	.realtime_multi_func = realtime_multi_odbc,
	.store_func = store_odbc,
	.destroy_func = destroy_odbc,
	.update_func = update_odbc,
	.update2_func = update2_odbc,
	.require_func = require_odbc,
	.unload_func = ast_odbc_clear_cache,
};

static int unload_module (void)
{
	ast_config_engine_deregister(&odbc_engine);

	ast_verb(1, "res_config_odbc unloaded.\n");
	return 0;
}

static int load_module (void)
{
	ast_config_engine_register(&odbc_engine);
	ast_verb(1, "res_config_odbc loaded.\n");
	return 0;
}

static int reload_module(void)
{
	return 0;
}

<<<<<<< HEAD
AST_MODULE_INFO(ASTERISK_GPL_KEY, AST_MODFLAG_DEFAULT, "ODBC Configuration",
=======
AST_MODULE_INFO(ASTERISK_GPL_KEY, AST_MODFLAG_LOAD_ORDER, "Realtime ODBC configuration",
>>>>>>> 19898f33
		.load = load_module,
		.unload = unload_module,
		.reload = reload_module,
		.load_pri = AST_MODPRI_REALTIME_DRIVER,
		);<|MERGE_RESOLUTION|>--- conflicted
+++ resolved
@@ -29,11 +29,6 @@
  */
 
 /*** MODULEINFO
-<<<<<<< HEAD
-	<depend>unixodbc</depend>
-	<depend>ltdl</depend>
-=======
->>>>>>> 19898f33
 	<depend>res_odbc</depend>
  ***/
 
@@ -51,11 +46,8 @@
 #include "asterisk/utils.h"
 #include "asterisk/stringfields.h"
 
-<<<<<<< HEAD
-=======
 AST_THREADSTORAGE(sql_buf);
 
->>>>>>> 19898f33
 struct custom_prepare_struct {
 	const char *sql;
 	const char *extra;
@@ -63,10 +55,7 @@
 		AST_STRING_FIELD(encoding)[256];
 	);
 	va_list ap;
-<<<<<<< HEAD
-=======
 	unsigned long long skip;
->>>>>>> 19898f33
 };
 
 static void decode_chunk(char *chunk)
@@ -81,11 +70,7 @@
 
 static SQLHSTMT custom_prepare(struct odbc_obj *obj, void *data)
 {
-<<<<<<< HEAD
-	int res, x = 1;
-=======
 	int res, x = 1, count = 0;
->>>>>>> 19898f33
 	struct custom_prepare_struct *cps = data;
 	const char *newparam, *newval;
 	char encodebuf[1024];
@@ -100,48 +85,7 @@
 		return NULL;
 	}
 
-<<<<<<< HEAD
-	res = SQLPrepare(stmt, (unsigned char *)cps->sql, SQL_NTS);
-	if ((res != SQL_SUCCESS) && (res != SQL_SUCCESS_WITH_INFO)) {
-		ast_log(LOG_WARNING, "SQL Prepare failed![%s]\n", cps->sql);
-		SQLFreeHandle (SQL_HANDLE_STMT, stmt);
-		return NULL;
-	}
-
-	while ((newparam = va_arg(ap, const char *))) {
-		newval = va_arg(ap, const char *);
-		if (strchr(newval, ';') || strchr(newval, '^')) {
-			char *eptr = encodebuf;
-			const char *vptr = newval;
-			for (; *vptr && eptr < encodebuf + sizeof(encodebuf); vptr++) {
-				if (strchr("^;", *vptr)) {
-					/* We use ^XX, instead of %XX because '%' is a special character in SQL */
-					snprintf(eptr, encodebuf + sizeof(encodebuf) - eptr, "^%02hhX", *vptr);
-					eptr += 3;
-					vptr++;
-				} else {
-					*eptr++ = *vptr++;
-				}
-			}
-			if (eptr < encodebuf + sizeof(encodebuf)) {
-				*eptr = '\0';
-			} else {
-				encodebuf[sizeof(encodebuf) - 1] = '\0';
-			}
-			ast_string_field_set(cps, encoding[x], encodebuf);
-			newval = cps->encoding[x];
-		}
-		SQLBindParameter(stmt, x++, SQL_PARAM_INPUT, SQL_C_CHAR, SQL_CHAR, strlen(newval), 0, (void *)newval, 0, NULL);
-	}
-	va_end(ap);
-
-	if (!ast_strlen_zero(cps->extra))
-		SQLBindParameter(stmt, x++, SQL_PARAM_INPUT, SQL_C_CHAR, SQL_CHAR, strlen(cps->extra), 0, (void *)cps->extra, 0, NULL);
-	return stmt;
-}
-=======
 	ast_debug(1, "Skip: %lld; SQL: %s\n", cps->skip, cps->sql);
->>>>>>> 19898f33
 
 	res = SQLPrepare(stmt, (unsigned char *)cps->sql, SQL_NTS);
 	if ((res != SQL_SUCCESS) && (res != SQL_SUCCESS_WITH_INFO)) {
@@ -223,7 +167,7 @@
 	SQLLEN indicator;
 	va_list aq;
 	struct custom_prepare_struct cps = { .sql = sql };
-<<<<<<< HEAD
+	struct ast_flags connected_flag = { RES_ODBC_CONNECTED };
 
 	if (ast_string_field_init(&cps, 256)) {
 		return NULL;
@@ -236,25 +180,8 @@
 		return NULL;
 	}
 
-	obj = ast_odbc_request_obj(database, 0);
-
-=======
-	struct ast_flags connected_flag = { RES_ODBC_CONNECTED };
-
-	if (ast_string_field_init(&cps, 256)) {
-		return NULL;
-	}
-	va_copy(cps.ap, ap);
-	va_copy(aq, ap);
-
-	if (!table) {
-		ast_string_field_free_memory(&cps);
-		return NULL;
-	}
-
 	obj = ast_odbc_request_obj2(database, connected_flag);
 
->>>>>>> 19898f33
 	if (!obj) {
 		ast_log(LOG_ERROR, "No database handle available with the name of '%s' (check res_odbc.conf)\n", database);
 		ast_string_field_free_memory(&cps);
@@ -349,20 +276,12 @@
 					decode_chunk(chunk);
 				}
 				if (prev) {
-<<<<<<< HEAD
-					prev->next = ast_variable_new(coltitle, chunk);
-=======
 					prev->next = ast_variable_new(coltitle, chunk, "");
->>>>>>> 19898f33
 					if (prev->next) {
 						prev = prev->next;
 					}
 				} else {
-<<<<<<< HEAD
-					prev = var = ast_variable_new(coltitle, chunk);
-=======
 					prev = var = ast_variable_new(coltitle, chunk, "");
->>>>>>> 19898f33
 				}
 			}
 		}
@@ -416,7 +335,6 @@
 	SQLLEN indicator;
 	struct custom_prepare_struct cps = { .sql = sql };
 	va_list aq;
-<<<<<<< HEAD
 
 	if (!table || ast_string_field_init(&cps, 256)) {
 		return NULL;
@@ -424,20 +342,8 @@
 	va_copy(cps.ap, ap);
 	va_copy(aq, ap);
 
-	memset(&ra, 0, sizeof(ra));
-
-	obj = ast_odbc_request_obj(database, 0);
-=======
-
-	if (!table || ast_string_field_init(&cps, 256)) {
-		return NULL;
-	}
-	va_copy(cps.ap, ap);
-	va_copy(aq, ap);
-
 
 	obj = ast_odbc_request_obj2(database, connected_flag);
->>>>>>> 19898f33
 	if (!obj) {
 		ast_string_field_free_memory(&cps);
 		return NULL;
@@ -534,11 +440,7 @@
 					if (initfield && !strcmp(initfield, coltitle)) {
 						ast_category_rename(cat, chunk);
 					}
-<<<<<<< HEAD
-					var = ast_variable_new(coltitle, chunk);
-=======
 					var = ast_variable_new(coltitle, chunk, "");
->>>>>>> 19898f33
 					ast_variable_append(cat, var);
 				}
 			}
@@ -574,19 +476,6 @@
 	char sql[256];
 	SQLLEN rowcount=0;
 	const char *newparam, *newval;
-<<<<<<< HEAD
-	int res;
-	va_list aq;
-	struct custom_prepare_struct cps = { .sql = sql, .extra = lookup };
-
-	if (!table || ast_string_field_init(&cps, 256)) {
-		return -1;
-	}
-	va_copy(cps.ap, ap);
-	va_copy(aq, ap);
-
-	if (!(obj = ast_odbc_request_obj(database, 0))) {
-=======
 	int res, count = 1;
 	va_list aq;
 	struct custom_prepare_struct cps = { .sql = sql, .extra = lookup };
@@ -608,7 +497,6 @@
 	tableptr = ast_odbc_find_table(database, table);
 	if (!(obj = ast_odbc_request_obj2(database, connected_flag))) {
 		ast_odbc_release_table(tableptr);
->>>>>>> 19898f33
 		ast_string_field_free_memory(&cps);
 		return -1;
 	}
@@ -616,10 +504,7 @@
 	newparam = va_arg(aq, const char *);
 	if (!newparam)  {
 		ast_odbc_release_obj(obj);
-<<<<<<< HEAD
-=======
 		ast_odbc_release_table(tableptr);
->>>>>>> 19898f33
 		ast_string_field_free_memory(&cps);
 		return -1;
 	}
@@ -641,11 +526,6 @@
 	}
 	va_end(aq);
 	snprintf(sql + strlen(sql), sizeof(sql) - strlen(sql), " WHERE %s=?", keyfield);
-<<<<<<< HEAD
-
-	stmt = ast_odbc_prepare_and_execute(obj, custom_prepare, &cps);
-
-=======
 	ast_odbc_release_table(tableptr);
 
 	stmt = ast_odbc_prepare_and_execute(obj, custom_prepare, &cps);
@@ -869,26 +749,22 @@
 
 	stmt = ast_odbc_prepare_and_execute(obj, custom_prepare, &cps);
 
->>>>>>> 19898f33
 	if (!stmt) {
 		ast_odbc_release_obj(obj);
-		ast_string_field_free_memory(&cps);
 		return -1;
 	}
 
 	res = SQLRowCount(stmt, &rowcount);
 	SQLFreeHandle (SQL_HANDLE_STMT, stmt);
 	ast_odbc_release_obj(obj);
-	ast_string_field_free_memory(&cps);
 
 	if ((res != SQL_SUCCESS) && (res != SQL_SUCCESS_WITH_INFO)) {
 		ast_log(LOG_WARNING, "SQL Row Count error!\n[%s]\n\n", sql);
 		return -1;
 	}
 
-	if (rowcount >= 0) {
-		return (int) rowcount;
-	}
+	if (rowcount >= 0)
+		return (int)rowcount;
 
 	return -1;
 }
@@ -1276,11 +1152,7 @@
 	return 0;
 }
 
-<<<<<<< HEAD
-AST_MODULE_INFO(ASTERISK_GPL_KEY, AST_MODFLAG_DEFAULT, "ODBC Configuration",
-=======
 AST_MODULE_INFO(ASTERISK_GPL_KEY, AST_MODFLAG_LOAD_ORDER, "Realtime ODBC configuration",
->>>>>>> 19898f33
 		.load = load_module,
 		.unload = unload_module,
 		.reload = reload_module,
