--- conflicted
+++ resolved
@@ -5,23 +5,7 @@
  * Automatically generated from build options,
  * only used in main/asterisk.c
  */
-<<<<<<< HEAD
-#define AST_CONFIG_DIR "${INSTALL_PATH}${ASTETCDIR}"
-#define AST_RUN_DIR    "${INSTALL_PATH}${ASTVARRUNDIR}"
-#define AST_SOCKET     "${INSTALL_PATH}${ASTVARRUNDIR}/asterisk.ctl"
-#define AST_PID        "${INSTALL_PATH}${ASTVARRUNDIR}/asterisk.pid"
-#define AST_MODULE_DIR "${INSTALL_PATH}${MODULES_DIR}"
-#define AST_SPOOL_DIR  "${INSTALL_PATH}${ASTSPOOLDIR}"
-#define AST_VAR_DIR    "${INSTALL_PATH}${ASTVARLIBDIR}"
-#define AST_DATA_DIR   "${INSTALL_PATH}${ASTDATADIR}"
-#define AST_LOG_DIR    "${INSTALL_PATH}${ASTLOGDIR}"
-#define AST_AGI_DIR    "${INSTALL_PATH}${AGI_DIR}"
-#define AST_KEY_DIR    "${INSTALL_PATH}${ASTDATADIR}/keys"
-#define AST_DB         "${INSTALL_PATH}${ASTVARLIBDIR}/astdb"
-#define AST_TMP_DIR    "${INSTALL_PATH}${ASTSPOOLDIR}/tmp"
-=======
 #define DEFAULT_CONFIG_FILE "${INSTALL_PATH}${ASTCONFPATH}"
->>>>>>> 19898f33
 
 #define DEFAULT_CONFIG_DIR "${INSTALL_PATH}${ASTETCDIR}"
 #define DEFAULT_MODULE_DIR "${INSTALL_PATH}${MODULES_DIR}"
