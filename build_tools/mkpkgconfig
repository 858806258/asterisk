#!/bin/sh
<<<<<<< HEAD
PPATH=$1
=======
PPATH="$1"
>>>>>>> 5cf67a7a
## Make sure we were called from Makefile

if [ "x$ASTERISKVERSIONNUM" = "x" ]; then
  echo " ** Do not call this script directly"
  exit
fi

## Create a pkgconfig spec file for 3rd party modules (pkg-config asterisk --cflags)

if [ ! -d "$PPATH" ]; then
  exit
fi

#Solaris (and some others) don't have sed -r.  perl -p is equivalent
if [ `echo "xxx" | sed -r 's/x/y/g' 2>/dev/null | ${GREP} -c "yyy"` != 0 ]; then
    EXTREGEX="sed -r -e"
else
    EXTREGEX="perl -pe"
fi

## Clean out CFLAGS for the spec file.

LOCAL_CFLAGS=`echo $CFLAGS | ${EXTREGEX} 's/\s*-pipe\s*//g' | ${EXTREGEX} 's/-[Wmp]\S*\s*//g' | \
  ${EXTREGEX} 's/-I(include|\.\.\/include) //g' | \
  ${EXTREGEX} 's/-DINSTALL_PREFIX=\S* //g' | \
  ${EXTREGEX} 's/-DASTERISK_VERSION=\S* //g' | \
  ${EXTREGEX} 's/-DAST(ETCDIR|LIBDIR|VARLIBDIR|VARRUNDIR|SPOOLDIR|LOGDIR|CONFPATH|MODDIR|AGIDIR)=\S* //g'`


cat <<EOF > "$PPATH/asterisk.pc"
install_prefix=$INSTALL_PREFIX
version_number=$ASTERISKVERSIONNUM
etcdir=$ASTETCDIR
libdir=$ASTLIBDIR
varlibdir=$ASTVARLIBDIR
varrundir=$ASTVARRUNDIR
spooldir=$ASTSPOOLDIR
logdir=$ASTLOGDIR
confpath=$ASTCONFPATH
moddir=$MODULES_DIR
agidir=$AGI_DIR

Name: asterisk
Description: Open Source PBX and telephony toolkit
Version: $ASTERISKVERSION
Libs: $LIBS
Cflags: $LOCAL_CFLAGS
EOF<|MERGE_RESOLUTION|>--- conflicted
+++ resolved
@@ -1,9 +1,5 @@
 #!/bin/sh
-<<<<<<< HEAD
-PPATH=$1
-=======
 PPATH="$1"
->>>>>>> 5cf67a7a
 ## Make sure we were called from Makefile
 
 if [ "x$ASTERISKVERSIONNUM" = "x" ]; then
