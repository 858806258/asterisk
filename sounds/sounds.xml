--- conflicted
+++ resolved
@@ -12,15 +12,12 @@
 		</member>
 		<member name="CORE-SOUNDS-EN-G722" displayname="English, G.722 format">
 		</member>
-<<<<<<< HEAD
-=======
 		<member name="CORE-SOUNDS-EN-SLN16" displayname="English, Signed-linear 16kHz format">
 		</member>
 		<member name="CORE-SOUNDS-EN-SIREN7" displayname="English, G.722.1 (Siren7) format">
 		</member>
 		<member name="CORE-SOUNDS-EN-SIREN14" displayname="English, G.722.1C (Siren14) format">
 		</member>
->>>>>>> 5cf67a7a
 		<member name="CORE-SOUNDS-ES-WAV" displayname="Spanish, WAV format">
 		</member>
 		<member name="CORE-SOUNDS-ES-ULAW" displayname="Spanish, mu-Law format">
@@ -33,15 +30,12 @@
 		</member>
 		<member name="CORE-SOUNDS-ES-G722" displayname="Spanish, G.722 format">
 		</member>
-<<<<<<< HEAD
-=======
 		<member name="CORE-SOUNDS-ES-SLN16" displayname="Spanish, Signed-linear 16kHz format">
 		</member>
 		<member name="CORE-SOUNDS-ES-SIREN7" displayname="Spanish, G.722.1 (Siren7) format">
 		</member>
 		<member name="CORE-SOUNDS-ES-SIREN14" displayname="Spanish, G.722.1C (Siren14) format">
 		</member>
->>>>>>> 5cf67a7a
 		<member name="CORE-SOUNDS-FR-WAV" displayname="French, WAV format">
 		</member>
 		<member name="CORE-SOUNDS-FR-ULAW" displayname="French, mu-Law format">
@@ -54,15 +48,12 @@
 		</member>
 		<member name="CORE-SOUNDS-FR-G722" displayname="French, G.722 format">
 		</member>
-<<<<<<< HEAD
-=======
 		<member name="CORE-SOUNDS-FR-SLN16" displayname="French, Signed-linear 16kHz format">
 		</member>
 		<member name="CORE-SOUNDS-FR-SIREN7" displayname="French, G.722.1 (Siren7) format">
 		</member>
 		<member name="CORE-SOUNDS-FR-SIREN14" displayname="French, G.722.1C (Siren14) format">
 		</member>
->>>>>>> 5cf67a7a
 		<member name="CORE-SOUNDS-EN_AU-WAV" displayname="English (Australian Accent), WAV format">
 		</member>
 		<member name="CORE-SOUNDS-EN_AU-ULAW" displayname="English (Australian Accent), mu-Law format">
@@ -75,8 +66,6 @@
 		</member>
 		<member name="CORE-SOUNDS-EN_AU-G722" displayname="English (Australian Accent), G.722 format">
 		</member>
-<<<<<<< HEAD
-=======
 		<member name="CORE-SOUNDS-EN_AU-SLN16" displayname="English (Australian Accent), Signed-linear 16kHz format">
 		</member>
 		<member name="CORE-SOUNDS-EN_AU-SIREN7" displayname="English (Australian Accent), G.722.1 (Siren7) format">
@@ -101,7 +90,6 @@
 		</member>
 		<member name="CORE-SOUNDS-RU-SIREN14" displayname="Russian, G.722.1C (Siren14) format">
 		</member>
->>>>>>> 5cf67a7a
 	</category>
 	<category name="MENUSELECT_MOH" displayname="Music On Hold File Packages" positive_output="yes">
 		<member name="MOH-OPSOUND-WAV" displayname="opsound.org Music On Hold Files, WAV format" >
@@ -114,8 +102,6 @@
 		<member name="MOH-OPSOUND-GSM" displayname="opsound.org Music On Hold Files, GSM format" >
 		</member>
 		<member name="MOH-OPSOUND-G729" displayname="opsound.org Music On Hold Files, G.729 format" >
-<<<<<<< HEAD
-=======
 		</member>
 		<member name="MOH-OPSOUND-G722" displayname="opsound.org Music On Hold Files, G.722 format" >
 		</member>
@@ -124,11 +110,8 @@
 		<member name="MOH-OPSOUND-SIREN7" displayname="opsound.org Music On Hold Files, G.722.1 (Siren7) format" >
 		</member>
 		<member name="MOH-OPSOUND-SIREN14" displayname="opsound.org Music On Hold Files, G.722.1C (Siren14) format" >
->>>>>>> 5cf67a7a
 		</member>
-		<member name="MOH-OPSOUND-G722" displayname="opsound.org Music On Hold Files, G.722 format" >
-		</member>
-		</category>
+	</category>
 	<category name="MENUSELECT_EXTRA_SOUNDS" displayname="Extras Sound Packages" positive_output="yes">
 		<member name="EXTRA-SOUNDS-EN-WAV" displayname="English, WAV format">
 		</member>
@@ -142,15 +125,12 @@
 		</member>
 		<member name="EXTRA-SOUNDS-EN-G722" displayname="English, G.722 format">
 		</member>
-<<<<<<< HEAD
-=======
 		<member name="EXTRA-SOUNDS-EN-SLN16" displayname="English, Signed-linear 16kHz format">
 		</member>
 		<member name="EXTRA-SOUNDS-EN-SIREN7" displayname="English, G.722.1 (Siren7) format">
 		</member>
 		<member name="EXTRA-SOUNDS-EN-SIREN14" displayname="English, G.722.1C (Siren14) format">
 		</member>
->>>>>>> 5cf67a7a
 		<member name="EXTRA-SOUNDS-FR-WAV" displayname="French, WAV format">
 		</member>
 		<member name="EXTRA-SOUNDS-FR-ULAW" displayname="French, mu-Law format">
@@ -163,13 +143,10 @@
 		</member>
 		<member name="EXTRA-SOUNDS-FR-G722" displayname="French, G.722 format">
 		</member>
-<<<<<<< HEAD
-=======
 		<member name="EXTRA-SOUNDS-FR-SLN16" displayname="French, Signed-linear 16kHz format">
 		</member>
 		<member name="EXTRA-SOUNDS-FR-SIREN7" displayname="French, G.722.1 (Siren7) format">
 		</member>
 		<member name="EXTRA-SOUNDS-FR-SIREN14" displayname="French, G.722.1C (Siren14) format">
 		</member>
->>>>>>> 5cf67a7a
 	</category>