/*
 * Asterisk -- An open source telephony toolkit.
 *
 * Copyright (C) 1999 - 2005, Digium, Inc.
 *
 * Mark Spencer <markster@digium.com>
 *
 * See http://www.asterisk.org for more information about
 * the Asterisk project. Please do not directly contact
 * any of the maintainers of this project for assistance;
 * the project provides a web site, mailing lists and IRC
 * channels for your use.
 *
 * This program is free software, distributed under the terms of
 * the GNU General Public License Version 2. See the LICENSE file
 * at the top of the source tree.
 */

/*
 *
 * ASTerisk MANager
 *
 */
<<<<<<< HEAD
 
=======

#include "asterisk.h"
ASTERISK_FILE_VERSION(__FILE__, "$Revision$")
>>>>>>> 19898f33
#include "asterisk.h"

#include <newt.h>
#include <stdio.h>
#include <sys/time.h>
#include <netdb.h>
#include <netinet/in.h>
#include <arpa/inet.h>
#include <sys/socket.h>
#include <sys/select.h>
#include <fcntl.h>
#include <string.h>
#include <errno.h>
#include <unistd.h>
#include <stdlib.h>

#include "asterisk/md5.h"
#include "asterisk/linkedlists.h"

#define ARRAY_LEN(a) (sizeof(a) / sizeof(a[0]))

#undef gethostbyname

#define MAX_HEADERS 80
#define MAX_LEN 256

/*
 * 2005.05.27 - different versions of newt define the type of the buffer
 * for the 5th argument to newtEntry() as char ** or const char ** . To 
 * let the code compile cleanly with -Werror, we cast it to void * through 
 * _NEWT_CAST.
 */
#define _NEWT_CAST (void *)

#define DEFAULT_MANAGER_PORT 5038

struct message {
	unsigned int hdrcount;
	char headers[MAX_HEADERS][MAX_LEN];
};

static struct ast_mansession {
	struct sockaddr_in sin;
	int fd;
	char inbuf[MAX_LEN];
	int inlen;
} session;

struct ast_chan {
	char name[80];
	char exten[20];
	char context[20];
	char priority[20];
	char callerid[40];
	char state[10];
	AST_LIST_ENTRY(ast_chan) list;
};

static AST_LIST_HEAD_NOLOCK_STATIC(chans, ast_chan);

/* dummy functions to be compatible with the Asterisk core for md5.c */
void ast_register_file_version(const char *file, const char *version);
void ast_register_file_version(const char *file, const char *version)
{
}

void ast_unregister_file_version(const char *file);
void ast_unregister_file_version(const char *file)
{
}
<<<<<<< HEAD
=======

#if !defined(LOW_MEMORY)
int ast_add_profile(const char *, uint64_t scale);
int ast_add_profile(const char *s, uint64_t scale)
{
	return -1;
}

int64_t ast_profile(int, int64_t);
int64_t ast_profile(int key, int64_t val)
{
	return 0;
}
int64_t ast_mark(int, int start1_stop0);
int64_t ast_mark(int key, int start1_stop0)
{
	return 0;
}
#endif /* LOW_MEMORY */

>>>>>>> 19898f33
/* end of dummy functions */

static struct ast_chan *find_chan(char *name)
{
	struct ast_chan *chan;
	AST_LIST_TRAVERSE(&chans, chan, list) {
		if (!strcmp(name, chan->name))
			return chan;
	}
	chan = malloc(sizeof(struct ast_chan));
	if (chan) {
		memset(chan, 0, sizeof(struct ast_chan));
		strncpy(chan->name, name, sizeof(chan->name) - 1);
		AST_LIST_INSERT_TAIL(&chans, chan, list);
	}
	return chan;
}

static void del_chan(char *name)
{
	struct ast_chan *chan;

	AST_LIST_TRAVERSE_SAFE_BEGIN(&chans, chan, list) {
		if (!strcmp(name, chan->name)) {
			AST_LIST_REMOVE_CURRENT(list);
			free(chan);
			return;
		}
	}
	AST_LIST_TRAVERSE_SAFE_END;
}

<<<<<<< HEAD
=======

>>>>>>> 19898f33
static void __attribute__((format(printf, 2, 3))) fdprintf(int fd, char *fmt, ...)
{
	char stuff[4096];
	va_list ap;
	int res;

	va_start(ap, fmt);
	vsnprintf(stuff, sizeof(stuff), fmt, ap);
	va_end(ap);
	if ((res = write(fd, stuff, strlen(stuff))) < 0) {
		fprintf(stderr, "write() failed: %s\n", strerror(errno));
	}
}

static char *get_header(struct message *m, char *var)
{
	char cmp[80];
	int x;
	snprintf(cmp, sizeof(cmp), "%s: ", var);
	for (x=0;x<m->hdrcount;x++)
		if (!strncasecmp(cmp, m->headers[x], strlen(cmp)))
			return m->headers[x] + strlen(cmp);
	return "";
}

static int event_newstate(struct ast_mansession *s, struct message *m)
{
	struct ast_chan *chan;
	chan = find_chan(get_header(m, "Channel"));
	strncpy(chan->state, get_header(m, "State"), sizeof(chan->state) - 1);
	return 0;
}

static int event_newexten(struct ast_mansession *s, struct message *m)
{
	struct ast_chan *chan;
	chan = find_chan(get_header(m, "Channel"));
	strncpy(chan->exten, get_header(m, "Extension"), sizeof(chan->exten) - 1);
	strncpy(chan->context, get_header(m, "Context"), sizeof(chan->context) - 1);
	strncpy(chan->priority, get_header(m, "Priority"), sizeof(chan->priority) - 1);
	return 0;
}

static int event_newchannel(struct ast_mansession *s, struct message *m)
{
	struct ast_chan *chan;
	chan = find_chan(get_header(m, "Channel"));
	strncpy(chan->state, get_header(m, "State"), sizeof(chan->state) - 1);
	strncpy(chan->callerid, get_header(m, "Callerid"), sizeof(chan->callerid) - 1);
	return 0;
}

static int event_status(struct ast_mansession *s, struct message *m)
{
	struct ast_chan *chan;
	chan = find_chan(get_header(m, "Channel"));
	strncpy(chan->state, get_header(m, "State"), sizeof(chan->state) - 1);
	strncpy(chan->callerid, get_header(m, "Callerid"), sizeof(chan->callerid) - 1);
	strncpy(chan->exten, get_header(m, "Extension"), sizeof(chan->exten) - 1);
	strncpy(chan->context, get_header(m, "Context"), sizeof(chan->context) - 1);
	strncpy(chan->priority, get_header(m, "Priority"), sizeof(chan->priority) - 1);
	return 0;
}

static int event_hangup(struct ast_mansession *s, struct message *m)
{
	del_chan(get_header(m, "Channel"));
	return 0;
}

static int event_ignore(struct ast_mansession *s, struct message *m)
{
	return 0;
}

static int event_rename(struct ast_mansession *s, struct message *m)
{
	struct ast_chan *chan;
	chan = find_chan(get_header(m, "Oldname"));
	strncpy(chan->name, get_header(m, "Newname"), sizeof(chan->name) - 1);
	return 0;
}
static struct event {
	char *event;
	int (*func)(struct ast_mansession *s, struct message *m);
} events[] = {
	{ "Newstate", event_newstate },
	{ "Newchannel", event_newchannel },
	{ "Newexten", event_newexten },
	{ "Hangup", event_hangup },
	{ "Rename", event_rename },
	{ "Status", event_status },
	{ "Link", event_ignore },
	{ "Unlink", event_ignore },
	{ "StatusComplete", event_ignore },
	{ "Dial", event_ignore },
	{ "PeerStatus", event_ignore },
	{ "MessageWaiting", event_ignore },
	{ "Newcallerid", event_ignore },
	{ "AGIExec", event_ignore},
	{ "VarSet", event_ignore},
	{ "MeetmeTalking", event_ignore},
	{ "MeetmeJoin", event_ignore},
	{ "MeetmeLeave", event_ignore},
	{ "MeetmeEnd", event_ignore},
	{ "MeetmeMute", event_ignore},
	{ "Masquerade", event_ignore},
};

static int process_message(struct ast_mansession *s, struct message *m)
{
	int x;
	char event[80] = "";
	strncpy(event, get_header(m, "Event"), sizeof(event) - 1);
	if (!strlen(event)) {
		fprintf(stderr, "Missing event in request");
		return 0;
	}
	for (x = 0; x < ARRAY_LEN(events); x++) {
		if (!strcasecmp(event, events[x].event)) {
			if (events[x].func(s, m))
				return -1;
			break;
		}
	}
	if (x >= ARRAY_LEN(events))
		fprintf(stderr, "Ignoring unknown event '%s'", event);
#if 0
	for (x=0;x<m->hdrcount;x++) {
		printf("Header: %s\n", m->headers[x]);
	}
#endif	
	return 0;
}

static void rebuild_channels(newtComponent c)
{
	void *prev = NULL;
	struct ast_chan *chan;
	char tmpn[42];
	char tmp[256];
	int x=0;
	prev = newtListboxGetCurrent(c);
	newtListboxClear(c);
	AST_LIST_TRAVERSE(&chans, chan, list) {
		snprintf(tmpn, sizeof(tmpn), "%s (%s)", chan->name, chan->callerid);
		if (strlen(chan->exten)) 
			snprintf(tmp, sizeof(tmp), "%-30s %8s -> %s@%s:%s", 
				tmpn, chan->state,
				chan->exten, chan->context, chan->priority);
		else
			snprintf(tmp, sizeof(tmp), "%-30s %8s",
				tmpn, chan->state);
		newtListboxAppendEntry(c, tmp, chan);
		x++;
	}
	if (!x)
		newtListboxAppendEntry(c, " << No Active Channels >> ", NULL);
	newtListboxSetCurrentByKey(c, prev);
}

static int has_input(struct ast_mansession *s)
{
	int x;
	for (x=1;x<s->inlen;x++) 
		if ((s->inbuf[x] == '\n') && (s->inbuf[x-1] == '\r')) 
			return 1;
	return 0;
}

static int get_input(struct ast_mansession *s, char *output)
{
	/* output must have at least sizeof(s->inbuf) space */
	int res;
	int x;
	struct timeval tv = {0, 0};
	fd_set fds;
	for (x=1;x<s->inlen;x++) {
		if ((s->inbuf[x] == '\n') && (s->inbuf[x-1] == '\r')) {
			/* Copy output data up to and including \r\n */
			memcpy(output, s->inbuf, x + 1);
			/* Add trailing \0 */
			output[x+1] = '\0';
			/* Move remaining data back to the front */
			memmove(s->inbuf, s->inbuf + x + 1, s->inlen - x);
			s->inlen -= (x + 1);
			return 1;
		}
	} 
	if (s->inlen >= sizeof(s->inbuf) - 1) {
		fprintf(stderr, "Dumping long line with no return from %s: %s\n", inet_ntoa(s->sin.sin_addr), s->inbuf);
		s->inlen = 0;
	}
	FD_ZERO(&fds);
	FD_SET(s->fd, &fds);
	res = select(s->fd + 1, &fds, NULL, NULL, &tv);
	if (res < 0) {
		fprintf(stderr, "Select returned error: %s\n", strerror(errno));
	} else if (res > 0) {
		res = read(s->fd, s->inbuf + s->inlen, sizeof(s->inbuf) - 1 - s->inlen);
		if (res < 1)
			return -1;
		s->inlen += res;
		s->inbuf[s->inlen] = '\0';
	} else {
		return 2;
	}
	return 0;
}

static int input_check(struct ast_mansession *s, struct message **mout)
{
	static struct message m;
	int res;

	if (mout)
		*mout = NULL;

	for(;;) {
		res = get_input(s, m.headers[m.hdrcount]);
		if (res == 1) {
#if 0
			fprintf(stderr, "Got header: %s", m.headers[m.hdrcount]);
			fgetc(stdin);
#endif
			/* Strip trailing \r\n */
			if (strlen(m.headers[m.hdrcount]) < 2)
				continue;
			m.headers[m.hdrcount][strlen(m.headers[m.hdrcount]) - 2] = '\0';
			if (!strlen(m.headers[m.hdrcount])) {
				if (mout && strlen(get_header(&m, "Response"))) {
					*mout = &m;
					return 0;
				}
				if (process_message(s, &m))
					break;
				memset(&m, 0, sizeof(&m));
			} else if (m.hdrcount < MAX_HEADERS - 1)
				m.hdrcount++;
		} else if (res < 0) {
			return -1;
		} else if (res == 2)
			return 0;
	}
	return -1;
}

static struct message *wait_for_response(int timeout)
{
	struct message *m;
	struct timeval tv;
	int res;
	fd_set fds;
	for (;;) {
		tv.tv_sec = timeout / 1000;
		tv.tv_usec = (timeout % 1000) * 1000;
		FD_SET(session.fd, &fds);
		res = select(session.fd + 1, &fds, NULL, NULL, &tv);
		if (res < 1)
			break;
		if (input_check(&session, &m) < 0) {
			return NULL;
		}
		if (m)
			return m;
	}
	return NULL;
}

<<<<<<< HEAD
=======

>>>>>>> 19898f33
static int __attribute__((format(printf, 2, 3))) manager_action(char *action, char *fmt, ...)
{
	struct ast_mansession *s;
	char tmp[4096];
	va_list ap;
	int res;

	s = &session;
	fdprintf(s->fd, "Action: %s\r\n", action);
	va_start(ap, fmt);
	vsnprintf(tmp, sizeof(tmp), fmt, ap);
	va_end(ap);
	if ((res = write(s->fd, tmp, strlen(tmp))) < 0) {
		fprintf(stderr, "write() failed: %s\n", strerror(errno));
	}
	fdprintf(s->fd, "\r\n");
	return 0;
}

static int show_message(char *title, char *msg)
{
	newtComponent form;
	newtComponent label;
	newtComponent ok;
	struct newtExitStruct es;

	newtCenteredWindow(60,7, title);

	label = newtLabel(4,1,msg);
	ok = newtButton(27, 3, "OK");
	form = newtForm(NULL, NULL, 0);
	newtFormAddComponents(form, label, ok, NULL);
	newtFormRun(form, &es);
	newtPopWindow();
	newtFormDestroy(form);
	return 0;
}

static newtComponent showform;
static int show_doing(char *title, char *tmp)
{
	struct newtExitStruct es;
	newtComponent label;
	showform = newtForm(NULL, NULL, 0);
	newtCenteredWindow(70,4, title);
	label = newtLabel(3,1,tmp);
	newtFormAddComponents(showform,label, NULL);
	newtFormSetTimer(showform, 200);
	newtFormRun(showform, &es);
	return 0;
}

static int hide_doing(void)
{
	newtPopWindow();
	newtFormDestroy(showform);
	return 0;
}

static void try_status(void)
{
	struct message *m;
	manager_action("Status", "%s", "");
	m = wait_for_response(10000);
	if (!m) {
		show_message("Status Failed", "Timeout waiting for response");
	} else if (strcasecmp(get_header(m, "Response"), "Success"))  {
		show_message("Status Failed Failed", get_header(m, "Message"));
	}
}
	

static void try_hangup(newtComponent c)
{
	struct ast_chan *chan;
	struct message *m;

	chan = newtListboxGetCurrent(c);
	if (chan) {
		manager_action("Hangup", "Channel: %s\r\n", chan->name);
		m = wait_for_response(10000);
		if (!m) {
			show_message("Hangup Failed", "Timeout waiting for response");
		} else if (strcasecmp(get_header(m, "Response"), "Success"))  {
			show_message("Hangup Failed", get_header(m, "Message"));
		}
	}
	
}

static int get_user_input(char *msg, char *buf, int buflen)
{
	newtComponent form;
	newtComponent ok;
	newtComponent cancel;
	newtComponent inpfield;
	const char *input;
	int res = -1;
	struct newtExitStruct es;

	newtCenteredWindow(60,7, msg);

	inpfield = newtEntry(5, 2, "", 50, _NEWT_CAST &input, 0);
	ok = newtButton(22, 3, "OK");
	cancel = newtButton(32, 3, "Cancel");
	form = newtForm(NULL, NULL, 0);
	newtFormAddComponents(form, inpfield, ok, cancel, NULL);
	newtFormRun(form, &es);
	strncpy(buf, input, buflen - 1);
	if (es.u.co == ok) 
		res = 0;
	else
		res = -1;
	newtPopWindow();
	newtFormDestroy(form);
	return res;
}

static void try_redirect(newtComponent c)
{
	struct ast_chan *chan;
	char dest[256];
	struct message *m;
	char channame[256];
	char tmp[80];
	char *context;

	chan = newtListboxGetCurrent(c);
	if (chan) {
		strncpy(channame, chan->name, sizeof(channame) - 1);
		snprintf(tmp, sizeof(tmp), "Enter new extension for %s", channame);
		if (get_user_input(tmp, dest, sizeof(dest))) 
			return;
		if ((context = strchr(dest, '@'))) {
			*context = '\0';
			context++;
			manager_action("Redirect", "Channel: %s\r\nContext: %s\r\nExten: %s\r\nPriority: 1\r\n", chan->name,context,dest);
		} else {
			manager_action("Redirect", "Channel: %s\r\nExten: %s\r\nPriority: 1\r\n", chan->name, dest);
		}
		m = wait_for_response(10000);
		if (!m) {
			show_message("Hangup Failed", "Timeout waiting for response");
		} else if (strcasecmp(get_header(m, "Response"), "Success"))  {
			show_message("Hangup Failed", get_header(m, "Message"));
		}
	}
	
}

static int manage_calls(char *host)
{
	newtComponent form;
	newtComponent quit;
	newtComponent hangup;
	newtComponent redirect;
	newtComponent channels;
	struct newtExitStruct es;
	char tmp[80];

	/* Mark: If there's one thing you learn from this code, it is this...
	   Never, ever fly Air France.  Their customer service is absolutely
	   the worst.  I've never heard the words "That's not my problem" as 
	   many times as I have from their staff -- It should, without doubt
	   be their corporate motto if it isn't already.  Don't bother giving 
	   them business because you're just a pain in their side and they
	   will be sure to let you know the first time you speak to them.
	   
	   If you ever want to make me happy just tell me that you, too, will
	   never fly Air France again either (in spite of their excellent
	   cuisine). 
	
	   Update by oej: The merger with KLM has transferred this
	   behaviour to KLM as well. 
	   Don't bother giving them business either...

	   Only if you want to travel randomly without luggage, you
	   might pick either of them.
	   
	*/
	snprintf(tmp, sizeof(tmp), "Asterisk Manager at %s", host);
	newtCenteredWindow(74, 20, tmp);
	form = newtForm(NULL, NULL, 0);
	newtFormWatchFd(form, session.fd, NEWT_FD_READ);
	newtFormSetTimer(form, 100);
	quit = newtButton(62, 16, "Quit");
	redirect = newtButton(35, 16, "Redirect");
	hangup = newtButton(50, 16, "Hangup");
	channels = newtListbox(1,1,14, NEWT_FLAG_SCROLL);
	newtFormAddComponents(form, channels, redirect, hangup, quit, NULL);
	newtListboxSetWidth(channels, 72);
	
	show_doing("Getting Status", "Retrieving system status...");
	try_status();
	hide_doing();

	for(;;) {
		newtFormRun(form, &es);
		if (has_input(&session) || (es.reason == NEWT_EXIT_FDREADY)) {
			if (input_check(&session, NULL)) {
				show_message("Disconnected", "Disconnected from remote host");
				break;
			}
		} else if (es.reason == NEWT_EXIT_COMPONENT) {
			if (es.u.co == quit)
				break;
			if (es.u.co == hangup) {
				try_hangup(channels);
			} else if (es.u.co == redirect) {
				try_redirect(channels);
			}
		}
		rebuild_channels(channels);
	}
	newtFormDestroy(form);
	return 0;
}

static int manager_login(char *hostname)
{
	newtComponent form;
	newtComponent cancel;
	newtComponent login;
	newtComponent username;
	newtComponent password;
	newtComponent label;
	newtComponent ulabel;
	newtComponent plabel;
	const char *user;
	const char *pass;
	struct message *m;
	struct newtExitStruct es;
	char tmp[55];
	struct hostent *hp;
	int res = -1;
	
	session.fd = socket(AF_INET, SOCK_STREAM, 0);
	if (session.fd < 0) {
		snprintf(tmp, sizeof(tmp), "socket() failed: %s\n", strerror(errno));
		show_message("Socket failed", tmp);
		return -1;
	}
	
	snprintf(tmp, sizeof(tmp), "Looking up %s\n", hostname);
	show_doing("Connecting....", tmp);
	
	
	hp = gethostbyname(hostname);
	if (!hp) {
		snprintf(tmp, sizeof(tmp), "No such address: %s\n", hostname);
		show_message("Host lookup failed", tmp);
		return -1;
	}
	hide_doing();
	snprintf(tmp, sizeof(tmp), "Connecting to %s", hostname);
	show_doing("Connecting...", tmp);

	session.sin.sin_family = AF_INET;
	session.sin.sin_port = htons(DEFAULT_MANAGER_PORT);
	memcpy(&session.sin.sin_addr, hp->h_addr, sizeof(session.sin.sin_addr));

	if (connect(session.fd,(struct sockaddr*)&session.sin, sizeof(session.sin))) {
		snprintf(tmp, sizeof(tmp), "%s failed: %s\n", hostname, strerror(errno));
		show_message("Connect Failed", tmp);
		return -1;
	}
	
	hide_doing();
	
	login = newtButton(5, 6, "Login");
	cancel = newtButton(25, 6, "Cancel");
	newtCenteredWindow(40, 10, "Asterisk Manager Login");
	snprintf(tmp, sizeof(tmp), "Host:     %s", hostname);
	label = newtLabel(4,1, tmp);
	
	ulabel = newtLabel(4,2,"Username:");
	plabel = newtLabel(4,3,"Password:");
	
	username = newtEntry(14, 2, "", 20, _NEWT_CAST &user, 0);
	password = newtEntry(14, 3, "", 20, _NEWT_CAST &pass, NEWT_FLAG_HIDDEN);
	
	form = newtForm(NULL, NULL, 0);
	newtFormAddComponents(form, username, password, login, cancel, label, ulabel, plabel,NULL);
	newtFormRun(form, &es);
	if (es.reason == NEWT_EXIT_COMPONENT) {
		if (es.u.co == login) {
			snprintf(tmp, sizeof(tmp), "Logging in '%s'...", user);
			show_doing("Logging in", tmp);
			/* Check to see if the remote host supports MD5 Authentication */
			manager_action("Challenge", "AuthType: MD5\r\n");
			m = wait_for_response(10000);
			if (m && !strcasecmp(get_header(m, "Response"), "Success")) {
				char *challenge = get_header(m, "Challenge");
				int x;
				int len = 0;
				char md5key[256] = "";
				struct MD5Context md5;
				unsigned char digest[16];
				MD5Init(&md5);
				MD5Update(&md5, (unsigned char *)challenge, strlen(challenge));
				MD5Update(&md5, (unsigned char *)pass, strlen(pass));
				MD5Final(digest, &md5);
				for (x=0; x<16; x++)
					len += sprintf(md5key + len, "%2.2x", digest[x]);
				manager_action("Login",
						"AuthType: MD5\r\n"
						"Username: %s\r\n"
						"Key: %s\r\n",
						user, md5key);
				m = wait_for_response(10000);
				hide_doing();
				if (!strcasecmp(get_header(m, "Response"), "Success")) {
					res = 0;
				} else {
					show_message("Login Failed", get_header(m, "Message"));
				}
			} else {
				memset(m, 0, sizeof(m));
				manager_action("Login", 
					"Username: %s\r\n"
					"Secret: %s\r\n",
						user, pass);
				m = wait_for_response(10000);
				hide_doing();
				if (m) {
					if (!strcasecmp(get_header(m, "Response"), "Success")) {
						res = 0;
					} else {
						show_message("Login Failed", get_header(m, "Message"));
					}
				}
			}
		}
	}
	newtFormDestroy(form);
	return res;
}

int main(int argc, char *argv[])
{
	if (argc < 2) {
		fprintf(stderr, "Usage: astman <host>\n");
		exit(1);
	}
	newtInit();
	newtCls();
	newtDrawRootText(0, 0, "Asterisk Manager (C)2002, Linux Support Services, Inc.");
	newtPushHelpLine("Welcome to the Asterisk Manager!");
	if (manager_login(argv[1])) {
		newtFinished();
		exit(1);
	}
	manage_calls(argv[1]);
	newtFinished();
	return 0;
}<|MERGE_RESOLUTION|>--- conflicted
+++ resolved
@@ -21,13 +21,9 @@
  * ASTerisk MANager
  *
  */
-<<<<<<< HEAD
- 
-=======
 
 #include "asterisk.h"
 ASTERISK_FILE_VERSION(__FILE__, "$Revision$")
->>>>>>> 19898f33
 #include "asterisk.h"
 
 #include <newt.h>
@@ -98,8 +94,6 @@
 void ast_unregister_file_version(const char *file)
 {
 }
-<<<<<<< HEAD
-=======
 
 #if !defined(LOW_MEMORY)
 int ast_add_profile(const char *, uint64_t scale);
@@ -120,7 +114,6 @@
 }
 #endif /* LOW_MEMORY */
 
->>>>>>> 19898f33
 /* end of dummy functions */
 
 static struct ast_chan *find_chan(char *name)
@@ -153,10 +146,7 @@
 	AST_LIST_TRAVERSE_SAFE_END;
 }
 
-<<<<<<< HEAD
-=======
-
->>>>>>> 19898f33
+
 static void __attribute__((format(printf, 2, 3))) fdprintf(int fd, char *fmt, ...)
 {
 	char stuff[4096];
@@ -426,10 +416,7 @@
 	return NULL;
 }
 
-<<<<<<< HEAD
-=======
-
->>>>>>> 19898f33
+
 static int __attribute__((format(printf, 2, 3))) manager_action(char *action, char *fmt, ...)
 {
 	struct ast_mansession *s;
