/*
 * Asterisk -- An open source telephony toolkit.
 *
 * Copyright (C) 1999 - 2005, Digium, Inc.
 *
 * Russell Bryant <russell@digium.com>
 *
 * See http://www.asterisk.org for more information about
 * the Asterisk project. Please do not directly contact
 * any of the maintainers of this project for assistance;
 * the project provides a web site, mailing lists and IRC
 * channels for your use.
 *
 * This program is free software, distributed under the terms of
 * the GNU General Public License Version 2. See the LICENSE file
 * at the top of the source tree.
 */

/*!
 * \file
 * \author Russell Bryant <russell@digium.com>
 * 
 * \brief A utility for reading from a raw TCP stream
 *
 * This application is intended for use when a raw TCP stream is desired to be
 * used as a music on hold source for Asterisk.  Some devices are capable of
 * taking some kind of audio input and provide it as a raw TCP stream over the
 * network, which is what inspired someone to fund this to be written.
 * However, it would certainly be possible to write your own server application
 * to provide music over a TCP stream from a centralized location.
 *
 * This application is quite simple.  It just reads the data from the TCP
 * stream and dumps it straight to stdout.  Due to the way Asterisk handles
 * music on hold sources, this application checks to make sure writing
 * to stdout will not be a blocking operation before doing so.  If so, the data
 * is just thrown away.  This ensures that the stream will continue to be
 * serviced, even if Asterisk is not currently using the source.
 *
 * \todo Update this application to be able to connect to a stream via HTTP,
 * since that is the #1 most requested feature, and it would be quite useful.
 * A lot of people think that is what this is for and email me when it does
 * not work.  :)
 */
<<<<<<< HEAD
=======

/*** MODULEINFO
	<support_level>extended</support_level>
 ***/
>>>>>>> 5cf67a7a

#include <stdlib.h>
#include <stdio.h>
#include <string.h>
#include <netdb.h>
#include <unistd.h>
#include <sys/types.h>
#include <sys/socket.h>
#if defined(__FreeBSD__) || defined(__OpenBSD__) || defined(__NetBSD__) || defined(__Darwin__) || defined(__CYGWIN__)
#include <netinet/in.h>
#endif
#include <sys/time.h>


int main(int argc, char *argv[])
{
	struct sockaddr_in sin;
	struct hostent *hp;
	int s;
	int res;
	char buf[2048];
	fd_set wfds;
	struct timeval tv;

	if (argc != 3) {
		fprintf(stderr, "streamplayer -- A utility for reading from a raw TCP stream.\n");
		fprintf(stderr, "Written for use with Asterisk (http://www.asterisk.org)\n");
		fprintf(stderr, "Copyright (C) 2005 -- Russell Bryant -- Digium, Inc.\n\n");
		fprintf(stderr, "Usage: ./streamplayer <ip> <port>\n");
		exit(1);
	}

	hp = gethostbyname(argv[1]);
	if (!hp) {
		fprintf(stderr, "Unable to lookup IP for host '%s'\n", argv[1]);
		exit(1);
	}

	memset(&sin, 0, sizeof(sin));
	
	sin.sin_family = AF_INET;
	sin.sin_port = htons(atoi(argv[2]));
	memcpy(&sin.sin_addr, hp->h_addr, sizeof(sin.sin_addr));
	
	s = socket(AF_INET, SOCK_STREAM, 0);
	
	if (s < 0) {
		fprintf(stderr, "Unable to allocate socket!\n");
		exit(1);
	}	

	res = connect(s, (struct sockaddr *)&sin, sizeof(sin));
	
	if (res) {
		fprintf(stderr, "Unable to connect to host!\n");
		close(s);
		exit(1);	
	}

	while (1) {
		res = read(s, buf, sizeof(buf));

		if (res < 1)
			break;		
	
		memset(&tv, 0, sizeof(tv));		
		FD_ZERO(&wfds);
		FD_SET(1, &wfds);

		select(2, NULL, &wfds, NULL, &tv);

		if (FD_ISSET(1, &wfds)) {
			if (write(1, buf, res) < 1) {
				break;
			}
		}
	}

	close(s);
	exit(res);
}<|MERGE_RESOLUTION|>--- conflicted
+++ resolved
@@ -41,13 +41,10 @@
  * A lot of people think that is what this is for and email me when it does
  * not work.  :)
  */
-<<<<<<< HEAD
-=======
 
 /*** MODULEINFO
 	<support_level>extended</support_level>
  ***/
->>>>>>> 5cf67a7a
 
 #include <stdlib.h>
 #include <stdio.h>
