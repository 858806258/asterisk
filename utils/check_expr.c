/*
 * Asterisk -- An open source telephony toolkit.
 *
 * Copyright (C) 1999 - 2005, Digium, Inc.
 *
 * Mark Spencer <markster@digium.com>
 *
 * See http://www.asterisk.org for more information about
 * the Asterisk project. Please do not directly contact
 * any of the maintainers of this project for assistance;
 * the project provides a web site, mailing lists and IRC
 * channels for your use.
 *
 * This program is free software, distributed under the terms of
 * the GNU General Public License Version 2. See the LICENSE file
 * at the top of the source tree.
 */

<<<<<<< HEAD
#include <stdio.h>
#include <stddef.h>
#include <stdarg.h>
#include <string.h>
#include <stdlib.h>
#include <../include/asterisk/ast_expr.h>
=======
/*** MODULEINFO
	<support_level>extended</support_level>
 ***/

#include "asterisk.h"
ASTERISK_FILE_VERSION(__FILE__, "$Revision$")

#include "asterisk/ast_expr.h"

#define AST_API_MODULE 1
#include "asterisk/inline_api.h"

#define AST_API_MODULE 1
#include "asterisk/lock.h"

#ifndef DEBUG_THREADS
enum ast_lock_type {
	        AST_MUTEX,
	        AST_RDLOCK,
	        AST_WRLOCK,
};
#endif
#ifdef DEBUG_THREADLOCALS
#define MALLOC_FAILURE_MSG \
	ast_log(LOG_ERROR, "Memory Allocation Failure in function %s at line %d of %s\n", func, lineno, file);

void * attribute_malloc _ast_calloc(size_t num, size_t len, const char *file, int lineno, const char *func);

void * attribute_malloc _ast_calloc(size_t num, size_t len, const char *file, int lineno, const char *func)
{
	void *p;

	if (!(p = calloc(num, len)))
		MALLOC_FAILURE_MSG;

	return p;
}
#endif

#if !defined(LOW_MEMORY)
#ifdef HAVE_BKTR
void ast_store_lock_info(enum ast_lock_type type, const char *filename,
		        int line_num, const char *func, const char *lock_name, void *lock_addr, struct ast_bt *bt);
void ast_store_lock_info(enum ast_lock_type type, const char *filename,
		        int line_num, const char *func, const char *lock_name, void *lock_addr, struct ast_bt *bt)
{
    /* not a lot to do in a standalone w/o threading! */
}

void ast_remove_lock_info(void *lock_addr, struct ast_bt *bt);
void ast_remove_lock_info(void *lock_addr, struct ast_bt *bt)
{
    /* not a lot to do in a standalone w/o threading! */
}

int ast_bt_get_addresses(struct ast_bt *bt);
int ast_bt_get_addresses(struct ast_bt *bt)
{
	/* Suck it, you stupid utils directory! */
	return 0;
}
char **ast_bt_get_symbols(void **addresses, size_t num_frames);
char **ast_bt_get_symbols(void **addresses, size_t num_frames)
{
	char **foo = calloc(num_frames, sizeof(char *) + 1);
	if (foo) {
		int i;
		for (i = 0; i < num_frames; i++) {
			foo[i] = (char *) foo + sizeof(char *) * num_frames;
		}
	}
	return foo;
}
#else
void ast_store_lock_info(enum ast_lock_type type, const char *filename,
		        int line_num, const char *func, const char *lock_name, void *lock_addr);
void ast_store_lock_info(enum ast_lock_type type, const char *filename,
		        int line_num, const char *func, const char *lock_name, void *lock_addr)
{
    /* not a lot to do in a standalone w/o threading! */
}

void ast_remove_lock_info(void *lock_addr);
void ast_remove_lock_info(void *lock_addr)
{
    /* not a lot to do in a standalone w/o threading! */
}
#endif /* HAVE_BKTR */

void ast_mark_lock_acquired(void *);
void ast_mark_lock_acquired(void *foo)
{
    /* not a lot to do in a standalone w/o threading! */
}
#endif
>>>>>>> 5cf67a7a

static int global_lineno = 1;
static int global_expr_count=0;
static int global_expr_max_size=0;
static int global_expr_tot_size=0;
static int global_warn_count=0;
static int global_OK_count=0;

struct varz
{
	char varname[100]; /* a really ultra-simple, space-wasting linked list of var=val data */
	char varval[1000]; /* if any varname is bigger than 100 chars, or val greater than 1000, then **CRASH** */
	struct varz *next;
};

struct varz *global_varlist;

/* Our own version of ast_log, since the expr parser uses it. */

void ast_log(int level, const char *file, int line, const char *function, const char *fmt, ...) __attribute__((format(printf,5,6)));

void ast_log(int level, const char *file, int line, const char *function, const char *fmt, ...)
{
	va_list vars;
	va_start(vars,fmt);
	
	printf("LOG: lev:%d file:%s  line:%d func: %s  ",
		   level, file, line, function);
	vprintf(fmt, vars);
	fflush(stdout);
	va_end(vars);
}
<<<<<<< HEAD
void ast_register_file_version(const char *file, const char *version);
void ast_unregister_file_version(const char *file);
=======
//void ast_register_file_version(const char *file, const char *version);
//void ast_unregister_file_version(const char *file);
>>>>>>> 5cf67a7a

char *find_var(const char *varname);
void set_var(const char *varname, const char *varval);
unsigned int check_expr(char* buffer, char* error_report);
int check_eval(char *buffer, char *error_report);
void parse_file(const char *fname);

<<<<<<< HEAD
void ast_register_file_version(const char *file, const char *version)
{
}

=======
void ast_register_file_version(const char *file, const char *version);  
void ast_register_file_version(const char *file, const char *version) { }
#if !defined(LOW_MEMORY)
int ast_add_profile(const char *x, uint64_t scale) { return 0;} 
#endif
int ast_atomic_fetchadd_int_slow(volatile int *p, int v)
{
        int ret;
        ret = *p;
        *p += v;
        return ret;
}

void ast_unregister_file_version(const char *file);
>>>>>>> 5cf67a7a
void ast_unregister_file_version(const char *file)
{
}

char *find_var(const char *varname) /* the list should be pretty short, if there's any list at all */
{
	struct varz *t;
	for (t= global_varlist; t; t = t->next) {
		if (!strcmp(t->varname, varname)) {
			return t->varval;
		}
	}
	return 0;
}

void set_var(const char *varname, const char *varval);

void set_var(const char *varname, const char *varval)
{
	struct varz *t = (struct varz*)calloc(1,sizeof(struct varz));
<<<<<<< HEAD
=======
	if (!t)
		return;
>>>>>>> 5cf67a7a
	strcpy(t->varname, varname);
	strcpy(t->varval, varval);
	t->next = global_varlist;
	global_varlist = t;
}

unsigned int check_expr(char* buffer, char* error_report)
{
	char* cp;
	unsigned int warn_found = 0;

	error_report[0] = 0;
	
	for (cp = buffer; *cp; ++cp)
	{
		switch (*cp)
		{
			case '"':
				/* skip to the other end */
				while (*(++cp) && *cp != '"') ;

				if (*cp == 0)
				{
					fprintf(stderr,
						"Trouble? Unterminated double quote found at line %d\n",
						global_lineno);
				}
				break;
				
			case '>':
			case '<':
			case '!':
				if (   (*(cp + 1) == '=')
					&& ( ( (cp > buffer) && (*(cp - 1) != ' ') ) || (*(cp + 2) != ' ') ) )
				{
					char msg[200];
					snprintf(msg,
						sizeof(msg),
						"WARNING: line %d: '%c%c' operator not separated by spaces. This may lead to confusion. You may wish to use double quotes to quote the grouping it is in. Please check!\n",
						global_lineno, *cp, *(cp + 1));
					strcat(error_report, msg);
					++global_warn_count;
					++warn_found;
				}
				break;
				
			case '|':
			case '&':
			case '=':
			case '+':
			case '-':
			case '*':
			case '/':
			case '%':
			case '?':
			case ':':
				if ( ( (cp > buffer) && (*(cp - 1) != ' ') ) || (*(cp + 1) != ' ') )
				{
					char msg[200];
					snprintf(msg,
						sizeof(msg),
						"WARNING: line %d: '%c' operator not separated by spaces. This may lead to confusion. You may wish to use double quotes to quote the grouping it is in. Please check!\n",
						global_lineno, *cp );
					strcat(error_report, msg);
					++global_warn_count;
					++warn_found;
				}
				break;
		}
	}

	return warn_found;
}

int check_eval(char *buffer, char *error_report);

struct ast_custom_function *ast_custom_function_find(const char *name);

struct ast_custom_function *ast_custom_function_find(const char *name)
{
	return 0;
}

int check_eval(char *buffer, char *error_report)
{
	char *cp, *ep;
	char s[4096];
	char evalbuf[80000];
	int result;

	error_report[0] = 0;
	ep = evalbuf;

	for (cp=buffer;*cp;cp++) {
		if (*cp == '$' && *(cp+1) == '{') {
			int brack_lev = 1;
			char *xp= cp+2;
			
			while (*xp) {
				if (*xp == '{')
					brack_lev++;
				else if (*xp == '}')
					brack_lev--;
				
				if (brack_lev == 0)
					break;
				xp++;
			}
			if (*xp == '}') {
				char varname[200];
				char *val;
				
				strncpy(varname,cp+2, xp-cp-2);
				varname[xp-cp-2] = 0;
				cp = xp;
				val = find_var(varname);
				if (val) {
					char *z = val;
					while (*z)
						*ep++ = *z++;
				}
				else {
					*ep++ = '5';  /* why not */
					*ep++ = '5';
					*ep++ = '5';
				}
			}
			else {
				printf("Unterminated variable reference at line %d\n", global_lineno);
				*ep++ = *cp;
			}
		}
		else if (*cp == '\\') {
			/* braindead simple elim of backslash */
			cp++;
			*ep++ = *cp;
		}
		else
			*ep++ = *cp;
	}
	*ep++ = 0;

	/* now, run the test */
	result = ast_expr(evalbuf, s, sizeof(s),NULL);
	if (result) {
		sprintf(error_report,"line %d, evaluation of $[ %s ] result: %s\n", global_lineno, evalbuf, s);
		return 1;
	} else {
		sprintf(error_report,"line %d, evaluation of $[ %s ] result: ****SYNTAX ERROR****\n", global_lineno, evalbuf);
		return 1;
	}
}


void parse_file(const char *fname);

void parse_file(const char *fname)
{
	FILE *f = fopen(fname,"r");
	FILE *l = fopen("expr2_log","w");
	int c1;
	char last_char= 0;
	char buffer[30000]; /* I sure hope no expr gets this big! */
	
	if (!f) {
		fprintf(stderr,"Couldn't open %s for reading... need an extensions.conf file to parse!\n",fname);
		exit(20);
	}
	if (!l) {
		fprintf(stderr,"Couldn't open 'expr2_log' file for writing... please fix and re-run!\n");
		exit(21);
	}
	
	global_lineno = 1;
	
	while ((c1 = fgetc(f)) != EOF) {
		if (c1 == '\n')
			global_lineno++;
		else if (c1 == '[') {
			if (last_char == '$') {
				/* bingo, an expr */
				int bracklev = 1;
				int bufcount = 0;
				int retval;
				char error_report[30000];
				
				while ((c1 = fgetc(f)) != EOF) {
					if (c1 == '[')
						bracklev++;
					else if (c1 == ']')
						bracklev--;
					if (c1 == '\n') {
						fprintf(l, "ERROR-- A newline in an expression? Weird! ...at line %d\n", global_lineno);
						fclose(f);
						fclose(l);
						printf("--- ERROR --- A newline in the middle of an expression at line %d!\n", global_lineno);
					}
					
					if (bracklev == 0)
						break;
					buffer[bufcount++] = c1;
				}
				if (c1 == EOF) {
					fprintf(l, "ERROR-- End of File Reached in the middle of an Expr at line %d\n", global_lineno);
					fclose(f);
					fclose(l);
					printf("--- ERROR --- EOF reached in middle of an expression at line %d!\n", global_lineno);
					exit(22);
				}
				
				buffer[bufcount] = 0;
				/* update stats */
				global_expr_tot_size += bufcount;
				global_expr_count++;
				if (bufcount > global_expr_max_size)
					global_expr_max_size = bufcount;
				
				retval = check_expr(buffer, error_report); /* check_expr should bump the warning counter */
				if (retval != 0) {
					/* print error report */
					printf("Warning(s) at line %d, expression: $[%s]; see expr2_log file for details\n", 
						   global_lineno, buffer);
					fprintf(l, "%s", error_report);
				}
				else {
					printf("OK -- $[%s] at line %d\n", buffer, global_lineno);
					global_OK_count++;
				}
				error_report[0] = 0;
				retval = check_eval(buffer, error_report);
				fprintf(l, "%s", error_report);
			}
		}
		last_char = c1;
	}
	printf("Summary:\n  Expressions detected: %d\n  Expressions OK:  %d\n  Total # Warnings:   %d\n  Longest Expr:   %d chars\n  Ave expr len:  %d chars\n",
		   global_expr_count,
		   global_OK_count,
		   global_warn_count,
		   global_expr_max_size,
		   (global_expr_count) ? global_expr_tot_size/global_expr_count : 0);
	
	fclose(f);
	fclose(l);
}


int main(int argc,char **argv)
{
	int argc1;
	char *eq;
	
	if (argc < 2) {
		printf("check_expr -- a program to look thru extensions.conf files for $[...] expressions,\n");
		printf("              and run them thru the parser, looking for problems\n");
		printf("Hey-- give me a path to an extensions.conf file!\n");
		printf(" You can also follow the file path with a series of variable decls,\n");
		printf("     of the form, varname=value, each separated from the next by spaces.\n");
		printf("     (this might allow you to avoid division by zero messages, check that math\n");
		printf("      is being done correctly, etc.)\n");
		printf(" Note that messages about operators not being surrounded by spaces is merely to alert\n");
		printf("  you to possible problems where you might be expecting those operators as part of a string.\n");
        printf("  (to include operators in a string, wrap with double quotes!)\n");
		
		exit(19);
	}
	global_varlist = 0;
	for (argc1=2;argc1 < argc; argc1++) {
		if ((eq = strchr(argv[argc1],'='))) {
			*eq = 0;
			set_var(argv[argc1],eq+1);
		}
	}

	/* parse command args for x=y and set varz */
	
	parse_file(argv[1]);
	return 0;
}<|MERGE_RESOLUTION|>--- conflicted
+++ resolved
@@ -16,14 +16,6 @@
  * at the top of the source tree.
  */
 
-<<<<<<< HEAD
-#include <stdio.h>
-#include <stddef.h>
-#include <stdarg.h>
-#include <string.h>
-#include <stdlib.h>
-#include <../include/asterisk/ast_expr.h>
-=======
 /*** MODULEINFO
 	<support_level>extended</support_level>
  ***/
@@ -119,7 +111,6 @@
     /* not a lot to do in a standalone w/o threading! */
 }
 #endif
->>>>>>> 5cf67a7a
 
 static int global_lineno = 1;
 static int global_expr_count=0;
@@ -152,13 +143,8 @@
 	fflush(stdout);
 	va_end(vars);
 }
-<<<<<<< HEAD
-void ast_register_file_version(const char *file, const char *version);
-void ast_unregister_file_version(const char *file);
-=======
 //void ast_register_file_version(const char *file, const char *version);
 //void ast_unregister_file_version(const char *file);
->>>>>>> 5cf67a7a
 
 char *find_var(const char *varname);
 void set_var(const char *varname, const char *varval);
@@ -166,12 +152,6 @@
 int check_eval(char *buffer, char *error_report);
 void parse_file(const char *fname);
 
-<<<<<<< HEAD
-void ast_register_file_version(const char *file, const char *version)
-{
-}
-
-=======
 void ast_register_file_version(const char *file, const char *version);  
 void ast_register_file_version(const char *file, const char *version) { }
 #if !defined(LOW_MEMORY)
@@ -186,7 +166,6 @@
 }
 
 void ast_unregister_file_version(const char *file);
->>>>>>> 5cf67a7a
 void ast_unregister_file_version(const char *file)
 {
 }
@@ -207,11 +186,8 @@
 void set_var(const char *varname, const char *varval)
 {
 	struct varz *t = (struct varz*)calloc(1,sizeof(struct varz));
-<<<<<<< HEAD
-=======
 	if (!t)
 		return;
->>>>>>> 5cf67a7a
 	strcpy(t->varname, varname);
 	strcpy(t->varval, varval);
 	t->next = global_varlist;
