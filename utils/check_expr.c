/*
 * Asterisk -- An open source telephony toolkit.
 *
 * Copyright (C) 1999 - 2005, Digium, Inc.
 *
 * Mark Spencer <markster@digium.com>
 *
 * See http://www.asterisk.org for more information about
 * the Asterisk project. Please do not directly contact
 * any of the maintainers of this project for assistance;
 * the project provides a web site, mailing lists and IRC
 * channels for your use.
 *
 * This program is free software, distributed under the terms of
 * the GNU General Public License Version 2. See the LICENSE file
 * at the top of the source tree.
 */

<<<<<<< HEAD
#include <stdio.h>
#include <stddef.h>
#include <stdarg.h>
#include <string.h>
#include <stdlib.h>
#include <../include/asterisk/ast_expr.h>
=======
#include "asterisk.h"
ASTERISK_FILE_VERSION(__FILE__, "$Revision$")

#include "asterisk/ast_expr.h"

#define AST_API_MODULE 1
#include "asterisk/inline_api.h"

#define AST_API_MODULE 1
#include "asterisk/lock.h"

#ifndef DEBUG_THREADS
enum ast_lock_type {
	        AST_MUTEX,
	        AST_RDLOCK,
	        AST_WRLOCK,
};
#endif
#ifdef DEBUG_THREADLOCALS
#define MALLOC_FAILURE_MSG \
	ast_log(LOG_ERROR, "Memory Allocation Failure in function %s at line %d of %s\n", func, lineno, file);

void * attribute_malloc _ast_calloc(size_t num, size_t len, const char *file, int lineno, const char *func);

void * attribute_malloc _ast_calloc(size_t num, size_t len, const char *file, int lineno, const char *func)
{
	void *p;

	if (!(p = calloc(num, len)))
		MALLOC_FAILURE_MSG;

	return p;
}
#endif

#if !defined(LOW_MEMORY)
#ifdef HAVE_BKTR
void ast_store_lock_info(enum ast_lock_type type, const char *filename,
		        int line_num, const char *func, const char *lock_name, void *lock_addr, struct ast_bt *bt);
void ast_store_lock_info(enum ast_lock_type type, const char *filename,
		        int line_num, const char *func, const char *lock_name, void *lock_addr, struct ast_bt *bt)
{
    /* not a lot to do in a standalone w/o threading! */
}

void ast_remove_lock_info(void *lock_addr, struct ast_bt *bt);
void ast_remove_lock_info(void *lock_addr, struct ast_bt *bt)
{
    /* not a lot to do in a standalone w/o threading! */
}

int ast_bt_get_addresses(struct ast_bt *bt);
int ast_bt_get_addresses(struct ast_bt *bt)
{
	/* Suck it, you stupid utils directory! */
	return 0;
}
#else
void ast_store_lock_info(enum ast_lock_type type, const char *filename,
		        int line_num, const char *func, const char *lock_name, void *lock_addr);
void ast_store_lock_info(enum ast_lock_type type, const char *filename,
		        int line_num, const char *func, const char *lock_name, void *lock_addr)
{
    /* not a lot to do in a standalone w/o threading! */
}

void ast_remove_lock_info(void *lock_addr);
void ast_remove_lock_info(void *lock_addr)
{
    /* not a lot to do in a standalone w/o threading! */
}
#endif /* HAVE_BKTR */

void ast_mark_lock_acquired(void *);
void ast_mark_lock_acquired(void *foo)
{
    /* not a lot to do in a standalone w/o threading! */
}
#endif
>>>>>>> 19898f33

static int global_lineno = 1;
static int global_expr_count=0;
static int global_expr_max_size=0;
static int global_expr_tot_size=0;
static int global_warn_count=0;
static int global_OK_count=0;

struct varz
{
	char varname[100]; /* a really ultra-simple, space-wasting linked list of var=val data */
	char varval[1000]; /* if any varname is bigger than 100 chars, or val greater than 1000, then **CRASH** */
	struct varz *next;
};

struct varz *global_varlist;

/* Our own version of ast_log, since the expr parser uses it. */

void ast_log(int level, const char *file, int line, const char *function, const char *fmt, ...) __attribute__((format(printf,5,6)));

void ast_log(int level, const char *file, int line, const char *function, const char *fmt, ...)
{
	va_list vars;
	va_start(vars,fmt);
	
	printf("LOG: lev:%d file:%s  line:%d func: %s  ",
		   level, file, line, function);
	vprintf(fmt, vars);
	fflush(stdout);
	va_end(vars);
}
<<<<<<< HEAD
void ast_register_file_version(const char *file, const char *version);
void ast_unregister_file_version(const char *file);
=======
//void ast_register_file_version(const char *file, const char *version);
//void ast_unregister_file_version(const char *file);
>>>>>>> 19898f33

char *find_var(const char *varname);
void set_var(const char *varname, const char *varval);
unsigned int check_expr(char* buffer, char* error_report);
int check_eval(char *buffer, char *error_report);
void parse_file(const char *fname);

<<<<<<< HEAD
void ast_register_file_version(const char *file, const char *version)
{
}

=======
void ast_register_file_version(const char *file, const char *version);  
void ast_register_file_version(const char *file, const char *version) { }
#if !defined(LOW_MEMORY)
int ast_add_profile(const char *x, uint64_t scale) { return 0;} 
#endif
int ast_atomic_fetchadd_int_slow(volatile int *p, int v)
{
        int ret;
        ret = *p;
        *p += v;
        return ret;
}

void ast_unregister_file_version(const char *file);
>>>>>>> 19898f33
void ast_unregister_file_version(const char *file)
{
}

char *find_var(const char *varname) /* the list should be pretty short, if there's any list at all */
{
	struct varz *t;
	for (t= global_varlist; t; t = t->next) {
		if (!strcmp(t->varname, varname)) {
			return t->varval;
		}
	}
	return 0;
}

void set_var(const char *varname, const char *varval);

void set_var(const char *varname, const char *varval)
{
	struct varz *t = (struct varz*)calloc(1,sizeof(struct varz));
<<<<<<< HEAD
=======
	if (!t)
		return;
>>>>>>> 19898f33
	strcpy(t->varname, varname);
	strcpy(t->varval, varval);
	t->next = global_varlist;
	global_varlist = t;
}

unsigned int check_expr(char* buffer, char* error_report)
{
	char* cp;
	unsigned int warn_found = 0;

	error_report[0] = 0;
	
	for (cp = buffer; *cp; ++cp)
	{
		switch (*cp)
		{
			case '"':
				/* skip to the other end */
				while (*(++cp) && *cp != '"') ;

				if (*cp == 0)
				{
					fprintf(stderr,
						"Trouble? Unterminated double quote found at line %d\n",
						global_lineno);
				}
				break;
				
			case '>':
			case '<':
			case '!':
				if (   (*(cp + 1) == '=')
					&& ( ( (cp > buffer) && (*(cp - 1) != ' ') ) || (*(cp + 2) != ' ') ) )
				{
					char msg[200];
					snprintf(msg,
						sizeof(msg),
						"WARNING: line %d: '%c%c' operator not separated by spaces. This may lead to confusion. You may wish to use double quotes to quote the grouping it is in. Please check!\n",
						global_lineno, *cp, *(cp + 1));
					strcat(error_report, msg);
					++global_warn_count;
					++warn_found;
				}
				break;
				
			case '|':
			case '&':
			case '=':
			case '+':
			case '-':
			case '*':
			case '/':
			case '%':
			case '?':
			case ':':
				if ( ( (cp > buffer) && (*(cp - 1) != ' ') ) || (*(cp + 1) != ' ') )
				{
					char msg[200];
					snprintf(msg,
						sizeof(msg),
						"WARNING: line %d: '%c' operator not separated by spaces. This may lead to confusion. You may wish to use double quotes to quote the grouping it is in. Please check!\n",
						global_lineno, *cp );
					strcat(error_report, msg);
					++global_warn_count;
					++warn_found;
				}
				break;
		}
	}

	return warn_found;
}

int check_eval(char *buffer, char *error_report);

struct ast_custom_function *ast_custom_function_find(const char *name);

struct ast_custom_function *ast_custom_function_find(const char *name)
{
	return 0;
}

int check_eval(char *buffer, char *error_report)
{
	char *cp, *ep;
	char s[4096];
	char evalbuf[80000];
	int result;

	error_report[0] = 0;
	ep = evalbuf;

	for (cp=buffer;*cp;cp++) {
		if (*cp == '$' && *(cp+1) == '{') {
			int brack_lev = 1;
			char *xp= cp+2;
			
			while (*xp) {
				if (*xp == '{')
					brack_lev++;
				else if (*xp == '}')
					brack_lev--;
				
				if (brack_lev == 0)
					break;
				xp++;
			}
			if (*xp == '}') {
				char varname[200];
				char *val;
				
				strncpy(varname,cp+2, xp-cp-2);
				varname[xp-cp-2] = 0;
				cp = xp;
				val = find_var(varname);
				if (val) {
					char *z = val;
					while (*z)
						*ep++ = *z++;
				}
				else {
					*ep++ = '5';  /* why not */
					*ep++ = '5';
					*ep++ = '5';
				}
			}
			else {
				printf("Unterminated variable reference at line %d\n", global_lineno);
				*ep++ = *cp;
			}
		}
		else if (*cp == '\\') {
			/* braindead simple elim of backslash */
			cp++;
			*ep++ = *cp;
		}
		else
			*ep++ = *cp;
	}
	*ep++ = 0;

	/* now, run the test */
	result = ast_expr(evalbuf, s, sizeof(s),NULL);
	if (result) {
		sprintf(error_report,"line %d, evaluation of $[ %s ] result: %s\n", global_lineno, evalbuf, s);
		return 1;
	} else {
		sprintf(error_report,"line %d, evaluation of $[ %s ] result: ****SYNTAX ERROR****\n", global_lineno, evalbuf);
		return 1;
	}
}


void parse_file(const char *fname);

void parse_file(const char *fname)
{
	FILE *f = fopen(fname,"r");
	FILE *l = fopen("expr2_log","w");
	int c1;
	char last_char= 0;
	char buffer[30000]; /* I sure hope no expr gets this big! */
	
	if (!f) {
		fprintf(stderr,"Couldn't open %s for reading... need an extensions.conf file to parse!\n",fname);
		exit(20);
	}
	if (!l) {
		fprintf(stderr,"Couldn't open 'expr2_log' file for writing... please fix and re-run!\n");
		exit(21);
	}
	
	global_lineno = 1;
	
	while ((c1 = fgetc(f)) != EOF) {
		if (c1 == '\n')
			global_lineno++;
		else if (c1 == '[') {
			if (last_char == '$') {
				/* bingo, an expr */
				int bracklev = 1;
				int bufcount = 0;
				int retval;
				char error_report[30000];
				
				while ((c1 = fgetc(f)) != EOF) {
					if (c1 == '[')
						bracklev++;
					else if (c1 == ']')
						bracklev--;
					if (c1 == '\n') {
						fprintf(l, "ERROR-- A newline in an expression? Weird! ...at line %d\n", global_lineno);
						fclose(f);
						fclose(l);
						printf("--- ERROR --- A newline in the middle of an expression at line %d!\n", global_lineno);
					}
					
					if (bracklev == 0)
						break;
					buffer[bufcount++] = c1;
				}
				if (c1 == EOF) {
					fprintf(l, "ERROR-- End of File Reached in the middle of an Expr at line %d\n", global_lineno);
					fclose(f);
					fclose(l);
					printf("--- ERROR --- EOF reached in middle of an expression at line %d!\n", global_lineno);
					exit(22);
				}
				
				buffer[bufcount] = 0;
				/* update stats */
				global_expr_tot_size += bufcount;
				global_expr_count++;
				if (bufcount > global_expr_max_size)
					global_expr_max_size = bufcount;
				
				retval = check_expr(buffer, error_report); /* check_expr should bump the warning counter */
				if (retval != 0) {
					/* print error report */
					printf("Warning(s) at line %d, expression: $[%s]; see expr2_log file for details\n", 
						   global_lineno, buffer);
					fprintf(l, "%s", error_report);
				}
				else {
					printf("OK -- $[%s] at line %d\n", buffer, global_lineno);
					global_OK_count++;
				}
				error_report[0] = 0;
				retval = check_eval(buffer, error_report);
				fprintf(l, "%s", error_report);
			}
		}
		last_char = c1;
	}
	printf("Summary:\n  Expressions detected: %d\n  Expressions OK:  %d\n  Total # Warnings:   %d\n  Longest Expr:   %d chars\n  Ave expr len:  %d chars\n",
		   global_expr_count,
		   global_OK_count,
		   global_warn_count,
		   global_expr_max_size,
		   (global_expr_count) ? global_expr_tot_size/global_expr_count : 0);
	
	fclose(f);
	fclose(l);
}


int main(int argc,char **argv)
{
	int argc1;
	char *eq;
	
	if (argc < 2) {
		printf("check_expr -- a program to look thru extensions.conf files for $[...] expressions,\n");
		printf("              and run them thru the parser, looking for problems\n");
		printf("Hey-- give me a path to an extensions.conf file!\n");
		printf(" You can also follow the file path with a series of variable decls,\n");
		printf("     of the form, varname=value, each separated from the next by spaces.\n");
		printf("     (this might allow you to avoid division by zero messages, check that math\n");
		printf("      is being done correctly, etc.)\n");
		printf(" Note that messages about operators not being surrounded by spaces is merely to alert\n");
		printf("  you to possible problems where you might be expecting those operators as part of a string.\n");
        printf("  (to include operators in a string, wrap with double quotes!)\n");
		
		exit(19);
	}
	global_varlist = 0;
	for (argc1=2;argc1 < argc; argc1++) {
		if ((eq = strchr(argv[argc1],'='))) {
			*eq = 0;
			set_var(argv[argc1],eq+1);
		}
	}

	/* parse command args for x=y and set varz */
	
	parse_file(argv[1]);
	return 0;
}<|MERGE_RESOLUTION|>--- conflicted
+++ resolved
@@ -16,14 +16,6 @@
  * at the top of the source tree.
  */
 
-<<<<<<< HEAD
-#include <stdio.h>
-#include <stddef.h>
-#include <stdarg.h>
-#include <string.h>
-#include <stdlib.h>
-#include <../include/asterisk/ast_expr.h>
-=======
 #include "asterisk.h"
 ASTERISK_FILE_VERSION(__FILE__, "$Revision$")
 
@@ -103,7 +95,6 @@
     /* not a lot to do in a standalone w/o threading! */
 }
 #endif
->>>>>>> 19898f33
 
 static int global_lineno = 1;
 static int global_expr_count=0;
@@ -136,13 +127,8 @@
 	fflush(stdout);
 	va_end(vars);
 }
-<<<<<<< HEAD
-void ast_register_file_version(const char *file, const char *version);
-void ast_unregister_file_version(const char *file);
-=======
 //void ast_register_file_version(const char *file, const char *version);
 //void ast_unregister_file_version(const char *file);
->>>>>>> 19898f33
 
 char *find_var(const char *varname);
 void set_var(const char *varname, const char *varval);
@@ -150,12 +136,6 @@
 int check_eval(char *buffer, char *error_report);
 void parse_file(const char *fname);
 
-<<<<<<< HEAD
-void ast_register_file_version(const char *file, const char *version)
-{
-}
-
-=======
 void ast_register_file_version(const char *file, const char *version);  
 void ast_register_file_version(const char *file, const char *version) { }
 #if !defined(LOW_MEMORY)
@@ -170,7 +150,6 @@
 }
 
 void ast_unregister_file_version(const char *file);
->>>>>>> 19898f33
 void ast_unregister_file_version(const char *file)
 {
 }
@@ -191,11 +170,8 @@
 void set_var(const char *varname, const char *varval)
 {
 	struct varz *t = (struct varz*)calloc(1,sizeof(struct varz));
-<<<<<<< HEAD
-=======
 	if (!t)
 		return;
->>>>>>> 19898f33
 	strcpy(t->varname, varname);
 	strcpy(t->varval, varval);
 	t->next = global_varlist;
