/*
 * Asterisk -- An open source telephony toolkit.
 *
 * Copyright (C) 1999 - 2005, Digium, Inc.
 *
 * Mark Spencer <markster@digium.com>
 *
 * See http://www.asterisk.org for more information about
 * the Asterisk project. Please do not directly contact
 * any of the maintainers of this project for assistance;
 * the project provides a web site, mailing lists and IRC
 * channels for your use.
 *
 * This program is free software, distributed under the terms of
 * the GNU General Public License Version 2. See the LICENSE file
 * at the top of the source tree.
 */

/*! \file
 *
 * \brief Realtime PBX Module
 *
 * \arg See also: \ref AstARA
 */

/*** MODULEINFO
	<support_level>extended</support_level>
 ***/

#include "asterisk.h"

ASTERISK_FILE_VERSION(__FILE__, "$Revision$")

#include <signal.h>

#include "asterisk/file.h"
#include "asterisk/logger.h"
#include "asterisk/channel.h"
#include "asterisk/config.h"
#include "asterisk/pbx.h"
#include "asterisk/module.h"
#include "asterisk/frame.h"
#include "asterisk/term.h"
#include "asterisk/manager.h"
#include "asterisk/cli.h"
#include "asterisk/lock.h"
#include "asterisk/linkedlists.h"
#include "asterisk/chanvars.h"
#include "asterisk/sched.h"
#include "asterisk/io.h"
#include "asterisk/utils.h"
#include "asterisk/astdb.h"
#include "asterisk/app.h"
#include "asterisk/astobj2.h"

#define MODE_MATCH 		0
#define MODE_MATCHMORE 	1
#define MODE_CANMATCH 	2

#define EXT_DATA_SIZE 256

enum option_flags {
	OPTION_PATTERNS_DISABLED = (1 << 0),
};

AST_APP_OPTIONS(switch_opts, {
	AST_APP_OPTION('p', OPTION_PATTERNS_DISABLED),
});

struct cache_entry {
	struct timeval when;
	struct ast_variable *var;
	int priority;
	char *context;
	char exten[2];
};

struct ao2_container *cache;
pthread_t cleanup_thread = 0;

static int cache_hash(const void *obj, const int flags)
{
	const struct cache_entry *e = obj;
	return ast_str_case_hash(e->exten) + e->priority;
}

static int cache_cmp(void *obj, void *arg, int flags)
{
	struct cache_entry *e = obj, *f = arg;
	return e->priority != f->priority ? 0 :
		strcmp(e->exten, f->exten) ? 0 :
		strcmp(e->context, f->context) ? 0 :
		CMP_MATCH;
}

static struct ast_variable *dup_vars(struct ast_variable *v)
{
	struct ast_variable *new, *list = NULL;
	for (; v; v = v->next) {
		if (!(new = ast_variable_new(v->name, v->value, v->file))) {
			ast_variables_destroy(list);
			return NULL;
		}
		/* Reversed list in cache, but when we duplicate out of the cache,
		 * it's back to correct order. */
		new->next = list;
		list = new;
	}
	return list;
}

static void free_entry(void *obj)
{
	struct cache_entry *e = obj;
	ast_variables_destroy(e->var);
}

static int purge_old_fn(void *obj, void *arg, int flags)
{
	struct cache_entry *e = obj;
	struct timeval *now = arg;
	return ast_tvdiff_ms(*now, e->when) >= 1000 ? CMP_MATCH : 0;
}

static void *cleanup(void *unused)
{
	struct timespec forever = { 999999999, 0 }, one_second = { 1, 0 };
	struct timeval now;

	for (;;) {
		pthread_testcancel();
		if (ao2_container_count(cache) == 0) {
			nanosleep(&forever, NULL);
		}
		pthread_testcancel();
		now = ast_tvnow();
		ao2_callback(cache, OBJ_MULTIPLE | OBJ_UNLINK | OBJ_NODATA, purge_old_fn, &now);
		pthread_testcancel();
		nanosleep(&one_second, NULL);
	}

	return NULL;
}


/* Realtime switch looks up extensions in the supplied realtime table.

	[context@][realtimetable][/options]

	If the realtimetable is omitted it is assumed to be "extensions".  If no context is 
	specified the context is assumed to be whatever is the container.

	The realtime table should have entries for context,exten,priority,app,args
	
	The realtime table currently does not support callerid fields.

*/


static struct ast_variable *realtime_switch_common(const char *table, const char *context, const char *exten, int priority, int mode, struct ast_flags flags)
{
	struct ast_variable *var;
	struct ast_config *cfg;
	char pri[20];
	char *ematch;
	char rexten[AST_MAX_EXTENSION + 20]="";
	int match;
	/* Optimization: since we don't support hints in realtime, it's silly to
	 * query for a hint here, since we won't actually do anything with it.
	 * This just wastes CPU time and resources. */
	if (priority < 0) {
		return NULL;
	}
	snprintf(pri, sizeof(pri), "%d", priority);
	switch(mode) {
	case MODE_MATCHMORE:
		ematch = "exten LIKE";
		snprintf(rexten, sizeof(rexten), "%s_%%", exten);
		break;
	case MODE_CANMATCH:
		ematch = "exten LIKE";
		snprintf(rexten, sizeof(rexten), "%s%%", exten);
		break;
	case MODE_MATCH:
	default:
		ematch = "exten";
		ast_copy_string(rexten, exten, sizeof(rexten));
	}
	var = ast_load_realtime(table, ematch, rexten, "context", context, "priority", pri, SENTINEL);
	if (!var && !ast_test_flag(&flags, OPTION_PATTERNS_DISABLED)) {
		cfg = ast_load_realtime_multientry(table, "exten LIKE", "\\_%", "context", context, "priority", pri, SENTINEL);	
		if (cfg) {
			char *cat = ast_category_browse(cfg, NULL);

			while(cat) {
				switch(mode) {
				case MODE_MATCHMORE:
					match = ast_extension_close(cat, exten, 1);
					break;
				case MODE_CANMATCH:
					match = ast_extension_close(cat, exten, 0);
					break;
				case MODE_MATCH:
				default:
					match = ast_extension_match(cat, exten);
				}
				if (match) {
					var = ast_category_detach_variables(ast_category_get(cfg, cat));
					break;
				}
				cat = ast_category_browse(cfg, cat);
			}
			ast_config_destroy(cfg);
		}
	}
	return var;
}

static struct ast_variable *realtime_common(const char *context, const char *exten, int priority, const char *data, int mode)
{
	const char *ctx = NULL;
	char *table;
	struct ast_variable *var=NULL;
	struct ast_flags flags = { 0, };
	struct cache_entry *ce;
	struct {
		struct cache_entry ce;
		char exten[AST_MAX_EXTENSION];
	} cache_search = { { .priority = priority, .context = (char *) context }, };
	char *buf = ast_strdupa(data);
	/* "Realtime" prefix is stripped off in the parent engine.  The
	 * remaining string is: [[context@]table][/opts] */
	char *opts = strchr(buf, '/');
	if (opts)
		*opts++ = '\0';
	table = strchr(buf, '@');
	if (table) {
		*table++ = '\0';
		ctx = buf;
	}
	ctx = S_OR(ctx, context);
	table = S_OR(table, "extensions");
	if (!ast_strlen_zero(opts)) {
		ast_app_parse_options(switch_opts, &flags, NULL, opts);
	}
	ast_copy_string(cache_search.exten, exten, sizeof(cache_search.exten));
	if (mode == MODE_MATCH && (ce = ao2_find(cache, &cache_search, OBJ_POINTER))) {
		var = dup_vars(ce->var);
		ao2_ref(ce, -1);
	} else {
		var = realtime_switch_common(table, ctx, exten, priority, mode, flags);
		do {
			struct ast_variable *new;
			/* Only cache matches */
			if (mode != MODE_MATCH) {
				break;
			}
			if (!(new = dup_vars(var))) {
				break;
			}
			if (!(ce = ao2_alloc(sizeof(*ce) + strlen(exten) + strlen(context), free_entry))) {
				ast_variables_destroy(new);
				break;
			}
			ce->context = ce->exten + strlen(exten) + 1;
			strcpy(ce->exten, exten); /* SAFE */
			strcpy(ce->context, context); /* SAFE */
			ce->priority = priority;
			ce->var = new;
			ce->when = ast_tvnow();
			ao2_link(cache, ce);
			pthread_kill(cleanup_thread, SIGURG);
			ao2_ref(ce, -1);
		} while (0);
	}
	return var;
}

static int realtime_exists(struct ast_channel *chan, const char *context, const char *exten, int priority, const char *callerid, const char *data)
{
	struct ast_variable *var = realtime_common(context, exten, priority, data, MODE_MATCH);
	if (var) {
		ast_variables_destroy(var);
		return 1;
	}
	return 0;
}

static int realtime_canmatch(struct ast_channel *chan, const char *context, const char *exten, int priority, const char *callerid, const char *data)
{
	struct ast_variable *var = realtime_common(context, exten, priority, data, MODE_CANMATCH);
	if (var) {
		ast_variables_destroy(var);
		return 1;
	}
	return 0;
}

static int realtime_exec(struct ast_channel *chan, const char *context, const char *exten, int priority, const char *callerid, const char *data)
{
	int res = -1;
	struct ast_variable *var = realtime_common(context, exten, priority, data, MODE_MATCH);

	if (var) {
		char *tmp="";
		char *app = NULL;
		struct ast_variable *v;

		for (v = var; v ; v = v->next) {
			if (!strcasecmp(v->name, "app"))
				app = ast_strdupa(v->value);
<<<<<<< HEAD
			else if (!strcasecmp(v->name, "appdata"))
				tmp = ast_strdupa(v->value);
=======
			else if (!strcasecmp(v->name, "appdata")) {
				if (ast_compat_pbx_realtime) {
					char *ptr;
					int in = 0;
					tmp = ast_alloca(strlen(v->value) * 2 + 1);
					for (ptr = tmp; *v->value; v->value++) {
						if (*v->value == ',') {
							*ptr++ = '\\';
							*ptr++ = ',';
						} else if (*v->value == '|' && !in) {
							*ptr++ = ',';
						} else {
							*ptr++ = *v->value;
						}

						/* Don't escape '|', meaning 'or', inside expressions ($[ ]) */
						if (v->value[0] == '[' && v->value[-1] == '$') {
							in++;
						} else if (v->value[0] == ']' && in) {
							in--;
						}
					}
					*ptr = '\0';
				} else {
					tmp = ast_strdupa(v->value);
				}
			}
>>>>>>> 5cf67a7a
		}
		ast_variables_destroy(var);
		if (!ast_strlen_zero(app)) {
			struct ast_app *a = pbx_findapp(app);
			if (a) {
				char appdata[512];
				char tmp1[80];
				char tmp2[80];
				char tmp3[EXT_DATA_SIZE];

				appdata[0] = 0; /* just in case the substitute var func isn't called */
				if(!ast_strlen_zero(tmp))
					pbx_substitute_variables_helper(chan, tmp, appdata, sizeof(appdata) - 1);
				ast_verb(3, "Executing [%s@%s:%d] %s(\"%s\", \"%s\")\n",
						chan->exten, chan->context, chan->priority,
						 term_color(tmp1, app, COLOR_BRCYAN, 0, sizeof(tmp1)),
						 term_color(tmp2, chan->name, COLOR_BRMAGENTA, 0, sizeof(tmp2)),
						 term_color(tmp3, S_OR(appdata, ""), COLOR_BRMAGENTA, 0, sizeof(tmp3)));
				manager_event(EVENT_FLAG_DIALPLAN, "Newexten",
							  "Channel: %s\r\n"
							  "Context: %s\r\n"
							  "Extension: %s\r\n"
							  "Priority: %d\r\n"
							  "Application: %s\r\n"
							  "AppData: %s\r\n"
							  "Uniqueid: %s\r\n",
							  chan->name, chan->context, chan->exten, chan->priority, app, !ast_strlen_zero(appdata) ? appdata : "(NULL)", chan->uniqueid);
				
				res = pbx_exec(chan, a, appdata);
			} else
				ast_log(LOG_NOTICE, "No such application '%s' for extension '%s' in context '%s'\n", app, exten, context);
		} else {
			ast_log(LOG_WARNING, "No application specified for realtime extension '%s' in context '%s'\n", exten, context);
		}
	}
	return res;
}

static int realtime_matchmore(struct ast_channel *chan, const char *context, const char *exten, int priority, const char *callerid, const char *data)
{
	struct ast_variable *var = realtime_common(context, exten, priority, data, MODE_MATCHMORE);
	if (var) {
		ast_variables_destroy(var);
		return 1;
	}
	return 0;
}

static struct ast_switch realtime_switch =
{
	.name			= "Realtime",
	.description		= "Realtime Dialplan Switch",
	.exists			= realtime_exists,
	.canmatch		= realtime_canmatch,
	.exec			= realtime_exec,
	.matchmore		= realtime_matchmore,
};

static int unload_module(void)
{
	ast_unregister_switch(&realtime_switch);
	pthread_cancel(cleanup_thread);
	pthread_kill(cleanup_thread, SIGURG);
	pthread_join(cleanup_thread, NULL);
	/* Destroy all remaining entries */
	ao2_ref(cache, -1);
	return 0;
}

static int load_module(void)
{
	if (!(cache = ao2_container_alloc(573, cache_hash, cache_cmp))) {
		return AST_MODULE_LOAD_FAILURE;
	}

	if (ast_pthread_create(&cleanup_thread, NULL, cleanup, NULL)) {
		return AST_MODULE_LOAD_FAILURE;
	}

	if (ast_register_switch(&realtime_switch))
		return AST_MODULE_LOAD_FAILURE;
	return AST_MODULE_LOAD_SUCCESS;
}

AST_MODULE_INFO_STANDARD(ASTERISK_GPL_KEY, "Realtime Switch");<|MERGE_RESOLUTION|>--- conflicted
+++ resolved
@@ -309,10 +309,6 @@
 		for (v = var; v ; v = v->next) {
 			if (!strcasecmp(v->name, "app"))
 				app = ast_strdupa(v->value);
-<<<<<<< HEAD
-			else if (!strcasecmp(v->name, "appdata"))
-				tmp = ast_strdupa(v->value);
-=======
 			else if (!strcasecmp(v->name, "appdata")) {
 				if (ast_compat_pbx_realtime) {
 					char *ptr;
@@ -340,7 +336,6 @@
 					tmp = ast_strdupa(v->value);
 				}
 			}
->>>>>>> 5cf67a7a
 		}
 		ast_variables_destroy(var);
 		if (!ast_strlen_zero(app)) {
